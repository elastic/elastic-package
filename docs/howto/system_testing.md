# HOWTO: Writing system tests for a package

## Introduction
Elastic Packages are comprised of data streams. A system test exercises the end-to-end flow of data for a package's data stream — from ingesting data from the package's integration service all the way to indexing it into an Elasticsearch data stream.

## Conceptual process

Conceptually, running a system test involves the following steps:

1. Deploy the Elastic Stack, including Elasticsearch, Kibana, and the Elastic Agent. This step takes time so it should typically be done once as a pre-requisite to running system tests on multiple data streams.
1. Enroll the Elastic Agent with Fleet (running in the Kibana instance). This step also can be done once, as a pre-requisite.
1. Depending on the Elastic Package whose data stream is being tested, deploy an instance of the package's integration service.
1. Create a test policy that configures a single data stream for a single package.
1. Assign the test policy to the enrolled Agent.
1. Wait a reasonable amount of time for the Agent to collect data from the
   integration service and index it into the correct Elasticsearch data stream.
1. Query the first 500 documents based on `@timestamp` for validation.
1. Validate mappings are defined for the fields contained in the indexed documents.
1. Validate that the JSON data types contained `_source` are compatible with
   mappings declared for the field.
1. Delete test artifacts and tear down the instance of the package's integration service.
1. Once all desired data streams have been system tested, tear down the Elastic Stack.

## Limitations

At the moment system tests have limitations. The salient ones are:
* There isn't a way to do assert that the indexed data matches data from a file (e.g. golden file testing).

## Defining a system test

Packages have a specific folder structure (only relevant parts shown).

```
<package root>/
  data_stream/
    <data stream>/
      manifest.yml
  manifest.yml
```

To define a system test we must define configuration on at least one level: a package or a data stream's one.

First, we must define the configuration for deploying a package's integration service. We can define it on either the package level:

```
<package root>/
  _dev/
    deploy/
      <service deployer>/
        <service deployer files>
```

or the data stream's level:

```
<package root>/
  data_stream/
    <data stream>/
      _dev/
        deploy/
          <service deployer>/
            <service deployer files>
```

`<service deployer>` - a name of the supported service deployer:
* `docker` - Docker Compose
* `agent` - Custom `elastic-agent` with Docker Compose
* `k8s` - Kubernetes
* `tf` - Terraform

### Docker Compose service deployer

When using the Docker Compose service deployer, the `<service deployer files>` must include a `docker-compose.yml` file.
The `docker-compose.yml` file defines the integration service(s) for the package. If your package has a logs data stream,
the log files from your package's integration service must be written to a volume. For example, the `apache` package has
the following definition in it's integration service's `docker-compose.yml` file.

```
version: '2.3'
services:
  apache:
    # Other properties such as build, ports, etc.
    volumes:
      - ${SERVICE_LOGS_DIR}:/usr/local/apache2/logs
```

Here, `SERVICE_LOGS_DIR` is a special keyword. It is something that we will need later.

`elastic-package` will remove orphan volumes associated to the started services
when they are stopped. Docker compose may not be able to find volumes defined in
the Dockerfile for this cleanup. In these cases, override the volume definition.

For example docker images for MySQL include a volume for the data directory
`/var/lib/mysql`. In order for `elastic-package` to clean up these volumes after
tests are executed, a volume can be added to the `docker-compose.yml`:

```
version: '2.3'
services:
  mysql:
    # Other properties such as build, ports, etc.
    volumes:
      # Other volumes.
      - mysqldata:/var/lib/mysql

volumes:
  mysqldata:
```

### Agent service deployer

When using the Agent service deployer, the `elastic-agent` provided by the stack
will not be used. An agent will be deployed as a Docker compose service named `docker-custom-agent`
which base configuration is provided [here](../../internal/install/_static/docker-custom-agent-base.yml).
This configuration will be merged with the one provided in the `custom-agent.yml` file.
This is useful if you need different capabilities than the provided by the
`elastic-agent` used by the `elastic-package stack` command.

`custom-agent.yml`
```
version: '2.3'
services:
  docker-custom-agent:
    pid: host
    cap_add:
      - AUDIT_CONTROL
      - AUDIT_READ
    user: root
```

This will result in an agent configuration such as:

```
version: '2.3'
services:
  docker-custom-agent:
    hostname: docker-custom-agent
    image: "docker.elastic.co/beats/elastic-agent-complete:8.2.0"
    pid: host
    cap_add:
      - AUDIT_CONTROL
      - AUDIT_READ
    user: root
    healthcheck:
      test: "elastic-agent status"
      retries: 180
      interval: 1s
    environment:
      FLEET_ENROLL: "1"
      FLEET_INSECURE: "1"
      FLEET_URL: "http://fleet-server:8220"
```

And in the test config:

```
data_stream:
  vars:
  # ...
```

#### Agent service deployer with multiple services

Multiple services may need to be created to meet specific requirements. For example, a custom elastic-agent having certain libraries installed is required to connect with the service that is intended for testing.

`Dockerfile` having the image build instructions, `custom-agent.yml` having docker-compose definition for configuring the custom-agent can be kept in the below location

```
<package root>/
  _dev/
    deploy/
      <service deployer>/
        <service deployer files>
```

or the data stream's level:

```
<package root>/
  data_stream/
    <data stream>/
      _dev/
        deploy/
          <service deployer>/
            <service deployer files>
```

An example for `Dockerfile` is as below
```
FROM docker.elastic.co/elastic-agent/elastic-agent-complete:8.4.0
USER root
RUN apt-get update && apt-get -y install \
    libaio1 \
    wget \
    unzip
```
An example for `custom-agent.yml` in multi-service setup is as below
```
version: '2.3'
services:
  docker-custom-agent:
    build:
      context: .
      dockerfile: Dockerfile
    image: elastic-agent-oracle-client-1
    depends_on:
        oracle:
          condition: service_healthy
    healthcheck:
      test: ["CMD", "bash", "-c", "echo 'select sysdate from dual;' | ORACLE_HOME=/opt/oracle/instantclient_21_4 /opt/oracle/instantclient_21_4/sqlplus -s <user>/<password>@oracle:1521/ORCLCDB.localdomain as sysdba"]
      interval: 120s
      timeout: 300s
      retries: 300

  oracle:
    image: docker.elastic.co/observability-ci/database-enterprise:12.2.0.1
    container_name: oracle
    ports:
      - 1521:1521
      - 5500:5500
    healthcheck:
      test: ["CMD", "bash", "-c", "echo 'select sysdate from dual;' | ORACLE_HOME=/u01/app/oracle/product/12.2.0/dbhome_1/ /u01/app/oracle/product/12.2.0/dbhome_1/bin/sqlplus -s <user>/<password>@oracle:1521/ORCLCDB.localdomain as sysdba"]
      interval: 120s
      timeout: 300s
      retries: 300
```


### Terraform service deployer

When using the Terraform service deployer, the `<service deployer files>` must include at least one `*.tf` file.
The `*.tf` files define the infrastructure using the Terraform syntax. The terraform based service can be handy to boot up
resources using selected cloud provider and use them for testing (e.g. observe and collect metrics).

Sample `main.tf` definition:

```
variable "TEST_RUN_ID" {
  default = "detached"
}

provider "aws" {}

resource "aws_instance" "i" {
  ami           = data.aws_ami.latest-amzn.id
  monitoring = true
  instance_type = "t1.micro"
  tags = {
    Name = "elastic-package-test-${var.TEST_RUN_ID}"
  }
}

data "aws_ami" "latest-amzn" {
  most_recent = true
  owners = [ "amazon" ] # AWS
  filter {
    name   = "name"
    values = ["amzn2-ami-hvm-*"]
  }
}
```

Notice the use of the `TEST_RUN_ID` variable. It contains a unique ID, which can help differentiate resources created in potential concurrent test runs.

#### Environment variables

To use environment variables within the Terraform service deployer a `env.yml` file is required.

The file should be structured like this:

```yaml
version: '2.3'
services:
  terraform:
    environment:
      - AWS_ACCESS_KEY_ID=${AWS_ACCESS_KEY_ID}
```

It's purpose is to inject environment variables in the Terraform service deployer environment.

To specify a default use this syntax: `AWS_ACCESS_KEY_ID=${AWS_ACCESS_KEY_ID:-default}`, replacing `default` with the desired default value.

**NOTE**: Terraform requires to prefix variables using the environment variables form with `TF_VAR_`. These variables are not available in test case definitions because they are [not injected](https://github.com/elastic/elastic-package/blob/f5312b6022e3527684e591f99e73992a73baafcf/internal/testrunner/runners/system/servicedeployer/terraform_env.go#L43) in the test environment.

#### Cloud Provider CI support

Terraform is often used to interact with Cloud Providers. This require Cloud Provider credentials.

Injecting credentials can be achieved with functions from the [`apm-pipeline-library`](https://github.com/elastic/apm-pipeline-library/tree/main/vars) Jenkins library. For example look for `withAzureCredentials`, `withAWSEnv` or `withGCPEnv`.

#### Tagging/labelling created Cloud Provider resources

Leveraging Terraform to create cloud resources is useful but risks creating leftover resources that are difficult to remove.

There are some specific environment variables that should be leveraged to overcome this issue; these variables are already injected to be used by Terraform (through `TF_VAR_`):
- `TF_VAR_TEST_RUN_ID`: a unique identifier for the test run, allows to distinguish each run
- `BRANCH_NAME_LOWER_CASE`: the branch name or PR number the CI run is linked to
- `BUILD_ID`: incremental number providing the current CI run number
- `CREATED_DATE`: the creation date in epoch time, milliseconds, when the resource was created
- `ENVIRONMENT`: what environment created the resource (`ci`)
- `REPO`: the GitHub repository name (`elastic-package`)

### Kubernetes service deployer

The Kubernetes service deployer requires the `_dev/deploy/k8s` directory to be present. It can include additional `*.yaml` files to deploy
custom applications in the Kubernetes cluster (e.g. Nginx deployment). If no resource definitions (`*.yaml` files ) are needed,
the `_dev/deploy/k8s` directory must contain an `.empty` file (to preserve the `k8s` directory under version control).

The Kubernetes service deployer needs [kind](https://kind.sigs.k8s.io/) to be installed and the cluster to be up and running:

```bash
wget -qO-  https://raw.githubusercontent.com/elastic/elastic-package/main/scripts/kind-config.yaml | kind create cluster --config -
```

Before executing system tests, the service deployer applies once the deployment of the Elastic Agent to the cluster and links
the kind cluster with the Elastic stack network - applications running in the kind cluster can reach Elasticsearch and Kibana instances.
To shorten the total test execution time the Elastic Agent's deployment is not deleted after tests, but it can be reused.

See how to execute system tests for the Kubernetes integration (`pod` data stream):

```bash
elastic-package stack up -d -v # start the Elastic stack
wget -qO-  https://raw.githubusercontent.com/elastic/elastic-package/main/scripts/kind-config.yaml | kind create cluster --config -
elastic-package test system --data-streams pod -v # start system tests for the "pod" data stream
```

### Test case definition

Next, we must define at least one configuration for each data stream that we
want to system test. There can be multiple test cases defined for the same data
stream.

_Hint: if you plan to define only one test case, you can consider the filename
`test-default-config.yml`._

```
<package root>/
  data_stream/
    <data stream>/
      _dev/
        test/
          system/
            test-<test_name>-config.yml
```

The `test-<test_name>-config.yml` file allows you to define values for package
and data stream-level variables. These are the available configuration options
for system tests.

| Option | Type | Required | Description |
|---|---|---|---|
| data_stream.vars | dictionary |  | Data stream level variables to set (i.e. declared in `package_root/data_stream/$data_stream/manifest.yml`). If not specified the defaults from the manifest are used. |
| input | string | yes | Input type to test (e.g. logfile, httpjson, etc). Defaults to the input used by the first stream in the data stream manifest. |
| numeric_keyword_fields | []string |  | List of fields to ignore during validation that are mapped as `keyword` in Elasticsearch, but their JSON data type is a number. |
| policy_template | string |  | Name of policy template associated with the data stream and input. Required when multiple policy templates include the input being tested. |
| service | string |  | Name of a specific Docker service to setup for the test. |
| service_notify_signal | string |  | Signal name to send to 'service' when the test policy has been applied to the Agent. This can be used to trigger the service after the Agent is ready to receive data. |
| skip.link | URL |  | URL linking to an issue about why the test is skipped. |
| skip.reason | string |  | Reason to skip the test. If specified the test will not execute. |
| vars | dictionary |  | Package level variables to set (i.e. declared in `$package_root/manifest.yml`). If not specified the defaults from the manifest are used. |
| wait_for_data_timeout | duration |  | Amount of time to wait for data to be present in Elasticsearch. Defaults to 10m. |

For example, the `apache/access` data stream's `test-access-log-config.yml` is
shown below.

```yaml
vars: ~
input: logfile
data_stream:
  vars:
    paths:
      - "{{{SERVICE_LOGS_DIR}}}/access.log*"
```

The top-level `vars` field corresponds to package-level variables defined in the
`apache` package's `manifest.yml` file. In the above example we don't override
any of these package-level variables, so their default values, as specified in
the `apache` package's `manifest.yml` file are used.

The `data_stream.vars` field corresponds to data stream-level variables for the
current data stream (`apache/access` in the above example). In the above example
we override the `paths` variable. All other variables are populated with their
default values, as specified in the `apache/access` data stream's `manifest.yml`
file.

Notice the use of the `{{{SERVICE_LOGS_DIR}}}` placeholder. This corresponds to
the `${SERVICE_LOGS_DIR}` variable we saw in the `docker-compose.yml` file
earlier. In the above example, the net effect is as if the
`/usr/local/apache2/logs/access.log*` files located inside the Apache
integration service container become available at the same path from Elastic
Agent's perspective.

When a data stream's manifest declares multiple streams with different inputs
you can use the `input` option to select the stream to test. The first stream
whose input type matches the `input` value will be tested. By default, the first
stream declared in the manifest will be tested.

For an http request, consider this example from the `httpjson/generic` data stream's `test-expected-event-count-config.yml`, shown below.

```
input: httpjson
service: httpjson
data_stream:
  vars:
    data_stream.dataset: httpjson.generic
    username: test
    password: test
    request_url: http://{{Hostname}}:{{Port}}/testexpectedevents/api
assert:
  event_count: 3
```

The `data_stream.vars.request_url` corresponds to a path in the `_dev/deploy/docker/files/config.yml` file.

<<<<<<< HEAD
The `assert.event_count` field corresponds to the expected number of events in the corresponding path in the `_dev/deploy/docker/files/config.yml` file
=======
The `system_test.expected_event_count` field corresponds to the expected number of events in the corresponding path in the `_dev/deploy/docker/files/config.yml` file.
>>>>>>> d40fed61

For example

```
  - path: /testexpectedevents/api
    methods: ["GET"]
    request_headers:
      Authorization: "Basic dGVzdDp0ZXN0"
    responses:
      - status_code: 200
        headers:
          Content-Type:
            - "application/json"
        body: |-
          {"parent":[{"k":"v"},{"k":"v"},{"k":"v"}]}
```

This simulates a single call to the API `/testexpectedevents/api` which is expected to return multiple events in a single response.

The `"parent"` field represents the top-level array within which these events are stored. 3rd party APIs will define an appropriate key here according to their schema, some real-world examples might be: `"data":[]` or `"events":[]`.

In this example, there are 3 events. Each event is `{"k":"v"}`. You may wish to use real-world examples for consistency with e.g. pipeline tests elsewhere in the test suite. 

The assertion is checked when `assert.event_count` is defined and `> 0`. It expects a message body comprised of a JSON string that includes an arbitrary top-level field whose value is an array. The system test will only pass when the number of elements in this array is equal to the configured value.

#### Placeholders

The `SERVICE_LOGS_DIR` placeholder is not the only one available for use in a data stream's `test-<test_name>-config.yml` file. The complete list of available placeholders is shown below.

| Placeholder name | Data type | Description |
| --- | --- | --- |
| `Hostname`| string | Addressable host name of the integration service. |
| `Ports` | []int | Array of addressable ports the integration service is listening on. |
| `Port` | int | Alias for `Ports[0]`. Provided as a convenience. |
| `Logs.Folder.Agent` | string | Path to integration service's logs folder, as addressable by the Agent. |
| `SERVICE_LOGS_DIR` | string | Alias for `Logs.Folder.Agent`. Provided as a convenience. |

Placeholders used in the `test-<test_name>-config.yml` must be enclosed in `{{{` and `}}}` delimiters, per Handlebars syntax.


**NOTE**: Terraform variables in the form of environment variables (prefixed with `TF_VAR_`) are not injected and cannot be used as placeholder (their value will always be empty).

## Running a system test

Once the two levels of configurations are defined as described in the previous section, you are ready to run system tests for a package's data streams.

First you must deploy the Elastic Stack. This corresponds to steps 1 and 2 as described in the [_Conceptual process_](#Conceptual-process) section.

```
elastic-package stack up -d
```

For a complete listing of options available for this command, run `elastic-package stack up -h` or `elastic-package help stack up`.

Next, you must set environment variables needed for further `elastic-package` commands.

```
$(elastic-package stack shellinit)
```

Next, you must invoke the system tests runner. This corresponds to steps 3 through 7 as described in the [_Conceptual process_](#Conceptual-process) section.

If you want to run system tests for **all data streams** in a package, navigate to the package's root folder (or any sub-folder under it) and run the following command.

```
elastic-package test system
```

If you want to run system tests for **specific data streams** in a package, navigate to the package's root folder (or any sub-folder under it) and run the following command.

```
elastic-package test system --data-streams <data stream 1>[,<data stream 2>,...]
```

Finally, when you are done running all system tests, bring down the Elastic Stack. This corresponds to step 8 as described in the [_Conceptual process_](#Conceptual_process) section.

```
elastic-package stack down
```

### Generating sample events

As the system tests exercise an integration end-to-end from running the integration's service all the way
to indexing generated data from the integration's data streams into Elasticsearch, it is possible to generate
`sample_event.json` files for each of the integration's data streams while running these tests.

```
elastic-package test system --generate
```

## Continuous Integration

`elastic-package` runs a set of system tests on some [dummy packages](https://github.com/elastic/elastic-package/tree/main/test/packages) to ensure it's functionalities work as expected. This allows to test changes affecting package testing within `elastic-package` before merging and releasing the changes.

Tests use set of environment variables that are set at the beginning of the `Jenkinsfile`.

The exposed environment variables are passed to the test runners through service deployer specific configuration (refer to the service deployer section for further details).

### Stack version

The tests use the [default version](https://github.com/elastic/elastic-package/blob/main/internal/install/stack_version.go#L9) `elastic-package` provides.

You can override this value by changing it in your PR if needed. To update the default version always create a dedicated PR.<|MERGE_RESOLUTION|>--- conflicted
+++ resolved
@@ -412,11 +412,7 @@
 
 The `data_stream.vars.request_url` corresponds to a path in the `_dev/deploy/docker/files/config.yml` file.
 
-<<<<<<< HEAD
 The `assert.event_count` field corresponds to the expected number of events in the corresponding path in the `_dev/deploy/docker/files/config.yml` file
-=======
-The `system_test.expected_event_count` field corresponds to the expected number of events in the corresponding path in the `_dev/deploy/docker/files/config.yml` file.
->>>>>>> d40fed61
 
 For example
 

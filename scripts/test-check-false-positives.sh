--- conflicted
+++ resolved
@@ -20,15 +20,10 @@
   fi
   echo "~~~ elastic-package cleanup"
 
-<<<<<<< HEAD
-  # Dump stack logs
-  elastic-package stack dump -v --output "build/elastic-stack-dump/check-${SUFFIX_FOLDER_DUMP_LOGS}}"
-=======
   if is_stack_created ; then
     # Dump stack logs
     # Required containers could not be running, so ignore the error
-    elastic-package stack dump -v --output "build/elastic-stack-dump/check-${PACKAGE_UNDER_TEST:-${PACKAGE_TEST_TYPE:-*}}" || true
->>>>>>> 3bac9e17
+    elastic-package stack dump -v --output "build/elastic-stack-dump/check-${SUFFIX_FOLDER_DUMP_LOGS}}" || true
 
     # Take down the stack
     elastic-package stack down -v
@@ -127,13 +122,10 @@
 elastic-package stack status
 
 # Run package tests
-<<<<<<< HEAD
 for d in test/packages/${PACKAGE_TEST_TYPE}/${PACKAGE_UNDER_TEST}/; do
-=======
-for d in test/packages/${PACKAGE_TEST_TYPE:-false_positives}/${PACKAGE_UNDER_TEST:-*}/; do
   echo "--- Check build output: ${d}"
->>>>>>> 3bac9e17
   check_build_output "$d"
+
   echo "--- Check expected errors: ${d}"
   check_expected_errors "$d"
 done
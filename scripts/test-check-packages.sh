#!/bin/bash

SCRIPT_DIR=$( cd -- "$( dirname -- "${BASH_SOURCE[0]}" )" &> /dev/null && pwd )

source "${SCRIPT_DIR}/stack_parameters.sh"
source "${SCRIPT_DIR}/stack_helpers.sh"

set -euxo pipefail

# Add default values
export SUFFIX_FOLDER_DUMP_LOGS="${PACKAGE_UNDER_TEST:-${PACKAGE_TEST_TYPE:-any}}"
export PACKAGE_TEST_TYPE="${PACKAGE_TEST_TYPE:-"other"}"
export PACKAGE_UNDER_TEST="${PACKAGE_UNDER_TEST:-*}"

cleanup() {
  r=$?
  if [ "${r}" -ne 0 ]; then
    # Ensure that the group where the failure happened is opened.
    echo "^^^ +++"
  fi
  echo "~~~ elastic-package cleanup"

<<<<<<< HEAD
  # Dump stack logs
  elastic-package stack dump -v \
      --output "build/elastic-stack-dump/check-${SUFFIX_FOLDER_DUMP_LOGS}"
=======
  if is_stack_created; then
    # Dump stack logs
    # Required containers could not be running, so ignore the error
    elastic-package stack dump -v \
        --output "build/elastic-stack-dump/check-${PACKAGE_UNDER_TEST:-${PACKAGE_TEST_TYPE:-any}}" || true
  fi
>>>>>>> 3bac9e17

  if [ "${PACKAGE_TEST_TYPE}" == "with-kind" ]; then
    # Dump kubectl details
    kubectl describe pods --all-namespaces > build/kubectl-dump.txt
    kubectl logs -l app=elastic-agent -n kube-system >> build/kubectl-dump.txt

    # Take down the kind cluster.
    # Sometimes kind has troubles with deleting the cluster, but it isn't an issue with elastic-package.
    # As it causes flaky issues on the CI side, let's ignore it.
    kind delete cluster || true
  fi

  # In case it is tested with Elastic serverless, there should be just one Elastic stack
  # started to test all packages. In our CI, this Elastic serverless stack is started 
  # at the beginning of the pipeline and must be running for all packages without stopping it between
  # packages.
  if [[ "$SERVERLESS" != "true" ]]; then
    if is_stack_created; then
      # Take down the stack
      elastic-package stack down -v
    fi
  fi

  if [ "${PACKAGE_TEST_TYPE}" == "with-logstash" ]; then
    # Delete the logstash profile
    elastic-package profiles delete logstash -v
  fi

  # Clean used resources
  for d in test/packages/${PACKAGE_TEST_TYPE}/${PACKAGE_UNDER_TEST}/; do
    elastic-package clean -C "$d" -v
  done

  exit $r
}

trap cleanup EXIT

ELASTIC_PACKAGE_LINKS_FILE_PATH="$(pwd)/scripts/links_table.yml"
export ELASTIC_PACKAGE_LINKS_FILE_PATH
export SERVERLESS=${SERVERLESS:-"false"}

run_system_benchmark() {
  local package_name="$1"
  local package_path="$2"
  echo "--- Run system benchmarks for package ${package_name}"
  elastic-package benchmark system -C "$package_path" --benchmark logs-benchmark -v --defer-cleanup 1s
}

run_serverless_tests() {
  local package_path="$1"
  local test_options="-v --report-format xUnit --report-output file --defer-cleanup 1s"
  local coverage_options="--test-coverage --coverage-format=generic"
  echo "--- Run tests for package ${package_path} in Serverless mode"
  # skip system tests
  elastic-package test asset -C "$package_path" $test_options $coverage_options
  elastic-package test static -C "$package_path" $test_options $coverage_options
  # FIXME: adding test-coverage for serverless results in errors like this:
  # Error: error running package pipeline tests: could not complete test run: error calculating pipeline coverage: error fetching pipeline stats for code coverage calculations: need exactly one ES node in stats response (got 4)
  elastic-package test pipeline -C "$package_path" $test_options
}

run_pipeline_benchmark() {
  local package_name="$1"
  local package_path="$2"
  echo "--- Run pipeline benchmarks and report for package ${package_name}"
  local test_options="-v --report-format xUnit --report-output file --fail-on-missing"

  rm -rf "${PWD}/build/benchmark-results"
  elastic-package benchmark pipeline -C "$d" $test_options

  rm -rf "${PWD}/build/benchmark-results-old"
  mv "${PWD}/build/benchmark-results" "${PWD}/build/benchmark-results-old"

  elastic-package benchmark pipeline -C "$d" $test_options

  elastic-package report -C "$d" --fail-on-missing benchmark \
    --new "${PWD}/build/benchmark-results" \
    --old "${PWD}/build/benchmark-results-old" \
    --threshold 1 --report-output-path="${PWD}/build/benchreport"
}


# Build/check packages
<<<<<<< HEAD
for d in test/packages/${PACKAGE_TEST_TYPE}/${PACKAGE_UNDER_TEST}/; do
  elastic-package check -C "$d" -v
done

if [ "${PACKAGE_TEST_TYPE}" == "with-logstash" ]; then
=======
for d in test/packages/${PACKAGE_TEST_TYPE:-other}/${PACKAGE_UNDER_TEST:-*}/; do
  echo "--- Checking package ${d}"
  elastic-package check -C "$d" -v
done

if [ "${PACKAGE_TEST_TYPE:-other}" == "with-logstash" ]; then
  echo "--- Create logstash profile"

>>>>>>> 3bac9e17
  # Create a logstash profile and use it
  elastic-package profiles create logstash -v
  elastic-package profiles use logstash

  # Rename the config.yml.example to config.yml
  mv ~/.elastic-package/profiles/logstash/config.yml.example ~/.elastic-package/profiles/logstash/config.yml
  
  # Append config to enable logstash
  echo "stack.logstash_enabled: true" >> ~/.elastic-package/profiles/logstash/config.yml
fi

# In case it is tested with Elastic serverless, there should be just one Elastic stack
# started to test all packages. In our CI, this Elastic serverless stack is started 
# at the beginning of the pipeline and must be running for all packages.
if [[ "${SERVERLESS}" != "true" ]]; then
  echo "--- Prepare Elastic stack"
  stack_args=$(set +x;stack_version_args) # --version <version>

  # Update the stack
  elastic-package stack update -v ${stack_args}

  # NOTE: if any provider argument is defined, the stack must be shutdown first to ensure
  # that all parameters are taken into account by the services
  stack_args="${stack_args} $(set +x; stack_provider_args)" # -U <setting=1,settings=2>

  # Boot up the stack
  elastic-package stack up -d -v ${stack_args}

  elastic-package stack status
fi

if [ "${PACKAGE_TEST_TYPE}" == "with-kind" ]; then
  # Boot up the kind cluster
  echo "--- Create kind cluster"
  kind create cluster --config "$PWD/scripts/kind-config.yaml" --image "kindest/node:${K8S_VERSION}"
fi

# Run package tests
for d in test/packages/${PACKAGE_TEST_TYPE}/${PACKAGE_UNDER_TEST}/; do
  package_to_test=$(basename "${d}")

<<<<<<< HEAD
  if [ "${PACKAGE_TEST_TYPE}" == "benchmarks" ]; then
    # FIXME: There are other packages in test/packages/benchmarks folder that are not tested like rally_benchmark
    case "${package_to_test}" in
      pipeline_benchmark|use_pipeline_tests)
        run_pipeline_benchmark "${package_to_test}" "$d"
        ;;
      system_benchmark)
        run_system_benchmark "${package_to_test}" "$d"
        ;;
    esac
    continue
  fi

  if [ "${PACKAGE_TEST_TYPE}" == "with-logstash" ] && [ "${package_to_test}" == "system_benchmark" ]; then
    run_system_benchmark "${package_to_test}" "$d"
    continue
  fi

  if [[ "${SERVERLESS}" == "true" ]]; then
    run_serverless_tests "${d}"
    continue
=======
  if [ "${PACKAGE_TEST_TYPE:-other}" == "benchmarks" ]; then
    # It is not used PACKAGE_UNDER_TEST, so all benchmark packages are run in the same loop
    if [ "${package_to_test}" == "pipeline_benchmark" ]; then
      echo "--- Run pipeline benchmarks and report for package ${package_to_test}"

      rm -rf "${PWD}/build/benchmark-results"
      elastic-package benchmark pipeline -C "$d" -v --report-format xUnit --report-output file --fail-on-missing

      rm -rf "${PWD}/build/benchmark-results-old"
      mv "${PWD}/build/benchmark-results" "${PWD}/build/benchmark-results-old"

      elastic-package benchmark pipeline -C "$d" -v --report-format json --report-output file --fail-on-missing

      elastic-package report -C "$d" --fail-on-missing benchmark \
        --new "${PWD}/build/benchmark-results" \
        --old "${PWD}/build/benchmark-results-old" \
        --threshold 1 --report-output-path="${PWD}/build/benchreport"
    fi
    if [ "${package_to_test}" == "system_benchmark" ]; then
      echo "--- Run system benchmarks for package ${package_to_test}"

      elastic-package benchmark system -C "$d" --benchmark logs-benchmark -v --defer-cleanup 1s
    fi
  elif [ "${PACKAGE_TEST_TYPE:-other}" == "with-logstash" ] && [ "${package_to_test}" == "system_benchmark" ]; then
      echo "--- Run system benchmarks for package ${package_to_test}"
      elastic-package benchmark system -C "$d" --benchmark logs-benchmark -v --defer-cleanup 1s
  else
    if [[ "${SERVERLESS}" == "true" ]]; then
        echo "--- Run tests for package ${d} in Serverless mode"
        # skip system tests
        elastic-package test asset -C "$d" -v --report-format xUnit --report-output file --defer-cleanup 1s  --test-coverage --coverage-format=generic
        elastic-package test static -C "$d" -v --report-format xUnit --report-output file --defer-cleanup 1s  --test-coverage --coverage-format=generic
        # FIXME: adding test-coverage for serverless results in errors like this:
        # Error: error running package pipeline tests: could not complete test run: error calculating pipeline coverage: error fetching pipeline stats for code coverage calculations: need exactly one ES node in stats response (got 4)
        elastic-package test pipeline -C "$d" -v --report-format xUnit --report-output file --defer-cleanup 1s

        continue
    fi

    echo "--- Run tests for package ${d}"
    # Run all tests
    # defer-cleanup is set to a short period to verify that the option is available
    elastic-package test -C "$d" -v --report-format xUnit --report-output file --defer-cleanup 1s --test-coverage --coverage-format=generic
>>>>>>> 3bac9e17
  fi

  echo "--- Run tests for package ${d}"
  # Run all tests
  # defer-cleanup is set to a short period to verify that the option is available
  elastic-package test -C "$d" -v \
    --report-format xUnit \
    --report-output file \
    --defer-cleanup 1s \
    --test-coverage \
    --coverage-format=generic
done<|MERGE_RESOLUTION|>--- conflicted
+++ resolved
@@ -20,18 +20,12 @@
   fi
   echo "~~~ elastic-package cleanup"
 
-<<<<<<< HEAD
-  # Dump stack logs
-  elastic-package stack dump -v \
-      --output "build/elastic-stack-dump/check-${SUFFIX_FOLDER_DUMP_LOGS}"
-=======
   if is_stack_created; then
     # Dump stack logs
     # Required containers could not be running, so ignore the error
     elastic-package stack dump -v \
-        --output "build/elastic-stack-dump/check-${PACKAGE_UNDER_TEST:-${PACKAGE_TEST_TYPE:-any}}" || true
+      --output "build/elastic-stack-dump/check-${SUFFIX_FOLDER_DUMP_LOGS}" || true
   fi
->>>>>>> 3bac9e17
 
   if [ "${PACKAGE_TEST_TYPE}" == "with-kind" ]; then
     # Dump kubectl details
@@ -85,6 +79,7 @@
   local package_path="$1"
   local test_options="-v --report-format xUnit --report-output file --defer-cleanup 1s"
   local coverage_options="--test-coverage --coverage-format=generic"
+
   echo "--- Run tests for package ${package_path} in Serverless mode"
   # skip system tests
   elastic-package test asset -C "$package_path" $test_options $coverage_options
@@ -97,8 +92,9 @@
 run_pipeline_benchmark() {
   local package_name="$1"
   local package_path="$2"
+  local test_options="-v --report-format xUnit --report-output file --fail-on-missing"
+
   echo "--- Run pipeline benchmarks and report for package ${package_name}"
-  local test_options="-v --report-format xUnit --report-output file --fail-on-missing"
 
   rm -rf "${PWD}/build/benchmark-results"
   elastic-package benchmark pipeline -C "$d" $test_options
@@ -116,22 +112,14 @@
 
 
 # Build/check packages
-<<<<<<< HEAD
 for d in test/packages/${PACKAGE_TEST_TYPE}/${PACKAGE_UNDER_TEST}/; do
+  echo "--- Checking package ${d}"
   elastic-package check -C "$d" -v
 done
 
 if [ "${PACKAGE_TEST_TYPE}" == "with-logstash" ]; then
-=======
-for d in test/packages/${PACKAGE_TEST_TYPE:-other}/${PACKAGE_UNDER_TEST:-*}/; do
-  echo "--- Checking package ${d}"
-  elastic-package check -C "$d" -v
-done
-
-if [ "${PACKAGE_TEST_TYPE:-other}" == "with-logstash" ]; then
   echo "--- Create logstash profile"
 
->>>>>>> 3bac9e17
   # Create a logstash profile and use it
   elastic-package profiles create logstash -v
   elastic-package profiles use logstash
@@ -173,7 +161,6 @@
 for d in test/packages/${PACKAGE_TEST_TYPE}/${PACKAGE_UNDER_TEST}/; do
   package_to_test=$(basename "${d}")
 
-<<<<<<< HEAD
   if [ "${PACKAGE_TEST_TYPE}" == "benchmarks" ]; then
     # FIXME: There are other packages in test/packages/benchmarks folder that are not tested like rally_benchmark
     case "${package_to_test}" in
@@ -195,51 +182,6 @@
   if [[ "${SERVERLESS}" == "true" ]]; then
     run_serverless_tests "${d}"
     continue
-=======
-  if [ "${PACKAGE_TEST_TYPE:-other}" == "benchmarks" ]; then
-    # It is not used PACKAGE_UNDER_TEST, so all benchmark packages are run in the same loop
-    if [ "${package_to_test}" == "pipeline_benchmark" ]; then
-      echo "--- Run pipeline benchmarks and report for package ${package_to_test}"
-
-      rm -rf "${PWD}/build/benchmark-results"
-      elastic-package benchmark pipeline -C "$d" -v --report-format xUnit --report-output file --fail-on-missing
-
-      rm -rf "${PWD}/build/benchmark-results-old"
-      mv "${PWD}/build/benchmark-results" "${PWD}/build/benchmark-results-old"
-
-      elastic-package benchmark pipeline -C "$d" -v --report-format json --report-output file --fail-on-missing
-
-      elastic-package report -C "$d" --fail-on-missing benchmark \
-        --new "${PWD}/build/benchmark-results" \
-        --old "${PWD}/build/benchmark-results-old" \
-        --threshold 1 --report-output-path="${PWD}/build/benchreport"
-    fi
-    if [ "${package_to_test}" == "system_benchmark" ]; then
-      echo "--- Run system benchmarks for package ${package_to_test}"
-
-      elastic-package benchmark system -C "$d" --benchmark logs-benchmark -v --defer-cleanup 1s
-    fi
-  elif [ "${PACKAGE_TEST_TYPE:-other}" == "with-logstash" ] && [ "${package_to_test}" == "system_benchmark" ]; then
-      echo "--- Run system benchmarks for package ${package_to_test}"
-      elastic-package benchmark system -C "$d" --benchmark logs-benchmark -v --defer-cleanup 1s
-  else
-    if [[ "${SERVERLESS}" == "true" ]]; then
-        echo "--- Run tests for package ${d} in Serverless mode"
-        # skip system tests
-        elastic-package test asset -C "$d" -v --report-format xUnit --report-output file --defer-cleanup 1s  --test-coverage --coverage-format=generic
-        elastic-package test static -C "$d" -v --report-format xUnit --report-output file --defer-cleanup 1s  --test-coverage --coverage-format=generic
-        # FIXME: adding test-coverage for serverless results in errors like this:
-        # Error: error running package pipeline tests: could not complete test run: error calculating pipeline coverage: error fetching pipeline stats for code coverage calculations: need exactly one ES node in stats response (got 4)
-        elastic-package test pipeline -C "$d" -v --report-format xUnit --report-output file --defer-cleanup 1s
-
-        continue
-    fi
-
-    echo "--- Run tests for package ${d}"
-    # Run all tests
-    # defer-cleanup is set to a short period to verify that the option is available
-    elastic-package test -C "$d" -v --report-format xUnit --report-output file --defer-cleanup 1s --test-coverage --coverage-format=generic
->>>>>>> 3bac9e17
   fi
 
   echo "--- Run tests for package ${d}"

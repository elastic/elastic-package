--- conflicted
+++ resolved
@@ -12,11 +12,7 @@
 	"github.com/pkg/errors"
 	"gopkg.in/yaml.v3"
 
-<<<<<<< HEAD
-	"github.com/elastic/elastic-package/internal/locations"
-=======
 	"github.com/elastic/elastic-package/internal/configuration/locations"
->>>>>>> 4ec40d7c
 )
 
 // ApplicationConfiguration represents the configuration of the elastic-package.
@@ -72,11 +68,7 @@
 
 // Configuration function returns the elastic-package configuration.
 func Configuration() (*ApplicationConfiguration, error) {
-<<<<<<< HEAD
-	configPath, err := locations.ConfigurationDir()
-=======
 	configPath, err := locations.NewLocationManager()
->>>>>>> 4ec40d7c
 	if err != nil {
 		return nil, errors.Wrap(err, "can't read configuration directory")
 	}

--- conflicted
+++ resolved
@@ -83,32 +83,8 @@
       kibana:
         condition: service_healthy
     healthcheck:
-<<<<<<< HEAD
       test: "curl -f http://127.0.0.1:8220/api/status | grep HEALTHY 2>&1 >/dev/null"
-      retries: 12
-      interval: 5s
-    hostname: docker-fleet-server
-    environment:
-    - "FLEET_SERVER_ENABLE=1"
-    - "FLEET_SERVER_INSECURE_HTTP=1"
-    - "KIBANA_FLEET_SETUP=1"
-    - "KIBANA_FLEET_HOST=http://kibana:5601"
-    - "FLEET_SERVER_HOST=0.0.0.0"
-    ports:
-      - "127.0.0.1:8220:8220"
-
-  elastic-agent:
-    image: ${ELASTIC_AGENT_IMAGE_REF}
-    depends_on:
-      fleet-server:
-        condition: service_healthy
-    healthcheck:
-      test: "sh -c 'grep \"Agent is starting\" /usr/share/elastic-agent/elastic-agent.log*'"
-      retries: 90
-=======
-      test: "sh -c 'grep \"Agent is starting\" -r . --include=elastic-agent-json.log'"
       retries: 30
->>>>>>> 1d093362
       interval: 1s
     hostname: docker-fleet-agent
     environment:

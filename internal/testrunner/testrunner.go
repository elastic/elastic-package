--- conflicted
+++ resolved
@@ -40,7 +40,6 @@
 
 // FindTestFolders finds test folders for the given package and, optionally, test type and dataStreams
 func FindTestFolders(packageRootPath string, testType TestType, dataStreams []string) ([]TestFolder, error) {
-
 	// Expected folder structure:
 	// <packageRootPath>/
 	//   dataStreams/
@@ -54,24 +53,11 @@
 		testTypeGlob = string(testType)
 	}
 
-<<<<<<< HEAD
-	dataStreamsGlob := "*"
+	var paths []string
 	if dataStreams != nil && len(dataStreams) > 0 {
-		dataStreamsGlob = "("
-		dataStreamsGlob += strings.Join(dataStreams, "|")
-		dataStreamsGlob += ")"
-	}
-
-	testFoldersGlob := filepath.Join(packageRootPath, "data_stream", dataStreamsGlob, "_dev", "test", testTypeGlob)
-	paths, err := filepath.Glob(testFoldersGlob)
-	if err != nil {
-		return nil, errors.Wrap(err, "error finding test folders")
-=======
-	var paths []string
-	if datasets != nil && len(datasets) > 0 {
-		sort.Strings(datasets)
-		for _, dataset := range datasets {
-			p, err := findTestFolderPaths(packageRootPath, dataset, testTypeGlob)
+		sort.Strings(dataStreams)
+		for _, dataStream := range dataStreams {
+			p, err := findTestFolderPaths(packageRootPath, dataStream, testTypeGlob)
 			if err != nil {
 				return nil, err
 			}
@@ -85,7 +71,6 @@
 		}
 
 		paths = p
->>>>>>> d4f88447
 	}
 
 	folders := make([]TestFolder, len(paths))
@@ -130,12 +115,11 @@
 	return testTypes
 }
 
-func findTestFolderPaths(packageRootPath, datasetGlob, testTypeGlob string) ([]string, error) {
-	testFoldersGlob := filepath.Join(packageRootPath, "dataset", datasetGlob, "_dev", "test", testTypeGlob)
+func findTestFolderPaths(packageRootPath, dataStreamGlob, testTypeGlob string) ([]string, error) {
+	testFoldersGlob := filepath.Join(packageRootPath, "data_stream", dataStreamGlob, "_dev", "test", testTypeGlob)
 	paths, err := filepath.Glob(testFoldersGlob)
 	if err != nil {
 		return nil, errors.Wrap(err, "error finding test folders")
 	}
-
 	return paths, err
 }
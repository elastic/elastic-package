// Copyright Elasticsearch B.V. and/or licensed to Elasticsearch B.V. under one
// or more contributor license agreements. Licensed under the Elastic License;
// you may not use this file except in compliance with the Elastic License.

package testrunner

import (
	"context"
	"errors"
	"fmt"
	"os"
	"path/filepath"
	"sort"
	"strings"
	"sync"
	"time"

	"github.com/elastic/elastic-package/internal/elasticsearch"
	"github.com/elastic/elastic-package/internal/kibana"
	"github.com/elastic/elastic-package/internal/profile"
	"github.com/elastic/elastic-package/internal/stack"
)

const (
	ServiceStateFileName = "service.json"
	StateFolderName      = "state"
)

// TestType represents the various supported test types
type TestType string

// TestOptions contains test runner options.
type TestOptions struct {
	Profile            *profile.Profile
	TestFolder         TestFolder
	PackageRootPath    string
	GenerateTestResult bool
	API                *elasticsearch.API
	KibanaClient       *kibana.Client

	RunIndependentElasticAgent bool

	DeferCleanup   time.Duration
	ServiceVariant string
	WithCoverage   bool
	CoverageType   string

	ConfigFilePath string
	RunSetup       bool
	RunTearDown    bool
	RunTestsOnly   bool
}

// TestRunner is the interface all test runners must implement.
type TestRunner interface {
	// Type returns the test runner's type.
	Type() TestType

	// String returns the human-friendly name of the test runner.
	String() string

	// Run executes the test runner.
	Run(context.Context, TestOptions) ([]TestResult, error)

	// TearDown cleans up any test runner resources. It must be called
	// after the test runner has finished executing.
	TearDown(context.Context) error

	CanRunPerDataStream() bool

	TestFolderRequired() bool

	CanRunSetupTeardownIndependent() bool

<<<<<<< HEAD
	SetMutex(*sync.Mutex)
=======
	// SetupRunner prepares global resources required by the test runner.
	SetupRunner(context.Context, TestOptions) error

	// TearDownRunner cleans up any global test runner resources. It must be called
	// after the test runner has finished executing all its tests.
	TearDownRunner(context.Context) error
>>>>>>> e59151c6
}

var runners = map[TestType]TestRunner{}
var runnersFuncs = map[TestType]func() TestRunner{}

// TestResult contains a single test's results
type TestResult struct {
	// Name of test result. Optional.
	Name string

	// Package to which this test result belongs.
	Package string

	// TestType indicates the type of test.
	TestType TestType

	// Data stream to which this test result belongs.
	DataStream string

	// Time elapsed from running a test case to arriving at its result.
	TimeElapsed time.Duration

	// If test case failed, short description of the failure. A failure is
	// when the test completes execution but the actual results of the test
	// don't match the expected results.
	FailureMsg string

	// If test case failed, longer description of the failure.
	FailureDetails string

	// If there was an error while running the test case, description
	// of the error. An error is when the test cannot complete execution due
	// to an unexpected runtime error in the test execution.
	ErrorMsg string

	// If the test was skipped, the reason it was skipped and a link for more
	// details.
	Skipped *SkipConfig

	// Coverage details in Cobertura format (optional).
	Coverage CoverageReport
}

// ResultComposer wraps a TestResult and provides convenience methods for
// manipulating this TestResult.
type ResultComposer struct {
	TestResult
	StartTime time.Time
}

// NewResultComposer returns a new ResultComposer with the StartTime
// initialized to now.
func NewResultComposer(tr TestResult) *ResultComposer {
	return &ResultComposer{
		TestResult: tr,
		StartTime:  time.Now(),
	}
}

// WithError sets an error on the test result wrapped by ResultComposer.
func (rc *ResultComposer) WithError(err error) ([]TestResult, error) {
	rc.TimeElapsed = time.Since(rc.StartTime)
	if err == nil {
		return []TestResult{rc.TestResult}, nil
	}

	if tcf, ok := err.(ErrTestCaseFailed); ok {
		rc.FailureMsg += tcf.Reason
		rc.FailureDetails += tcf.Details
		return []TestResult{rc.TestResult}, nil
	}

	rc.ErrorMsg += err.Error()
	return []TestResult{rc.TestResult}, err
}

// WithSuccess marks the test result wrapped by ResultComposer as successful.
func (rc *ResultComposer) WithSuccess() ([]TestResult, error) {
	return rc.WithError(nil)
}

// WithSkip marks the test result wrapped by ResultComposer as skipped.
func (rc *ResultComposer) WithSkip(s *SkipConfig) ([]TestResult, error) {
	rc.TestResult.Skipped = s
	return rc.WithError(nil)
}

// TestFolder encapsulates the test folder path and names of the package + data stream
// to which the test folder belongs.
type TestFolder struct {
	Path       string
	Package    string
	DataStream string
}

// AssumeTestFolders assumes potential test folders for the given package, data streams and test types.
func AssumeTestFolders(packageRootPath string, dataStreams []string, testType TestType) ([]TestFolder, error) {
	// Expected folder structure:
	// <packageRootPath>/
	//   data_stream/
	//     <dataStream>/

	dataStreamsPath := filepath.Join(packageRootPath, "data_stream")

	if len(dataStreams) == 0 {
		fileInfos, err := os.ReadDir(dataStreamsPath)
		if errors.Is(err, os.ErrNotExist) {
			return []TestFolder{}, nil // data streams defined
		}
		if err != nil {
			return nil, fmt.Errorf("can't read directory (path: %s): %w", dataStreamsPath, err)
		}

		for _, fi := range fileInfos {
			if !fi.IsDir() {
				continue
			}
			dataStreams = append(dataStreams, fi.Name())
		}
	}

	var folders []TestFolder
	for _, dataStream := range dataStreams {
		folders = append(folders, TestFolder{
			Path:       filepath.Join(dataStreamsPath, dataStream, "_dev", "test", string(testType)),
			Package:    filepath.Base(packageRootPath),
			DataStream: dataStream,
		})
	}
	return folders, nil
}

// FindTestFolders finds test folders for the given package and, optionally, test type and data streams
func FindTestFolders(packageRootPath string, dataStreams []string, testType TestType) ([]TestFolder, error) {
	// Expected folder structure for packages with data streams (integration packages):
	// <packageRootPath>/
	//   data_stream/
	//     <dataStream>/
	//       _dev/
	//         test/
	//           <testType>/
	//
	// Expected folder structure for packages without data streams (input packages):
	// <packageRootPath>/
	//   _dev/
	//     test/
	//       <testType>/

	testTypeGlob := "*"
	if testType != "" {
		testTypeGlob = string(testType)
	}

	var paths []string
	if len(dataStreams) > 0 {
		sort.Strings(dataStreams)
		for _, dataStream := range dataStreams {
			p, err := findDataStreamTestFolderPaths(packageRootPath, dataStream, testTypeGlob)
			if err != nil {
				return nil, err
			}

			paths = append(paths, p...)
		}
	} else {
		// No datastreams specified, try to discover them.
		p, err := findDataStreamTestFolderPaths(packageRootPath, "*", testTypeGlob)
		if err != nil {
			return nil, err
		}

		// Look for tests at the package level, like for input packages.
		if len(p) == 0 {
			p, err = findPackageTestFolderPaths(packageRootPath, testTypeGlob)
			if err != nil {
				return nil, err
			}
		}

		paths = p
	}

	folders := make([]TestFolder, len(paths))
	_, pkg := filepath.Split(packageRootPath)
	for idx, p := range paths {
		dataStream := ExtractDataStreamFromPath(p, packageRootPath)

		folder := TestFolder{
			Path:       p,
			Package:    pkg,
			DataStream: dataStream,
		}

		folders[idx] = folder
	}

	return folders, nil
}

func ExtractDataStreamFromPath(fullPath, packageRootPath string) string {
	relP := strings.TrimPrefix(fullPath, packageRootPath)
	parts := strings.Split(relP, string(filepath.Separator))
	dataStream := ""
	if len(parts) >= 3 && parts[1] == "data_stream" {
		dataStream = parts[2]
	}

	return dataStream
}

// RegisterRunner method registers the test runner.
func RegisterRunner(runner TestRunner) {
	runners[runner.Type()] = runner
}

<<<<<<< HEAD
// RegisterRunnerFuncs method registers the test runner.
func RegisterRunnerFunc(testType TestType, factory func() TestRunner) {
	runnersFuncs[testType] = factory
}

type RunnerLauncher struct {
	mutex               sync.Mutex
	mutexInstallPackage sync.Mutex
}

func (r *RunnerLauncher) newRunner(testType TestType) (TestRunner, error) {
	r.mutex.Lock()
	defer r.mutex.Unlock()

	factory, defined := runnersFuncs[testType]
	if !defined {
		return nil, fmt.Errorf("unregistered runner test: %s", testType)
	}

	runner := factory()
	runner.SetMutex(&r.mutexInstallPackage)
	return runner, nil
}

// Run method delegates execution to the registered test runner, based on the test type.
func (r *RunnerLauncher) Run(ctx context.Context, testType TestType, options TestOptions) ([]TestResult, error) {
	runner, err := r.newRunner(testType)
	if err != nil {
		return nil, err
	}

=======
// Run method delegates execution to the registered test runner, based on the test type.
func Run(ctx context.Context, runner TestRunner, options TestOptions) ([]TestResult, error) {
>>>>>>> e59151c6
	results, err := runner.Run(ctx, options)
	tdErr := runner.TearDown(ctx)
	if err != nil {
		return nil, fmt.Errorf("could not complete test run: %w", err)
	}
	if tdErr != nil {
		return results, fmt.Errorf("could not teardown test runner: %w", tdErr)
	}
	return results, nil
}

// TestRunners returns registered test runners.
func TestRunners() map[TestType]TestRunner {
	return runners
}

// findDataStreamTestFoldersPaths can only be called for test runners that require tests to be defined
// at the data stream level.
func findDataStreamTestFolderPaths(packageRootPath, dataStreamGlob, testTypeGlob string) ([]string, error) {
	testFoldersGlob := filepath.Join(packageRootPath, "data_stream", dataStreamGlob, "_dev", "test", testTypeGlob)
	paths, err := filepath.Glob(testFoldersGlob)
	if err != nil {
		return nil, fmt.Errorf("error finding test folders: %w", err)
	}
	return paths, err
}

// findPackageTestFolderPaths finds tests at the package level.
func findPackageTestFolderPaths(packageRootPath, testTypeGlob string) ([]string, error) {
	testFoldersGlob := filepath.Join(packageRootPath, "_dev", "test", testTypeGlob)
	paths, err := filepath.Glob(testFoldersGlob)
	if err != nil {
		return nil, fmt.Errorf("error finding test folders: %w", err)
	}
	return paths, err
}

// StateFolderPath returns the folder where the state data is stored
func StateFolderPath(profilePath string) string {
	return filepath.Join(profilePath, stack.ProfileStackPath, StateFolderName)
}<|MERGE_RESOLUTION|>--- conflicted
+++ resolved
@@ -72,16 +72,14 @@
 
 	CanRunSetupTeardownIndependent() bool
 
-<<<<<<< HEAD
 	SetMutex(*sync.Mutex)
-=======
+
 	// SetupRunner prepares global resources required by the test runner.
 	SetupRunner(context.Context, TestOptions) error
 
 	// TearDownRunner cleans up any global test runner resources. It must be called
 	// after the test runner has finished executing all its tests.
 	TearDownRunner(context.Context) error
->>>>>>> e59151c6
 }
 
 var runners = map[TestType]TestRunner{}
@@ -297,7 +295,6 @@
 	runners[runner.Type()] = runner
 }
 
-<<<<<<< HEAD
 // RegisterRunnerFuncs method registers the test runner.
 func RegisterRunnerFunc(testType TestType, factory func() TestRunner) {
 	runnersFuncs[testType] = factory
@@ -329,10 +326,6 @@
 		return nil, err
 	}
 
-=======
-// Run method delegates execution to the registered test runner, based on the test type.
-func Run(ctx context.Context, runner TestRunner, options TestOptions) ([]TestResult, error) {
->>>>>>> e59151c6
 	results, err := runner.Run(ctx, options)
 	tdErr := runner.TearDown(ctx)
 	if err != nil {

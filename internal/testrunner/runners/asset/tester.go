// Copyright Elasticsearch B.V. and/or licensed to Elasticsearch B.V. under one
// or more contributor license agreements. Licensed under the Elastic License;
// you may not use this file except in compliance with the Elastic License.

package asset

import (
	"context"
	"errors"
	"fmt"
	"strings"

	"github.com/elastic/elastic-package/internal/kibana"
	"github.com/elastic/elastic-package/internal/logger"
	"github.com/elastic/elastic-package/internal/packages"
	"github.com/elastic/elastic-package/internal/resources"
	"github.com/elastic/elastic-package/internal/testrunner"
)

type tester struct {
	testFolder       testrunner.TestFolder
	packageRootPath  string
	kibanaClient     *kibana.Client
	resourcesManager *resources.Manager
<<<<<<< HEAD
	withCoverage     bool
	coverageType     string
}

type AssetTesterOptions struct {
	TestFolder      testrunner.TestFolder
	PackageRootPath string
	KibanaClient    *kibana.Client
	WithCoverage    bool
	CoverageType    string
=======
	globalTestConfig testrunner.GlobalRunnerTestConfig
}

type AssetTesterOptions struct {
	TestFolder       testrunner.TestFolder
	PackageRootPath  string
	KibanaClient     *kibana.Client
	GlobalTestConfig testrunner.GlobalRunnerTestConfig
>>>>>>> 700dd69a
}

func NewAssetTester(options AssetTesterOptions) *tester {
	tester := tester{
<<<<<<< HEAD
		testFolder:      options.TestFolder,
		packageRootPath: options.PackageRootPath,
		kibanaClient:    options.KibanaClient,
		withCoverage:    options.WithCoverage,
		coverageType:    options.CoverageType,
=======
		testFolder:       options.TestFolder,
		packageRootPath:  options.PackageRootPath,
		kibanaClient:     options.KibanaClient,
		globalTestConfig: options.GlobalTestConfig,
>>>>>>> 700dd69a
	}

	manager := resources.NewManager()
	manager.RegisterProvider(resources.DefaultKibanaProviderName, &resources.KibanaProvider{Client: options.KibanaClient})
	tester.resourcesManager = manager

	return &tester
}

// Ensures that runner implements testrunner.Tester interface
var _ testrunner.Tester = new(tester)

// Type returns the type of test that can be run by this test runner.
func (r *tester) Type() testrunner.TestType {
	return TestType
}

// String returns the name of the test runner.
func (r tester) String() string {
	return "asset loading"
}

// Parallel indicates if this tester can run in parallel or not.
func (r tester) Parallel() bool {
	// Not supported yet parallel tests even if it is indicated in the global config r.globalTestConfig
	return false
}

// Run runs the asset loading tests
func (r *tester) Run(ctx context.Context) ([]testrunner.TestResult, error) {
	return r.run(ctx)
}

func (r *tester) resources(installedPackage bool) resources.Resources {
	return resources.Resources{
		&resources.FleetPackage{
			RootPath: r.packageRootPath,
			Absent:   !installedPackage,
			Force:    installedPackage, // Force re-installation, in case there are code changes in the same package version.
		},
	}
}

func (r *tester) run(ctx context.Context) ([]testrunner.TestResult, error) {
	result := testrunner.NewResultComposer(testrunner.TestResult{
		TestType: TestType,
		Package:  r.testFolder.Package,
	})

	if r.kibanaClient == nil {
		return result.WithError(errors.New("missing Kibana client"))
	}

	testConfig, err := newConfig(r.testFolder.Path)
	if err != nil {
		return result.WithError(fmt.Errorf("unable to load asset loading test config file: %w", err))
	}

	skipConfigs := []*testrunner.SkipConfig{r.globalTestConfig.Skip}
	if testConfig != nil {
		skipConfigs = append(skipConfigs, testConfig.Skip)
	}

	if skip := testrunner.AnySkipConfig(skipConfigs...); skip != nil {
		logger.Warnf("skipping %s test for %s/%s: %s (details: %s)",
			TestType, r.testFolder.Package, r.testFolder.DataStream,
			skip.Reason, skip.Link)
		return result.WithSkip(skip)
	}

	logger.Debug("installing package...")
	_, err = r.resourcesManager.ApplyCtx(ctx, r.resources(true))
	if err != nil {
		return result.WithError(fmt.Errorf("can't install the package: %w", err))
	}

	manifest, err := packages.ReadPackageManifestFromPackageRoot(r.packageRootPath)
	if err != nil {
		return result.WithError(fmt.Errorf("cannot read the package manifest from %s: %w", r.packageRootPath, err))
	}
	installedPackage, err := r.kibanaClient.GetPackage(ctx, manifest.Name)
	if err != nil {
		return result.WithError(fmt.Errorf("cannot get installed package %q: %w", manifest.Name, err))
	}
	installedAssets := installedPackage.Assets()

	// No Elasticsearch asset is created when an Input package is installed through the API.
	// This would require to create a Agent policy and add that input package to the Agent policy.
	// As those input packages could have some required fields, it would also require to add
	// configuration files as in system tests to fill those fields.
	// In these tests, mainly it is required to test Kibana assets, therefore it is not added
	// support for Elasticsearch assets in input packages.
	// Related issue: https://github.com/elastic/elastic-package/issues/1623
	expectedAssets, err := packages.LoadPackageAssets(r.packageRootPath)
	if err != nil {
		return result.WithError(fmt.Errorf("could not load expected package assets: %w", err))
	}

	results := make([]testrunner.TestResult, 0, len(expectedAssets))
	for _, e := range expectedAssets {
		rc := testrunner.NewResultComposer(testrunner.TestResult{
			Name:       fmt.Sprintf("%s %s is loaded", e.Type, e.ID),
			Package:    installedPackage.Name,
			DataStream: e.DataStream,
			TestType:   TestType,
		})

		var tr []testrunner.TestResult
		if !findActualAsset(installedAssets, e) {
			tr, _ = rc.WithError(testrunner.ErrTestCaseFailed{
				Reason:  "could not find expected asset",
				Details: fmt.Sprintf("could not find %s asset \"%s\". Assets loaded:\n%s", e.Type, e.ID, formatAssetsAsString(installedAssets)),
			})
		} else {
			tr, _ = rc.WithSuccess()
		}
		result := tr[0]
		if r.withCoverage && e.SourcePath != "" {
			result.Coverage, err = testrunner.GenerateBaseFileCoverageReport(rc.CoveragePackageName(), e.SourcePath, r.coverageType, true)
			if err != nil {
				tr, _ = rc.WithError(testrunner.ErrTestCaseFailed{
					Reason:  "could not generate test coverage",
					Details: fmt.Sprintf("could not generate test coverage for asset in %s: %v", e.SourcePath, err),
				})
				result = tr[0]
			}
		}

		results = append(results, result)
	}

	return results, nil
}

func (r *tester) TearDown(ctx context.Context) error {
	// Avoid cancellations during cleanup.
	cleanupCtx := context.WithoutCancel(ctx)

	logger.Debug("removing package...")
	_, err := r.resourcesManager.ApplyCtx(cleanupCtx, r.resources(false))
	if err != nil {
		return err
	}

	return nil
}

func findActualAsset(actualAssets []packages.Asset, expectedAsset packages.Asset) bool {
	for _, a := range actualAssets {
		if a.Type == expectedAsset.Type && a.ID == expectedAsset.ID {
			return true
		}
	}

	return false
}

func formatAssetsAsString(assets []packages.Asset) string {
	var sb strings.Builder
	for _, asset := range assets {
		sb.WriteString(fmt.Sprintf("- %s\n", asset.String()))
	}
	return sb.String()
}<|MERGE_RESOLUTION|>--- conflicted
+++ resolved
@@ -22,19 +22,9 @@
 	packageRootPath  string
 	kibanaClient     *kibana.Client
 	resourcesManager *resources.Manager
-<<<<<<< HEAD
+	globalTestConfig testrunner.GlobalRunnerTestConfig
 	withCoverage     bool
 	coverageType     string
-}
-
-type AssetTesterOptions struct {
-	TestFolder      testrunner.TestFolder
-	PackageRootPath string
-	KibanaClient    *kibana.Client
-	WithCoverage    bool
-	CoverageType    string
-=======
-	globalTestConfig testrunner.GlobalRunnerTestConfig
 }
 
 type AssetTesterOptions struct {
@@ -42,23 +32,18 @@
 	PackageRootPath  string
 	KibanaClient     *kibana.Client
 	GlobalTestConfig testrunner.GlobalRunnerTestConfig
->>>>>>> 700dd69a
+	WithCoverage     bool
+	CoverageType     string
 }
 
 func NewAssetTester(options AssetTesterOptions) *tester {
 	tester := tester{
-<<<<<<< HEAD
-		testFolder:      options.TestFolder,
-		packageRootPath: options.PackageRootPath,
-		kibanaClient:    options.KibanaClient,
-		withCoverage:    options.WithCoverage,
-		coverageType:    options.CoverageType,
-=======
 		testFolder:       options.TestFolder,
 		packageRootPath:  options.PackageRootPath,
 		kibanaClient:     options.KibanaClient,
 		globalTestConfig: options.GlobalTestConfig,
->>>>>>> 700dd69a
+		withCoverage:     options.WithCoverage,
+		coverageType:     options.CoverageType,
 	}
 
 	manager := resources.NewManager()

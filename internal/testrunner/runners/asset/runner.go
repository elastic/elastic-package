// Copyright Elasticsearch B.V. and/or licensed to Elasticsearch B.V. under one
// or more contributor license agreements. Licensed under the Elastic License;
// you may not use this file except in compliance with the Elastic License.

package asset

import (
	"context"

	"github.com/elastic/elastic-package/internal/kibana"
	"github.com/elastic/elastic-package/internal/testrunner"
)

const (
	// TestType defining asset loading tests
	TestType testrunner.TestType = "asset"
)

type runner struct {
	packageRootPath string
	kibanaClient    *kibana.Client
}

type AssetTestRunnerOptions struct {
	PackageRootPath string
	KibanaClient    *kibana.Client
}

func NewAssetTestRunner(options AssetTestRunnerOptions) *runner {
	runner := runner{
		packageRootPath: options.PackageRootPath,
		kibanaClient:    options.KibanaClient,
	}
	return &runner
}

<<<<<<< HEAD
// Ensures that runner implements testrunner.Tester interface
var _ testrunner.Tester = new(runner)

// Type returns the type of test that can be run by this test runner.
func (r *runner) Type() testrunner.TestType {
	return TestType
}

// String returns the name of the test runner.
func (r runner) String() string {
	return "asset loading"
}

// Run runs the asset loading tests
func (r *runner) Run(ctx context.Context) ([]testrunner.TestResult, error) {
	return r.run(ctx)
}

func (r *runner) resources(installedPackage bool) resources.Resources {
	return resources.Resources{
		&resources.FleetPackage{
			RootPath: r.packageRootPath,
			Absent:   !installedPackage,
			Force:    installedPackage, // Force re-installation, in case there are code changes in the same package version.
		},
	}
}

func (r *runner) run(ctx context.Context) ([]testrunner.TestResult, error) {
	result := testrunner.NewResultComposer(testrunner.TestResult{
		TestType: TestType,
		Package:  r.testFolder.Package,
	})

	if r.kibanaClient == nil {
		return result.WithError(errors.New("missing Kibana client"))
	}

	testConfig, err := newConfig(r.testFolder.Path)
	if err != nil {
		return result.WithError(fmt.Errorf("unable to load asset loading test config file: %w", err))
	}

	if testConfig != nil && testConfig.Skip != nil {
		logger.Warnf("skipping %s test for %s: %s (details: %s)",
			TestType, r.testFolder.Package,
			testConfig.Skip.Reason, testConfig.Skip.Link)
		return result.WithSkip(testConfig.Skip)
	}
=======
// Ensures that runner implements testrunner.TestRunner interface
var _ testrunner.TestRunner = new(runner)
>>>>>>> 1a59c918

func (r *runner) SetupRunner(ctx context.Context) error {
	return nil
}

func (r *runner) TearDownRunner(ctx context.Context) error {
	return nil
}

func (r *runner) GetTests(ctx context.Context) ([]testrunner.Tester, error) {
	testers := []testrunner.Tester{
		NewAssetTester(AssetTesterOptions{
			PackageRootPath: r.packageRootPath,
			KibanaClient:    r.kibanaClient,
			TestFolder:      testrunner.TestFolder{Package: r.packageRootPath},
		}),
	}
	return testers, nil
}

func (r *runner) Type() testrunner.TestType {
	return TestType
}<|MERGE_RESOLUTION|>--- conflicted
+++ resolved
@@ -34,60 +34,13 @@
 	return &runner
 }
 
-<<<<<<< HEAD
-// Ensures that runner implements testrunner.Tester interface
-var _ testrunner.Tester = new(runner)
+// Ensures that runner implements testrunner.TestRunner interface
+var _ testrunner.TestRunner = new(runner)
 
 // Type returns the type of test that can be run by this test runner.
 func (r *runner) Type() testrunner.TestType {
 	return TestType
 }
-
-// String returns the name of the test runner.
-func (r runner) String() string {
-	return "asset loading"
-}
-
-// Run runs the asset loading tests
-func (r *runner) Run(ctx context.Context) ([]testrunner.TestResult, error) {
-	return r.run(ctx)
-}
-
-func (r *runner) resources(installedPackage bool) resources.Resources {
-	return resources.Resources{
-		&resources.FleetPackage{
-			RootPath: r.packageRootPath,
-			Absent:   !installedPackage,
-			Force:    installedPackage, // Force re-installation, in case there are code changes in the same package version.
-		},
-	}
-}
-
-func (r *runner) run(ctx context.Context) ([]testrunner.TestResult, error) {
-	result := testrunner.NewResultComposer(testrunner.TestResult{
-		TestType: TestType,
-		Package:  r.testFolder.Package,
-	})
-
-	if r.kibanaClient == nil {
-		return result.WithError(errors.New("missing Kibana client"))
-	}
-
-	testConfig, err := newConfig(r.testFolder.Path)
-	if err != nil {
-		return result.WithError(fmt.Errorf("unable to load asset loading test config file: %w", err))
-	}
-
-	if testConfig != nil && testConfig.Skip != nil {
-		logger.Warnf("skipping %s test for %s: %s (details: %s)",
-			TestType, r.testFolder.Package,
-			testConfig.Skip.Reason, testConfig.Skip.Link)
-		return result.WithSkip(testConfig.Skip)
-	}
-=======
-// Ensures that runner implements testrunner.TestRunner interface
-var _ testrunner.TestRunner = new(runner)
->>>>>>> 1a59c918
 
 func (r *runner) SetupRunner(ctx context.Context) error {
 	return nil
@@ -106,8 +59,4 @@
 		}),
 	}
 	return testers, nil
-}
-
-func (r *runner) Type() testrunner.TestType {
-	return TestType
 }
--- conflicted
+++ resolved
@@ -17,43 +17,28 @@
 )
 
 type runner struct {
-<<<<<<< HEAD
-	packageRootPath string
-	kibanaClient    *kibana.Client
-	withCoverage    bool
-	coverageType    string
-}
-
-type AssetTestRunnerOptions struct {
-	PackageRootPath string
-	KibanaClient    *kibana.Client
-	WithCoverage    bool
-	CoverageType    string
-=======
 	packageRootPath  string
 	kibanaClient     *kibana.Client
 	globalTestConfig testrunner.GlobalRunnerTestConfig
+	withCoverage     bool
+	coverageType     string
 }
 
 type AssetTestRunnerOptions struct {
 	PackageRootPath  string
 	KibanaClient     *kibana.Client
 	GlobalTestConfig testrunner.GlobalRunnerTestConfig
->>>>>>> 700dd69a
+	WithCoverage     bool
+	CoverageType     string
 }
 
 func NewAssetTestRunner(options AssetTestRunnerOptions) *runner {
 	runner := runner{
-<<<<<<< HEAD
-		packageRootPath: options.PackageRootPath,
-		kibanaClient:    options.KibanaClient,
-		withCoverage:    options.WithCoverage,
-		coverageType:    options.CoverageType,
-=======
 		packageRootPath:  options.PackageRootPath,
 		kibanaClient:     options.KibanaClient,
 		globalTestConfig: options.GlobalTestConfig,
->>>>>>> 700dd69a
+		withCoverage:     options.WithCoverage,
+		coverageType:     options.CoverageType,
 	}
 	return &runner
 }
@@ -77,18 +62,12 @@
 func (r *runner) GetTests(ctx context.Context) ([]testrunner.Tester, error) {
 	testers := []testrunner.Tester{
 		NewAssetTester(AssetTesterOptions{
-<<<<<<< HEAD
-			PackageRootPath: r.packageRootPath,
-			KibanaClient:    r.kibanaClient,
-			TestFolder:      testrunner.TestFolder{Package: r.packageRootPath},
-			WithCoverage:    r.withCoverage,
-			CoverageType:    r.coverageType,
-=======
 			PackageRootPath:  r.packageRootPath,
 			KibanaClient:     r.kibanaClient,
 			TestFolder:       testrunner.TestFolder{Package: r.packageRootPath},
 			GlobalTestConfig: r.globalTestConfig,
->>>>>>> 700dd69a
+			WithCoverage:     r.withCoverage,
+			CoverageType:     r.coverageType,
 		}),
 	}
 	return testers, nil

// Copyright Elasticsearch B.V. and/or licensed to Elasticsearch B.V. under one
// or more contributor license agreements. Licensed under the Elastic License;
// you may not use this file except in compliance with the Elastic License.

package system

import (
	"context"
	"fmt"
	"strings"
	"time"

	"github.com/elastic/elastic-package/internal/elasticsearch"
	"github.com/elastic/elastic-package/internal/kibana"
	"github.com/elastic/elastic-package/internal/logger"
	"github.com/elastic/elastic-package/internal/packages"
	"github.com/elastic/elastic-package/internal/profile"
	"github.com/elastic/elastic-package/internal/resources"
	"github.com/elastic/elastic-package/internal/testrunner"
)

type runner struct {
	profile         *profile.Profile
	packageRootPath string
	kibanaClient    *kibana.Client
	esAPI           *elasticsearch.API

	dataStreams    []string
	serviceVariant string

	failOnMissingTests         bool
	generateTestResult         bool
	runIndependentElasticAgent bool
	deferCleanup               time.Duration

	configFilePath string
	runSetup       bool
	runTearDown    bool
	runTestsOnly   bool

	resourcesManager *resources.Manager
}

// Ensures that runner implements testrunner.TestRunner interface
var _ testrunner.TestRunner = new(runner)

type SystemTestRunnerOptions struct {
	Profile         *profile.Profile
	PackageRootPath string
	KibanaClient    *kibana.Client
	API             *elasticsearch.API

	DataStreams    []string
	ServiceVariant string

	RunSetup       bool
	RunTearDown    bool
	RunTestsOnly   bool
	ConfigFilePath string

	FailOnMissingTests         bool
	GenerateTestResult         bool
	RunIndependentElasticAgent bool
	DeferCleanup               time.Duration
}

func NewSystemTestRunner(options SystemTestRunnerOptions) *runner {
	r := runner{
		packageRootPath:            options.PackageRootPath,
		kibanaClient:               options.KibanaClient,
		esAPI:                      options.API,
		profile:                    options.Profile,
		dataStreams:                options.DataStreams,
		serviceVariant:             options.ServiceVariant,
		configFilePath:             options.ConfigFilePath,
		runSetup:                   options.RunSetup,
		runTestsOnly:               options.RunTestsOnly,
		runTearDown:                options.RunTearDown,
		failOnMissingTests:         options.FailOnMissingTests,
		generateTestResult:         options.GenerateTestResult,
		runIndependentElasticAgent: options.RunIndependentElasticAgent,
		deferCleanup:               options.DeferCleanup,
	}

	r.resourcesManager = resources.NewManager()
	r.resourcesManager.RegisterProvider(resources.DefaultKibanaProviderName, &resources.KibanaProvider{Client: r.kibanaClient})
	return &r
}

// SetupRunner prepares global resources required by the test runner.
func (r *runner) SetupRunner(ctx context.Context) error {
	if r.runTearDown {
		logger.Debug("Skip installing package")
		return nil
	}

	// Install the package before creating the policy, so we control exactly what is being
	// installed.
	logger.Debug("Installing package...")
	resourcesOptions := resourcesOptions{
		// Install it unless we are running the tear down only.
		installedPackage: !r.runTearDown,
	}
	_, err := r.resourcesManager.ApplyCtx(ctx, r.resources(resourcesOptions))
	if err != nil {
		return fmt.Errorf("can't install the package: %w", err)
	}

	return nil
}

// TearDownRunner cleans up any global test runner resources. It must be called
// after the test runner has finished executing all its tests.
func (r *runner) TearDownRunner(ctx context.Context) error {
	logger.Debug("Uninstalling package...")
	resourcesOptions := resourcesOptions{
		// Keep it installed only if we were running setup, or tests only.
		installedPackage: r.runSetup || r.runTestsOnly,
	}
	_, err := r.resourcesManager.ApplyCtx(ctx, r.resources(resourcesOptions))
	if err != nil {
		return err
	}
	return nil
}

func (r *runner) GetTests(ctx context.Context) ([]testrunner.Tester, error) {
	var folders []testrunner.TestFolder
	manifest, err := packages.ReadPackageManifestFromPackageRoot(r.packageRootPath)
	if err != nil {
		return nil, fmt.Errorf("reading package manifest failed (path: %s): %w", r.packageRootPath, err)
	}

	hasDataStreams, err := testrunner.PackageHasDataStreams(manifest)
	if err != nil {
		return nil, fmt.Errorf("cannot determine if package has data streams: %w", err)
	}

	configFilePath := r.configFilePath

	if hasDataStreams {
		var dataStreams []string
		if r.runSetup || r.runTearDown || r.runTestsOnly {
			if r.runTearDown || r.runTestsOnly {
				configFilePath, err = readConfigFileFromState(r.profile.ProfilePath)
				if err != nil {
					return nil, fmt.Errorf("failed to get config file from state: %w", err)
				}
			}
			dataStream := testrunner.ExtractDataStreamFromPath(configFilePath, r.packageRootPath)
			dataStreams = append(dataStreams, dataStream)
		} else if len(r.dataStreams) > 0 {
			dataStreams = r.dataStreams
		}

		folders, err = testrunner.FindTestFolders(r.packageRootPath, dataStreams, r.Type())
		if err != nil {
			return nil, fmt.Errorf("unable to determine test folder paths: %w", err)
		}

		if r.failOnMissingTests && len(folders) == 0 {
			if len(dataStreams) > 0 {
				return nil, fmt.Errorf("no %s tests found for %s data stream(s)", r.Type(), strings.Join(dataStreams, ","))
			}
			return nil, fmt.Errorf("no %s tests found", r.Type())
		}
	} else {
		folders, err = testrunner.FindTestFolders(r.packageRootPath, nil, r.Type())
		if err != nil {
			return nil, fmt.Errorf("unable to determine test folder paths: %w", err)
		}
		if r.failOnMissingTests && len(folders) == 0 {
			return nil, fmt.Errorf("no %s tests found", r.Type())
		}
	}

	if r.runSetup || r.runTearDown || r.runTestsOnly {
		// variant flag is not checked here since there are packages that do not have variants
		if len(folders) != 1 {
			return nil, fmt.Errorf("wrong number of test folders (expected 1): %d", len(folders))
		}
	}

	// TODO: Return a Tester per each combination of variant plus configuration file in each data stream / folder
	var testers []testrunner.Tester
	for _, t := range folders {
		testers = append(testers, NewSystemTester(SystemTesterOptions{
			Profile:                    r.profile,
			PackageRootPath:            r.packageRootPath,
			KibanaClient:               r.kibanaClient,
			API:                        r.esAPI,
			TestFolder:                 t,
			ServiceVariant:             r.serviceVariant,
			GenerateTestResult:         r.generateTestResult,
			DeferCleanup:               r.deferCleanup,
			RunSetup:                   r.runSetup,
			RunTestsOnly:               r.runTestsOnly,
			RunTearDown:                r.runTearDown,
			ConfigFilePath:             r.configFilePath,
			RunIndependentElasticAgent: r.runIndependentElasticAgent,
		}))
	}
	return testers, nil
}

// Type returns the type of test that can be run by this test runner.
func (r *runner) Type() testrunner.TestType {
	return TestType
}

func (r *runner) resources(opts resourcesOptions) resources.Resources {
	return resources.Resources{
		&resources.FleetPackage{
			RootPath: r.packageRootPath,
			Absent:   !opts.installedPackage,
			Force:    opts.installedPackage, // Force re-installation, in case there are code changes in the same package version.
		},
	}
<<<<<<< HEAD
}

func (r *runner) createAgentOptions(policyName string) agentdeployer.FactoryOptions {
	return agentdeployer.FactoryOptions{
		Profile:            r.profile,
		PackageRootPath:    r.packageRootPath,
		DataStreamRootPath: r.dataStreamPath,
		DevDeployDir:       DevDeployDir,
		Type:               agentdeployer.TypeTest,
		StackVersion:       r.stackVersion.Version(),
		PackageName:        r.testFolder.Package,
		DataStream:         r.testFolder.DataStream,
		PolicyName:         policyName,
		RunTearDown:        r.runTearDown,
		RunTestsOnly:       r.runTestsOnly,
		RunSetup:           r.runSetup,
	}
}

func (r *runner) createServiceOptions(variantName string) servicedeployer.FactoryOptions {
	return servicedeployer.FactoryOptions{
		Profile:                r.profile,
		PackageRootPath:        r.packageRootPath,
		DataStreamRootPath:     r.dataStreamPath,
		DevDeployDir:           DevDeployDir,
		Variant:                variantName,
		Type:                   servicedeployer.TypeTest,
		StackVersion:           r.stackVersion.Version(),
		RunTearDown:            r.runTearDown,
		RunTestsOnly:           r.runTestsOnly,
		RunSetup:               r.runSetup,
		DeployIndependentAgent: r.runIndependentElasticAgent,
	}
}

func (r *runner) createAgentInfo(policy *kibana.Policy, config *testConfig, runID string, agentManifest packages.Agent) (agentdeployer.AgentInfo, error) {
	var info agentdeployer.AgentInfo

	info.Name = r.testFolder.Package
	info.Logs.Folder.Agent = ServiceLogsAgentDir
	info.Test.RunID = runID

	folderName := fmt.Sprintf("agent-%s", r.testFolder.Package)
	if r.testFolder.DataStream != "" {
		folderName = fmt.Sprintf("%s-%s", folderName, r.testFolder.DataStream)
	}
	folderName = fmt.Sprintf("%s-%s", folderName, runID)

	dirPath, err := agentdeployer.CreateServiceLogsDir(r.profile, folderName)
	if err != nil {
		return agentdeployer.AgentInfo{}, fmt.Errorf("failed to create service logs dir: %w", err)
	}
	info.Logs.Folder.Local = dirPath

	info.Policy.Name = policy.Name
	info.Policy.ID = policy.ID

	// Copy all agent settings from the test configuration file
	info.Agent.AgentSettings = config.Agent.AgentSettings

	// If user is defined in the configuration file, it has preference
	// and it should not be overwritten by the value in the manifest
	if info.Agent.User == "" && agentManifest.Privileges.Root {
		info.Agent.User = "root"
	}

	return info, nil
}

func (r *runner) createServiceInfo() (servicedeployer.ServiceInfo, error) {
	var svcInfo servicedeployer.ServiceInfo
	svcInfo.Name = r.testFolder.Package
	svcInfo.Logs.Folder.Local = r.locationManager.ServiceLogDir()
	svcInfo.Logs.Folder.Agent = ServiceLogsAgentDir
	svcInfo.Test.RunID = common.CreateTestRunID()

	if r.runTearDown || r.runTestsOnly {
		logger.Debug("Skip creating output directory")
	} else {
		outputDir, err := servicedeployer.CreateOutputDir(r.locationManager, svcInfo.Test.RunID)
		if err != nil {
			return servicedeployer.ServiceInfo{}, fmt.Errorf("could not create output dir for terraform deployer %w", err)
		}
		svcInfo.OutputDir = outputDir
	}

	svcInfo.Agent.Independent = false

	return svcInfo, nil
}

// TearDown method doesn't perform any global action as the "tear down" is executed per test case.
func (r *runner) TearDown(ctx context.Context) error {
	return nil
}

func (r *runner) tearDownTest(ctx context.Context) error {
	if r.deferCleanup > 0 {
		logger.Debugf("waiting for %s before tearing down...", r.deferCleanup)
		select {
		case <-time.After(r.deferCleanup):
		case <-ctx.Done():
		}
	}

	// Avoid cancellations during cleanup.
	cleanupCtx := context.WithoutCancel(ctx)

	// This handler should be run before shutting down Elastic Agents (agent deployer)
	// or services that could run agents like Custom Agents (service deployer)
	// or Kind deployer.
	if r.resetAgentPolicyHandler != nil {
		if err := r.resetAgentPolicyHandler(cleanupCtx); err != nil {
			return err
		}
		r.resetAgentPolicyHandler = nil
	}

	// Shutting down the service should be run one of the first actions
	// to ensure that resources created by terraform are deleted even if other
	// errors fail.
	if r.shutdownServiceHandler != nil {
		if err := r.shutdownServiceHandler(cleanupCtx); err != nil {
			return err
		}
		r.shutdownServiceHandler = nil
	}

	if r.cleanTestScenarioHandler != nil {
		if err := r.cleanTestScenarioHandler(cleanupCtx); err != nil {
			return err
		}
		r.cleanTestScenarioHandler = nil
	}

	if r.resetAgentLogLevelHandler != nil {
		if err := r.resetAgentLogLevelHandler(cleanupCtx); err != nil {
			return err
		}
		r.resetAgentLogLevelHandler = nil
	}

	if r.removeAgentHandler != nil {
		if err := r.removeAgentHandler(cleanupCtx); err != nil {
			return err
		}
		r.removeAgentHandler = nil
	}

	if r.deleteTestPolicyHandler != nil {
		if err := r.deleteTestPolicyHandler(cleanupCtx); err != nil {
			return err
		}
		r.deleteTestPolicyHandler = nil
	}

	if r.shutdownAgentHandler != nil {
		if err := r.shutdownAgentHandler(cleanupCtx); err != nil {
			return err
		}
		r.shutdownAgentHandler = nil
	}

	return nil
}

func (r *runner) newResult(name string) *testrunner.ResultComposer {
	return testrunner.NewResultComposer(testrunner.TestResult{
		TestType:   TestType,
		Name:       name,
		Package:    r.testFolder.Package,
		DataStream: r.testFolder.DataStream,
	})
}

func (r *runner) initRun() error {
	var err error
	var found bool
	r.locationManager, err = locations.NewLocationManager()
	if err != nil {
		return fmt.Errorf("reading service logs directory failed: %w", err)
	}

	r.dataStreamPath, found, err = packages.FindDataStreamRootForPath(r.testFolder.Path)
	if err != nil {
		return fmt.Errorf("locating data stream root failed: %w", err)
	}
	if found {
		logger.Debugf("Running system tests for data stream %q", r.testFolder.DataStream)
	} else {
		logger.Debug("Running system tests for package")
	}

	if r.esAPI == nil {
		return errors.New("missing Elasticsearch client")
	}
	if r.kibanaClient == nil {
		return errors.New("missing Kibana client")
	}

	r.stackVersion, err = r.kibanaClient.Version()
	if err != nil {
		return fmt.Errorf("cannot request Kibana version: %w", err)
	}

	devDeployPath, err := servicedeployer.FindDevDeployPath(servicedeployer.FactoryOptions{
		PackageRootPath:    r.packageRootPath,
		DataStreamRootPath: r.dataStreamPath,
		DevDeployDir:       DevDeployDir,
	})
	switch {
	case errors.Is(err, os.ErrNotExist):
		r.variants = r.selectVariants(nil)
	case err != nil:
		return fmt.Errorf("failed fo find service deploy path: %w", err)
	default:
		variantsFile, err := servicedeployer.ReadVariantsFile(devDeployPath)
		if err != nil && !errors.Is(err, os.ErrNotExist) {
			return fmt.Errorf("can't read service variant: %w", err)
		}
		r.variants = r.selectVariants(variantsFile)
	}
	if r.serviceVariant != "" && len(r.variants) == 0 {
		return fmt.Errorf("not found variant definition %q", r.serviceVariant)
	}

	if r.configFilePath != "" {
		allCfgFiles, err := listConfigFiles(filepath.Dir(r.configFilePath))
		if err != nil {
			return fmt.Errorf("failed listing test case config cfgFiles: %w", err)
		}
		baseFile := filepath.Base(r.configFilePath)
		for _, cfg := range allCfgFiles {
			if cfg == baseFile {
				r.cfgFiles = append(r.cfgFiles, baseFile)
			}
		}
	} else {
		r.cfgFiles, err = listConfigFiles(r.testFolder.Path)
		if err != nil {
			return fmt.Errorf("failed listing test case config cfgFiles: %w", err)
		}
	}

	return nil
}

func (r *runner) run(ctx context.Context) (results []testrunner.TestResult, err error) {
	result := r.newResult("(init)")
	if err = r.initRun(); err != nil {
		return result.WithError(err)
	}

	if _, err = os.Stat(r.serviceStateFilePath); !os.IsNotExist(err) {
		return result.WithError(fmt.Errorf("failed to run tests, required to tear down previous state run: %s exists", r.serviceStateFilePath))
	}

	startTesting := time.Now()
	for _, cfgFile := range r.cfgFiles {
		for _, variantName := range r.variants {
			partial, err := r.runTestPerVariant(ctx, result, cfgFile, variantName)
			results = append(results, partial...)
			if err != nil {
				return results, err
			}
		}
	}

	tempDir, err := os.MkdirTemp("", "test-system-")
	if err != nil {
		return nil, fmt.Errorf("can't create temporal directory: %w", err)
	}
	defer os.RemoveAll(tempDir)

	stackConfig, err := stack.LoadConfig(r.profile)
	if err != nil {
		return nil, err
	}

	provider, err := stack.BuildProvider(stackConfig.Provider, r.profile)
	if err != nil {
		return nil, fmt.Errorf("failed to build stack provider: %w", err)
	}

	dumpOptions := stack.DumpOptions{
		Output:  tempDir,
		Profile: r.profile,
	}
	dump, err := provider.Dump(context.WithoutCancel(ctx), dumpOptions)
	if err != nil {
		return nil, fmt.Errorf("dump failed: %w", err)
	}

	logResults, err := r.checkAgentLogs(dump, startTesting, errorPatterns)
	if err != nil {
		return result.WithError(err)
	}
	results = append(results, logResults...)

	return results, nil
}

func (r *runner) runTestPerVariant(ctx context.Context, result *testrunner.ResultComposer, cfgFile, variantName string) ([]testrunner.TestResult, error) {
	svcInfo, err := r.createServiceInfo()
	if err != nil {
		return result.WithError(err)
	}

	configFile := filepath.Join(r.testFolder.Path, cfgFile)
	testConfig, err := newConfig(configFile, svcInfo, variantName)
	if err != nil {
		return nil, fmt.Errorf("unable to load system test case file '%s': %w", configFile, err)
	}
	logger.Debugf("Using config: %q", testConfig.Name())

	partial, err := r.runTest(ctx, testConfig, svcInfo)

	tdErr := r.tearDownTest(ctx)
	if err != nil {
		return partial, err
	}
	if tdErr != nil {
		return partial, fmt.Errorf("failed to tear down runner: %w", tdErr)
	}
	return partial, nil
}

func (r *runner) isSyntheticsEnabled(ctx context.Context, dataStream, componentTemplatePackage string) (bool, error) {
	resp, err := r.esAPI.Cluster.GetComponentTemplate(
		r.esAPI.Cluster.GetComponentTemplate.WithContext(ctx),
		r.esAPI.Cluster.GetComponentTemplate.WithName(componentTemplatePackage),
	)
	if err != nil {
		return false, fmt.Errorf("could not get component template %s from data stream %s: %w", componentTemplatePackage, dataStream, err)
	}
	defer resp.Body.Close()

	if resp.StatusCode == http.StatusNotFound {
		// @package component template doesn't exist before 8.2. On these versions synthetics was not supported
		// in any case, so just return false.
		logger.Debugf("no component template %s found for data stream %s", componentTemplatePackage, dataStream)
		return false, nil
	}
	if resp.IsError() {
		return false, fmt.Errorf("could not get component template %s for data stream %s: %s", componentTemplatePackage, dataStream, resp.String())
	}

	var results struct {
		ComponentTemplates []struct {
			Name              string `json:"name"`
			ComponentTemplate struct {
				Template struct {
					Mappings struct {
						Source *struct {
							Mode string `json:"mode"`
						} `json:"_source,omitempty"`
					} `json:"mappings"`
				} `json:"template"`
			} `json:"component_template"`
		} `json:"component_templates"`
	}

	if err := json.NewDecoder(resp.Body).Decode(&results); err != nil {
		return false, fmt.Errorf("could not decode search results response: %w", err)
	}

	if len(results.ComponentTemplates) == 0 {
		logger.Debugf("no component template %s found for data stream %s", componentTemplatePackage, dataStream)
		return false, nil
	}
	if len(results.ComponentTemplates) != 1 {
		return false, fmt.Errorf("ambiguous response, expected one component template for %s, found %d", componentTemplatePackage, len(results.ComponentTemplates))
	}

	template := results.ComponentTemplates[0]

	if template.ComponentTemplate.Template.Mappings.Source == nil {
		return false, nil
	}

	return template.ComponentTemplate.Template.Mappings.Source.Mode == "synthetic", nil
}

type hits struct {
	Source        []common.MapStr `json:"_source"`
	Fields        []common.MapStr `json:"fields"`
	IgnoredFields []string
	DegradedDocs  []common.MapStr
}

func (h hits) getDocs(syntheticsEnabled bool) []common.MapStr {
	if syntheticsEnabled {
		return h.Fields
	}
	return h.Source
}

func (h hits) size() int {
	return len(h.Source)
}

func (r *runner) getDocs(ctx context.Context, dataStream string) (*hits, error) {
	resp, err := r.esAPI.Search(
		r.esAPI.Search.WithContext(ctx),
		r.esAPI.Search.WithIndex(dataStream),
		r.esAPI.Search.WithSort("@timestamp:asc"),
		r.esAPI.Search.WithSize(elasticsearchQuerySize),
		r.esAPI.Search.WithSource("true"),
		r.esAPI.Search.WithBody(strings.NewReader(checkFieldsBody)),
		r.esAPI.Search.WithIgnoreUnavailable(true),
	)
	if err != nil {
		return nil, fmt.Errorf("could not search data stream: %w", err)
	}
	defer resp.Body.Close()

	if resp.StatusCode == http.StatusServiceUnavailable && strings.Contains(resp.String(), "no_shard_available_action_exception") {
		// Index is being created, but no shards are available yet.
		// See https://github.com/elastic/elasticsearch/issues/65846
		return &hits{}, nil
	}
	if resp.IsError() {
		return nil, fmt.Errorf("failed to search docs for data stream %s: %s", dataStream, resp.String())
	}

	var results struct {
		Hits struct {
			Total struct {
				Value int
			}
			Hits []struct {
				Source common.MapStr `json:"_source"`
				Fields common.MapStr `json:"fields"`
			}
		}
		Aggregations struct {
			AllIgnored struct {
				DocCount      int `json:"doc_count"`
				IgnoredFields struct {
					Buckets []struct {
						Key string `json:"key"`
					} `json:"buckets"`
				} `json:"ignored_fields"`
				IgnoredDocs struct {
					Hits struct {
						Hits []common.MapStr `json:"hits"`
					} `json:"hits"`
				} `json:"ignored_docs"`
			} `json:"all_ignored"`
		} `json:"aggregations"`
		Error *struct {
			Type   string
			Reason string
		}
		Status int
	}

	if err := json.NewDecoder(resp.Body).Decode(&results); err != nil {
		return nil, fmt.Errorf("could not decode search results response: %w", err)
	}

	numHits := results.Hits.Total.Value
	if results.Error != nil {
		logger.Debugf("found %d hits in %s data stream: %s: %s Status=%d",
			numHits, dataStream, results.Error.Type, results.Error.Reason, results.Status)
	} else {
		logger.Debugf("found %d hits in %s data stream", numHits, dataStream)
	}

	var hits hits
	for _, hit := range results.Hits.Hits {
		hits.Source = append(hits.Source, hit.Source)
		hits.Fields = append(hits.Fields, hit.Fields)
	}
	for _, bucket := range results.Aggregations.AllIgnored.IgnoredFields.Buckets {
		hits.IgnoredFields = append(hits.IgnoredFields, bucket.Key)
	}
	hits.DegradedDocs = results.Aggregations.AllIgnored.IgnoredDocs.Hits.Hits

	return &hits, nil
}

type scenarioTest struct {
	dataStream         string
	policyTemplateName string
	pkgManifest        *packages.PackageManifest
	dataStreamManifest *packages.DataStreamManifest
	kibanaDataStream   kibana.PackageDataStream
	syntheticEnabled   bool
	docs               []common.MapStr
	ignoredFields      []string
	degradedDocs       []common.MapStr
	agent              agentdeployer.DeployedAgent
	startTestTime      time.Time
}

func (r *runner) deleteDataStream(ctx context.Context, dataStream string) error {
	resp, err := r.esAPI.Indices.DeleteDataStream([]string{dataStream},
		r.esAPI.Indices.DeleteDataStream.WithContext(ctx),
	)
	if err != nil {
		return fmt.Errorf("failed to delete data stream %s: %w", dataStream, err)
	}
	defer resp.Body.Close()
	if resp.IsError() {
		return fmt.Errorf("could not get delete data stream %s: %s", dataStream, resp.String())
	}
	return nil
}

func (r *runner) prepareScenario(ctx context.Context, config *testConfig, svcInfo servicedeployer.ServiceInfo) (*scenarioTest, error) {
	serviceOptions := r.createServiceOptions(config.ServiceVariantName)

	var err error
	var serviceStateData ServiceState
	if r.runSetup {
		err = r.createServiceStateDir()
		if err != nil {
			return nil, fmt.Errorf("failed to create setup services dir: %w", err)
		}
	}
	scenario := scenarioTest{}

	if r.runTearDown || r.runTestsOnly {
		serviceStateData, err = r.readServiceStateData()
		if err != nil {
			return nil, fmt.Errorf("failed to read service setup data: %w", err)
		}
	}

	scenario.pkgManifest, err = packages.ReadPackageManifestFromPackageRoot(r.packageRootPath)
	if err != nil {
		return nil, fmt.Errorf("reading package manifest failed: %w", err)
	}

	scenario.dataStreamManifest, err = packages.ReadDataStreamManifest(filepath.Join(r.dataStreamPath, packages.DataStreamManifestFile))
	if err != nil {
		return nil, fmt.Errorf("reading data stream manifest failed: %w", err)
	}

	// Temporarily until independent Elastic Agents are enabled by default,
	// enable independent Elastic Agents if package defines that requires root privileges
	if pkg, ds := scenario.pkgManifest, scenario.dataStreamManifest; pkg.Agent.Privileges.Root || (ds != nil && ds.Agent.Privileges.Root) {
		r.runIndependentElasticAgent = true
	}

	// If the environment variable is present, it always has preference over the root
	// privileges value (if any) defined in the manifest file
	v, ok := os.LookupEnv(enableIndependentAgents)
	if ok {
		r.runIndependentElasticAgent = strings.ToLower(v) == "true"
	}
	serviceOptions.DeployIndependentAgent = r.runIndependentElasticAgent

	policyTemplateName := config.PolicyTemplate
	if policyTemplateName == "" {
		policyTemplateName, err = findPolicyTemplateForInput(*scenario.pkgManifest, *scenario.dataStreamManifest, config.Input)
		if err != nil {
			return nil, fmt.Errorf("failed to determine the associated policy_template: %w", err)
		}
	}
	scenario.policyTemplateName = policyTemplateName

	policyTemplate, err := selectPolicyTemplateByName(scenario.pkgManifest.PolicyTemplates, scenario.policyTemplateName)
	if err != nil {
		return nil, fmt.Errorf("failed to find the selected policy_template: %w", err)
	}

	// Configure package (single data stream) via Fleet APIs.
	testTime := time.Now().Format("20060102T15:04:05Z")
	var policyToTest, policyCurrent, policyToEnroll *kibana.Policy
	if r.runTearDown || r.runTestsOnly {
		policyCurrent = &serviceStateData.CurrentPolicy
		policyToEnroll = &serviceStateData.EnrollPolicy
		logger.Debugf("Got current policy from file: %q - %q", policyCurrent.Name, policyCurrent.ID)
	} else {
		// Created a specific Agent Policy to enrolling purposes
		// There are some issues when the stack is running for some time,
		// agents cannot enroll with the default policy
		// This enroll policy must be created even if independent Elastic Agents are not used. Agents created
		// in Kubernetes or Custom Agents require this enroll policy too (service deployer).
		logger.Debug("creating enroll policy...")
		policyEnroll := kibana.Policy{
			Name:        fmt.Sprintf("ep-test-system-enroll-%s-%s-%s", r.testFolder.Package, r.testFolder.DataStream, testTime),
			Description: fmt.Sprintf("test policy created by elastic-package to enroll agent for data stream %s/%s", r.testFolder.Package, r.testFolder.DataStream),
			Namespace:   common.CreateTestRunID(),
		}

		policyToEnroll, err = r.kibanaClient.CreatePolicy(ctx, policyEnroll)
		if err != nil {
			return nil, fmt.Errorf("could not create test policy: %w", err)
		}
	}

	if r.runTearDown {
		// required to assign the policy stored in the service state file
		// so data stream related to this Agent Policy can be obtained (and deleted)
		// in the cleanTestScenarioHandler handler
		policyToTest = policyCurrent
	} else {
		// Create a specific Agent Policy just for testing this test.
		// This allows us to ensure that the Agent Policy used for testing is
		// assigned to the agent with all the required changes (e.g. Package DataStream)
		logger.Debug("creating test policy...")
		policy := kibana.Policy{
			Name:        fmt.Sprintf("ep-test-system-%s-%s-%s", r.testFolder.Package, r.testFolder.DataStream, testTime),
			Description: fmt.Sprintf("test policy created by elastic-package test system for data stream %s/%s", r.testFolder.Package, r.testFolder.DataStream),
			Namespace:   common.CreateTestRunID(),
		}
		// Assign the data_output_id to the agent policy to configure the output to logstash. The value is inferred from stack/_static/kibana.yml.tmpl
		if r.profile.Config("stack.logstash_enabled", "false") == "true" {
			policy.DataOutputID = "fleet-logstash-output"
		}
		policyToTest, err = r.kibanaClient.CreatePolicy(ctx, policy)
		if err != nil {
			return nil, fmt.Errorf("could not create test policy: %w", err)
		}
	}

	r.deleteTestPolicyHandler = func(ctx context.Context) error {
		logger.Debug("deleting test policies...")
		if err := r.kibanaClient.DeletePolicy(ctx, policyToTest.ID); err != nil {
			return fmt.Errorf("error cleaning up test policy: %w", err)
		}
		if r.runTestsOnly {
			return nil
		}
		if err := r.kibanaClient.DeletePolicy(ctx, policyToEnroll.ID); err != nil {
			return fmt.Errorf("error cleaning up test policy: %w", err)
		}
		return nil
	}

	// policyToEnroll is used in both independent agents and agents created by servicedeployer (custom or kubernetes agents)
	policy := policyToEnroll
	if r.runTearDown || r.runTestsOnly {
		// required in order to be able select the right agent in `checkEnrolledAgents` when
		// using independent agents or custom/kubernetes agents since policy data is set into `agentInfo` variable`
		policy = policyCurrent
	}

	agentDeployed, agentInfo, err := r.setupAgent(ctx, config, serviceStateData, policy, scenario.pkgManifest.Agent)
	if err != nil {
		return nil, err
	}

	scenario.agent = agentDeployed

	service, svcInfo, err := r.setupService(ctx, config, serviceOptions, svcInfo, agentInfo, agentDeployed, policy, serviceStateData)
	if errors.Is(err, os.ErrNotExist) {
		logger.Debugf("No service deployer defined for this test")
	} else if err != nil {
		return nil, err
	}

	// Reload test config with ctx variable substitution.
	config, err = newConfig(config.Path, svcInfo, serviceOptions.Variant)
	if err != nil {
		return nil, fmt.Errorf("unable to reload system test case configuration: %w", err)
	}

	// store the time just before adding the Test Policy, this time will be used to check
	// the agent logs from that time onwards to avoid possible previous errors present in logs
	scenario.startTestTime = time.Now()

	logger.Debug("adding package data stream to test policy...")
	ds := createPackageDatastream(*policyToTest, *scenario.pkgManifest, policyTemplate, *scenario.dataStreamManifest, *config, policyToTest.Namespace)
	if r.runTearDown {
		logger.Debug("Skip adding data stream config to policy")
	} else {
		if err := r.kibanaClient.AddPackageDataStreamToPolicy(ctx, ds); err != nil {
			return nil, fmt.Errorf("could not add data stream config to policy: %w", err)
		}
	}
	scenario.kibanaDataStream = ds

	// Delete old data
	logger.Debug("deleting old data in data stream...")

	// Input packages can set `data_stream.dataset` by convention to customize the dataset.
	dataStreamDataset := ds.Inputs[0].Streams[0].DataStream.Dataset
	if scenario.pkgManifest.Type == "input" {
		v, _ := config.Vars.GetValue("data_stream.dataset")
		if dataset, ok := v.(string); ok && dataset != "" {
			dataStreamDataset = dataset
		}
	}
	scenario.dataStream = fmt.Sprintf(
		"%s-%s-%s",
		ds.Inputs[0].Streams[0].DataStream.Type,
		dataStreamDataset,
		ds.Namespace,
	)
	componentTemplatePackage := fmt.Sprintf(
		"%s-%s@package",
		ds.Inputs[0].Streams[0].DataStream.Type,
		dataStreamDataset,
	)

	r.cleanTestScenarioHandler = func(ctx context.Context) error {
		logger.Debugf("Deleting data stream for testing %s", scenario.dataStream)
		r.deleteDataStream(ctx, scenario.dataStream)
		if err != nil {
			return fmt.Errorf("failed to delete data stream %s: %w", scenario.dataStream, err)
		}
		return nil
	}

	// FIXME: running per stages does not work when multiple agents are created
	var origPolicy kibana.Policy
	agents, err := checkEnrolledAgents(ctx, r.kibanaClient, agentInfo, svcInfo, r.runIndependentElasticAgent)
	if err != nil {
		return nil, fmt.Errorf("can't check enrolled agents: %w", err)
	}
	agent := agents[0]
	logger.Debugf("Selected enrolled agent %q", agent.ID)

	r.removeAgentHandler = func(ctx context.Context) error {
		if r.runTestsOnly {
			return nil
		}
		// When not using independent agents, service deployers like kubernetes or custom agents create new Elastic Agent
		if !r.runIndependentElasticAgent && !svcInfo.Agent.Independent {
			return nil
		}
		logger.Debug("removing agent...")
		err := r.kibanaClient.RemoveAgent(ctx, agent)
		if err != nil {
			return fmt.Errorf("failed to remove agent %q: %w", agent.ID, err)
		}
		return nil
	}

	if r.runTearDown {
		origPolicy = serviceStateData.OrigPolicy
		logger.Debugf("Got orig policy from file: %q - %q", origPolicy.Name, origPolicy.ID)
	} else {
		// Store previous agent policy assigned to the agent
		origPolicy = kibana.Policy{
			ID:       agent.PolicyID,
			Revision: agent.PolicyRevision,
		}
	}

	r.resetAgentPolicyHandler = func(ctx context.Context) error {
		if r.runSetup {
			// it should be kept the same policy just when system tests are
			// triggered with the flags for running spolicyToAssignDatastreamTestsetup stage (--setup)
			return nil
		}
		logger.Debug("reassigning original policy back to agent...")
		if err := r.kibanaClient.AssignPolicyToAgent(ctx, agent, origPolicy); err != nil {
			return fmt.Errorf("error reassigning original policy to agent: %w", err)
		}
		return nil
	}

	origAgent := agent
	origLogLevel := ""
	if r.runTearDown {
		logger.Debug("Skip assiging log level debug to agent")
		origLogLevel = serviceStateData.Agent.LocalMetadata.Elastic.Agent.LogLevel
	} else {
		logger.Debug("Set Debug log level to agent")
		origLogLevel = agent.LocalMetadata.Elastic.Agent.LogLevel
		err = r.kibanaClient.SetAgentLogLevel(ctx, agent.ID, "debug")
		if err != nil {
			return nil, fmt.Errorf("error setting log level debug for agent %s: %w", agent.ID, err)
		}
	}
	r.resetAgentLogLevelHandler = func(ctx context.Context) error {
		if r.runTestsOnly {
			return nil
		}
		logger.Debugf("reassigning original log level %q back to agent...", origLogLevel)

		if err := r.kibanaClient.SetAgentLogLevel(ctx, agent.ID, origLogLevel); err != nil {
			return fmt.Errorf("error reassigning original log level to agent: %w", err)
		}
		return nil
	}

	if r.runTearDown {
		logger.Debug("Skip assigning package data stream to agent")
	} else {
		policyWithDataStream, err := r.kibanaClient.GetPolicy(ctx, policyToTest.ID)
		if err != nil {
			return nil, fmt.Errorf("could not read the policy with data stream: %w", err)
		}

		logger.Debug("assigning package data stream to agent...")
		if err := r.kibanaClient.AssignPolicyToAgent(ctx, agent, *policyWithDataStream); err != nil {
			return nil, fmt.Errorf("could not assign policy to agent: %w", err)
		}
	}

	// Signal to the service that the agent is ready (policy is assigned).
	if service != nil && config.ServiceNotifySignal != "" {
		if err = service.Signal(ctx, config.ServiceNotifySignal); err != nil {
			return nil, fmt.Errorf("failed to notify test service: %w", err)
		}
	}

	if r.runTearDown {
		return &scenario, nil
	}

	// Use custom timeout if the service can't collect data immediately.
	waitForDataTimeout := waitForDataDefaultTimeout
	if config.WaitForDataTimeout > 0 {
		waitForDataTimeout = config.WaitForDataTimeout
	}

	// (TODO in future) Optionally exercise service to generate load.
	logger.Debugf("checking for expected data in data stream (%s)...", waitForDataTimeout)
	var hits *hits
	oldHits := 0
	passed, waitErr := wait.UntilTrue(ctx, func(ctx context.Context) (bool, error) {
		var err error
		hits, err = r.getDocs(ctx, scenario.dataStream)
		if err != nil {
			return false, err
		}

		if config.Assert.HitCount > 0 {
			if hits.size() < config.Assert.HitCount {
				return false, nil
			}

			ret := hits.size() == oldHits
			if !ret {
				oldHits = hits.size()
				time.Sleep(4 * time.Second)
			}

			return ret, nil
		}

		return hits.size() > 0, nil
	}, 1*time.Second, waitForDataTimeout)

	if service != nil && config.Service != "" && !config.IgnoreServiceError {
		exited, code, err := service.ExitCode(ctx, config.Service)
		if err != nil && !errors.Is(err, servicedeployer.ErrNotSupported) {
			return nil, err
		}
		if exited && code > 0 {
			return nil, testrunner.ErrTestCaseFailed{Reason: fmt.Sprintf("the test service %s unexpectedly exited with code %d", config.Service, code)}
		}
	}

	if waitErr != nil {
		return nil, waitErr
	}

	if !passed {
		return nil, testrunner.ErrTestCaseFailed{Reason: fmt.Sprintf("could not find hits in %s data stream", scenario.dataStream)}
	}

	logger.Debugf("check whether or not synthetics is enabled (component template %s)...", componentTemplatePackage)
	scenario.syntheticEnabled, err = r.isSyntheticsEnabled(ctx, scenario.dataStream, componentTemplatePackage)
	if err != nil {
		return nil, fmt.Errorf("failed to check if synthetic source is enabled: %w", err)
	}
	logger.Debugf("data stream %s has synthetics enabled: %t", scenario.dataStream, scenario.syntheticEnabled)

	scenario.docs = hits.getDocs(scenario.syntheticEnabled)
	scenario.ignoredFields = hits.IgnoredFields
	scenario.degradedDocs = hits.DegradedDocs

	if r.runSetup {
		opts := scenarioStateOpts{
			origPolicy:    &origPolicy,
			enrollPolicy:  policyToEnroll,
			currentPolicy: policyToTest,
			config:        config,
			agent:         origAgent,
			agentInfo:     agentInfo,
			svcInfo:       svcInfo,
		}
		err = r.writeScenarioState(opts)
		if err != nil {
			return nil, err
		}
	}

	return &scenario, nil
}

func (r *runner) setupService(ctx context.Context, config *testConfig, serviceOptions servicedeployer.FactoryOptions, svcInfo servicedeployer.ServiceInfo, agentInfo agentdeployer.AgentInfo, agentDeployed agentdeployer.DeployedAgent, policy *kibana.Policy, state ServiceState) (servicedeployer.DeployedService, servicedeployer.ServiceInfo, error) {
	logger.Debug("setting up service...")
	if r.runTearDown || r.runTestsOnly {
		svcInfo.Test.RunID = state.ServiceRunID
		svcInfo.OutputDir = state.ServiceOutputDir
	}

	// By default using agent running in the Elastic stack
	svcInfo.AgentNetworkName = stack.Network(r.profile)
	if agentDeployed != nil {
		svcInfo.AgentNetworkName = agentInfo.NetworkName
	}

	// Set the right folder for logs execpt for custom agents that are still deployed using "servicedeployer"
	if r.runIndependentElasticAgent && agentDeployed != nil {
		svcInfo.Logs.Folder.Local = agentInfo.Logs.Folder.Local
	}

	// In case of custom or kubernetes agents (servicedeployer) it is needed also the Agent Policy created
	// for each test execution
	serviceOptions.PolicyName = policy.Name

	if config.Service != "" {
		svcInfo.Name = config.Service
	}

	serviceDeployer, err := servicedeployer.Factory(serviceOptions)
	if err != nil {
		return nil, svcInfo, fmt.Errorf("could not create service runner: %w", err)
	}

	service, err := serviceDeployer.SetUp(ctx, svcInfo)
	if err != nil {
		return nil, svcInfo, fmt.Errorf("could not setup service: %w", err)
	}

	r.shutdownServiceHandler = func(ctx context.Context) error {
		if r.runTestsOnly {
			return nil
		}
		logger.Debug("tearing down service...")
		if err := service.TearDown(ctx); err != nil {
			return fmt.Errorf("error tearing down service: %w", err)
		}

		return nil
	}
	return service, service.Info(), nil
}

func (r *runner) setupAgent(ctx context.Context, config *testConfig, state ServiceState, policy *kibana.Policy, agentManifest packages.Agent) (agentdeployer.DeployedAgent, agentdeployer.AgentInfo, error) {
	if !r.runIndependentElasticAgent {
		return nil, agentdeployer.AgentInfo{}, nil
	}
	agentRunID := common.CreateTestRunID()
	if r.runTearDown || r.runTestsOnly {
		agentRunID = state.AgentRunID
	}
	logger.Warn("setting up agent (technical preview)...")
	agentInfo, err := r.createAgentInfo(policy, config, agentRunID, agentManifest)
	if err != nil {
		return nil, agentdeployer.AgentInfo{}, err
	}

	agentOptions := r.createAgentOptions(agentInfo.Policy.Name)
	agentDeployer, err := agentdeployer.Factory(agentOptions)
	if err != nil {
		return nil, agentInfo, fmt.Errorf("could not create agent runner: %w", err)
	}
	if agentDeployer == nil {
		logger.Debug("Not found agent deployer. Agent will be created along with the service.")
		return nil, agentInfo, nil
	}

	agentDeployed, err := agentDeployer.SetUp(ctx, agentInfo)
	if err != nil {
		return nil, agentInfo, fmt.Errorf("could not setup agent: %w", err)
	}
	r.shutdownAgentHandler = func(ctx context.Context) error {
		if r.runTestsOnly {
			return nil
		}
		if agentDeployer == nil {
			return nil
		}
		logger.Debug("tearing down agent...")
		if err := agentDeployed.TearDown(ctx); err != nil {
			return fmt.Errorf("error tearing down agent: %w", err)
		}

		return nil
	}
	return agentDeployed, agentDeployed.Info(), nil
}

func (r *runner) removeServiceStateFile() error {
	err := os.Remove(r.serviceStateFilePath)
	if err != nil {
		return fmt.Errorf("failed to remove file %q: %w", r.serviceStateFilePath, err)
	}
	return nil
}

func (r *runner) createServiceStateDir() error {
	dirPath := filepath.Dir(r.serviceStateFilePath)
	err := os.MkdirAll(dirPath, 0755)
	if err != nil {
		return fmt.Errorf("mkdir failed (path: %s): %w", dirPath, err)
	}
	return nil
}

func (r *runner) readServiceStateData() (ServiceState, error) {
	var setupData ServiceState
	logger.Debugf("Reading test config from file %s", r.serviceStateFilePath)
	contents, err := os.ReadFile(r.serviceStateFilePath)
	if err != nil {
		return setupData, fmt.Errorf("failed to read test config %q: %w", r.serviceStateFilePath, err)
	}
	err = json.Unmarshal(contents, &setupData)
	if err != nil {
		return setupData, fmt.Errorf("failed to decode service options %q: %w", r.serviceStateFilePath, err)
	}
	return setupData, nil
}

type ServiceState struct {
	OrigPolicy       kibana.Policy `json:"orig_policy"`
	EnrollPolicy     kibana.Policy `json:"enroll_policy"`
	CurrentPolicy    kibana.Policy `json:"current_policy"`
	Agent            kibana.Agent  `json:"agent"`
	ConfigFilePath   string        `json:"config_file_path"`
	VariantName      string        `json:"variant_name"`
	ServiceRunID     string        `json:"service_info_run_id"`
	AgentRunID       string        `json:"agent_info_run_id"`
	ServiceOutputDir string        `json:"service_output_dir"`
}

type scenarioStateOpts struct {
	currentPolicy *kibana.Policy
	enrollPolicy  *kibana.Policy
	origPolicy    *kibana.Policy
	config        *testConfig
	agent         kibana.Agent
	agentInfo     agentdeployer.AgentInfo
	svcInfo       servicedeployer.ServiceInfo
}

func (r *runner) writeScenarioState(opts scenarioStateOpts) error {
	data := ServiceState{
		OrigPolicy:       *opts.origPolicy,
		EnrollPolicy:     *opts.enrollPolicy,
		CurrentPolicy:    *opts.currentPolicy,
		Agent:            opts.agent,
		ConfigFilePath:   opts.config.Path,
		VariantName:      opts.config.ServiceVariantName,
		ServiceRunID:     opts.svcInfo.Test.RunID,
		AgentRunID:       opts.agentInfo.Test.RunID,
		ServiceOutputDir: opts.svcInfo.OutputDir,
	}
	dataBytes, err := json.Marshal(data)
	if err != nil {
		return fmt.Errorf("failed to marshall service setup data: %w", err)
	}

	err = os.WriteFile(r.serviceStateFilePath, dataBytes, 0644)
	if err != nil {
		return fmt.Errorf("failed to write service setup JSON: %w", err)
	}
	return nil
}

func (r *runner) validateTestScenario(ctx context.Context, result *testrunner.ResultComposer, scenario *scenarioTest, config *testConfig) ([]testrunner.TestResult, error) {
	// Validate fields in docs
	// when reroute processors are used, expectedDatasets should be set depends on the processor config
	var expectedDatasets []string
	for _, pipeline := range r.pipelines {
		var esIngestPipeline map[string]any
		err := yaml.Unmarshal(pipeline.Content, &esIngestPipeline)
		if err != nil {
			return nil, fmt.Errorf("unmarshalling ingest pipeline content failed: %w", err)
		}
		processors, _ := esIngestPipeline["processors"].([]any)
		for _, p := range processors {
			processor, ok := p.(map[string]any)
			if !ok {
				return nil, fmt.Errorf("unexpected processor %+v", p)
			}
			if reroute, ok := processor["reroute"]; ok {
				if rerouteP, ok := reroute.(ingest.RerouteProcessor); ok {
					expectedDatasets = append(expectedDatasets, rerouteP.Dataset...)
				}
			}
		}
	}

	if expectedDatasets == nil {
		var expectedDataset string
		if ds := r.testFolder.DataStream; ds != "" {
			expectedDataset = getDataStreamDataset(*scenario.pkgManifest, *scenario.dataStreamManifest)
		} else {
			expectedDataset = scenario.pkgManifest.Name + "." + scenario.policyTemplateName
		}
		expectedDatasets = []string{expectedDataset}
	}
	if scenario.pkgManifest.Type == "input" {
		v, _ := config.Vars.GetValue("data_stream.dataset")
		if dataset, ok := v.(string); ok && dataset != "" {
			expectedDatasets = append(expectedDatasets, dataset)
		}
	}

	fieldsValidator, err := fields.CreateValidatorForDirectory(r.dataStreamPath,
		fields.WithSpecVersion(scenario.pkgManifest.SpecVersion),
		fields.WithNumericKeywordFields(config.NumericKeywordFields),
		fields.WithExpectedDatasets(expectedDatasets),
		fields.WithEnabledImportAllECSSChema(true),
		fields.WithDisableNormalization(scenario.syntheticEnabled),
	)
	if err != nil {
		return result.WithError(fmt.Errorf("creating fields validator for data stream failed (path: %s): %w", r.dataStreamPath, err))
	}
	if err := validateFields(scenario.docs, fieldsValidator, scenario.dataStream); err != nil {
		return result.WithError(err)
	}

	err = validateIgnoredFields(r.stackVersion.Number, scenario, config)
	if err != nil {
		return result.WithError(err)
	}

	docs := scenario.docs
	if scenario.syntheticEnabled {
		docs, err = fieldsValidator.SanitizeSyntheticSourceDocs(scenario.docs)
		if err != nil {
			return result.WithError(fmt.Errorf("failed to sanitize synthetic source docs: %w", err))
		}
	}

	specVersion, err := semver.NewVersion(scenario.pkgManifest.SpecVersion)
	if err != nil {
		return result.WithError(fmt.Errorf("failed to parse format version %q: %w", scenario.pkgManifest.SpecVersion, err))
	}

	// Write sample events file from first doc, if requested
	if err := r.generateTestResultFile(docs, *specVersion); err != nil {
		return result.WithError(err)
	}

	// Check Hit Count within docs, if 0 then it has not been specified
	if assertionPass, message := assertHitCount(config.Assert.HitCount, docs); !assertionPass {
		result.FailureMsg = message
	}

	// Check transforms if present
	if err := r.checkTransforms(ctx, config, scenario.pkgManifest, scenario.kibanaDataStream, scenario.dataStream); err != nil {
		return result.WithError(err)
	}

	if scenario.agent != nil {
		logResults, err := r.checkNewAgentLogs(ctx, scenario.agent, scenario.startTestTime, errorPatterns)
		if err != nil {
			return result.WithError(err)
		}
		if len(logResults) > 0 {
			return logResults, nil
		}
	}

	return result.WithSuccess()
}

func (r *runner) runTest(ctx context.Context, config *testConfig, svcInfo servicedeployer.ServiceInfo) ([]testrunner.TestResult, error) {
	result := r.newResult(config.Name())

	if config.Skip != nil {
		logger.Warnf("skipping %s test for %s/%s: %s (details: %s)",
			TestType, r.testFolder.Package, r.testFolder.DataStream,
			config.Skip.Reason, config.Skip.Link)
		return result.WithSkip(config.Skip)
	}

	logger.Debugf("running test with configuration '%s'", config.Name())

	scenario, err := r.prepareScenario(ctx, config, svcInfo)
	if err != nil {
		return result.WithError(err)
	}

	return r.validateTestScenario(ctx, result, scenario, config)
}

func checkEnrolledAgents(ctx context.Context, client *kibana.Client, agentInfo agentdeployer.AgentInfo, svcInfo servicedeployer.ServiceInfo, runIndependentElasticAgent bool) ([]kibana.Agent, error) {
	var agents []kibana.Agent

	enrolled, err := wait.UntilTrue(ctx, func(ctx context.Context) (bool, error) {
		allAgents, err := client.ListAgents(ctx)
		if err != nil {
			return false, fmt.Errorf("could not list agents: %w", err)
		}

		if runIndependentElasticAgent {
			agents = filterIndependentAgents(allAgents, agentInfo)
		} else {
			agents = filterAgents(allAgents, svcInfo)
		}
		logger.Debugf("found %d enrolled agent(s)", len(agents))
		if len(agents) == 0 {
			return false, nil // selected agents are unavailable yet
		}
		return true, nil
	}, 1*time.Second, 5*time.Minute)
	if err != nil {
		return nil, fmt.Errorf("agent enrollment failed: %w", err)
	}
	if !enrolled {
		return nil, errors.New("no agent enrolled in time")
	}
	return agents, nil
}

func createPackageDatastream(
	kibanaPolicy kibana.Policy,
	pkg packages.PackageManifest,
	policyTemplate packages.PolicyTemplate,
	ds packages.DataStreamManifest,
	config testConfig,
	suffix string,
) kibana.PackageDataStream {
	if pkg.Type == "input" {
		return createInputPackageDatastream(kibanaPolicy, pkg, policyTemplate, config, suffix)
	}
	return createIntegrationPackageDatastream(kibanaPolicy, pkg, policyTemplate, ds, config, suffix)
}

func createIntegrationPackageDatastream(
	kibanaPolicy kibana.Policy,
	pkg packages.PackageManifest,
	policyTemplate packages.PolicyTemplate,
	ds packages.DataStreamManifest,
	config testConfig,
	suffix string,
) kibana.PackageDataStream {
	r := kibana.PackageDataStream{
		Name:      fmt.Sprintf("%s-%s-%s", pkg.Name, ds.Name, suffix),
		Namespace: kibanaPolicy.Namespace,
		PolicyID:  kibanaPolicy.ID,
		Enabled:   true,
		Inputs: []kibana.Input{
			{
				PolicyTemplate: policyTemplate.Name,
				Enabled:        true,
			},
		},
	}
	r.Package.Name = pkg.Name
	r.Package.Title = pkg.Title
	r.Package.Version = pkg.Version

	stream := ds.Streams[getDataStreamIndex(config.Input, ds)]
	streamInput := stream.Input
	r.Inputs[0].Type = streamInput

	streams := []kibana.Stream{
		{
			ID:      fmt.Sprintf("%s-%s.%s", streamInput, pkg.Name, ds.Name),
			Enabled: true,
			DataStream: kibana.DataStream{
				Type:    ds.Type,
				Dataset: getDataStreamDataset(pkg, ds),
			},
		},
	}

	// Add dataStream-level vars
	streams[0].Vars = setKibanaVariables(stream.Vars, config.DataStream.Vars)
	r.Inputs[0].Streams = streams

	// Add input-level vars
	input := policyTemplate.FindInputByType(streamInput)
	if input != nil {
		r.Inputs[0].Vars = setKibanaVariables(input.Vars, config.Vars)
	}

	// Add package-level vars
	r.Vars = setKibanaVariables(pkg.Vars, config.Vars)

	return r
}

func createInputPackageDatastream(
	kibanaPolicy kibana.Policy,
	pkg packages.PackageManifest,
	policyTemplate packages.PolicyTemplate,
	config testConfig,
	suffix string,
) kibana.PackageDataStream {
	r := kibana.PackageDataStream{
		Name:      fmt.Sprintf("%s-%s-%s", pkg.Name, policyTemplate.Name, suffix),
		Namespace: kibanaPolicy.Namespace,
		PolicyID:  kibanaPolicy.ID,
		Enabled:   true,
	}
	r.Package.Name = pkg.Name
	r.Package.Title = pkg.Title
	r.Package.Version = pkg.Version
	r.Inputs = []kibana.Input{
		{
			PolicyTemplate: policyTemplate.Name,
			Enabled:        true,
			Vars:           kibana.Vars{},
		},
	}

	streamInput := policyTemplate.Input
	r.Inputs[0].Type = streamInput

	dataset := fmt.Sprintf("%s.%s", pkg.Name, policyTemplate.Name)
	streams := []kibana.Stream{
		{
			ID:      fmt.Sprintf("%s-%s.%s", streamInput, pkg.Name, policyTemplate.Name),
			Enabled: true,
			DataStream: kibana.DataStream{
				Type:    policyTemplate.Type,
				Dataset: dataset,
			},
		},
	}

	// Add policyTemplate-level vars.
	vars := setKibanaVariables(policyTemplate.Vars, config.Vars)
	if _, found := vars["data_stream.dataset"]; !found {
		dataStreamDataset := dataset
		v, _ := config.Vars.GetValue("data_stream.dataset")
		if dataset, ok := v.(string); ok && dataset != "" {
			dataStreamDataset = dataset
		}

		var value packages.VarValue
		value.Unpack(dataStreamDataset)
		vars["data_stream.dataset"] = kibana.Var{
			Value: value,
			Type:  "text",
		}
	}

	streams[0].Vars = vars
	r.Inputs[0].Streams = streams
	return r
}

func setKibanaVariables(definitions []packages.Variable, values common.MapStr) kibana.Vars {
	vars := kibana.Vars{}
	for _, definition := range definitions {
		val := definition.Default

		value, err := values.GetValue(definition.Name)
		if err == nil {
			val = packages.VarValue{}
			val.Unpack(value)
		}

		vars[definition.Name] = kibana.Var{
			Type:  definition.Type,
			Value: val,
		}
	}
	return vars
}

// getDataStreamIndex returns the index of the data stream whose input name
// matches. Otherwise it returns the 0.
func getDataStreamIndex(inputName string, ds packages.DataStreamManifest) int {
	for i, s := range ds.Streams {
		if s.Input == inputName {
			return i
		}
	}
	return 0
}

func getDataStreamDataset(pkg packages.PackageManifest, ds packages.DataStreamManifest) string {
	if len(ds.Dataset) > 0 {
		return ds.Dataset
	}
	return fmt.Sprintf("%s.%s", pkg.Name, ds.Name)
}

// findPolicyTemplateForInput returns the name of the policy_template that
// applies to the input under test. An error is returned if no policy template
// matches or if multiple policy templates match and the response is ambiguous.
func findPolicyTemplateForInput(pkg packages.PackageManifest, ds packages.DataStreamManifest, inputName string) (string, error) {
	if pkg.Type == "input" {
		return findPolicyTemplateForInputPackage(pkg, inputName)
	}
	return findPolicyTemplateForDataStream(pkg, ds, inputName)
}

func findPolicyTemplateForDataStream(pkg packages.PackageManifest, ds packages.DataStreamManifest, inputName string) (string, error) {
	if inputName == "" {
		if len(ds.Streams) == 0 {
			return "", errors.New("no streams declared in data stream manifest")
		}
		inputName = ds.Streams[getDataStreamIndex(inputName, ds)].Input
	}

	var matchedPolicyTemplates []string
	for _, policyTemplate := range pkg.PolicyTemplates {
		// Does this policy_template include this input type?
		if policyTemplate.FindInputByType(inputName) == nil {
			continue
		}

		// Does the policy_template apply to this data stream (when data streams are specified)?
		if len(policyTemplate.DataStreams) > 0 && !slices.Contains(policyTemplate.DataStreams, ds.Name) {
			continue
		}

		matchedPolicyTemplates = append(matchedPolicyTemplates, policyTemplate.Name)
	}

	switch len(matchedPolicyTemplates) {
	case 1:
		return matchedPolicyTemplates[0], nil
	case 0:
		return "", fmt.Errorf("no policy template was found for data stream %q "+
			"with input type %q: verify that you have included the data stream "+
			"and input in the package's policy_template list", ds.Name, inputName)
	default:
		return "", fmt.Errorf("ambiguous result: multiple policy templates ([%s]) "+
			"were found that apply to data stream %q with input type %q: please "+
			"specify the 'policy_template' in the system test config",
			strings.Join(matchedPolicyTemplates, ", "), ds.Name, inputName)
	}
}

func findPolicyTemplateForInputPackage(pkg packages.PackageManifest, inputName string) (string, error) {
	if inputName == "" {
		if len(pkg.PolicyTemplates) == 0 {
			return "", errors.New("no policy templates specified for input package")
		}
		inputName = pkg.PolicyTemplates[0].Input
	}

	var matched []string
	for _, policyTemplate := range pkg.PolicyTemplates {
		if policyTemplate.Input != inputName {
			continue
		}

		matched = append(matched, policyTemplate.Name)
	}

	switch len(matched) {
	case 1:
		return matched[0], nil
	case 0:
		return "", fmt.Errorf("no policy template was found"+
			"with input type %q: verify that you have included the data stream "+
			"and input in the package's policy_template list", inputName)
	default:
		return "", fmt.Errorf("ambiguous result: multiple policy templates ([%s]) "+
			"with input type %q: please "+
			"specify the 'policy_template' in the system test config",
			strings.Join(matched, ", "), inputName)
	}
}

func selectPolicyTemplateByName(policies []packages.PolicyTemplate, name string) (packages.PolicyTemplate, error) {
	for _, policy := range policies {
		if policy.Name == name {
			return policy, nil
		}
	}
	return packages.PolicyTemplate{}, fmt.Errorf("policy template %q not found", name)
}

func (r *runner) checkTransforms(ctx context.Context, config *testConfig, pkgManifest *packages.PackageManifest, ds kibana.PackageDataStream, dataStream string) error {
	transforms, err := packages.ReadTransformsFromPackageRoot(r.packageRootPath)
	if err != nil {
		return fmt.Errorf("loading transforms for package failed (root: %s): %w", r.packageRootPath, err)
	}
	for _, transform := range transforms {
		hasSource, err := transform.HasSource(dataStream)
		if err != nil {
			return fmt.Errorf("failed to check if transform %q has %s as source: %w", transform.Name, dataStream, err)
		}
		if !hasSource {
			logger.Debugf("transform %q does not match %q as source (sources: %s)", transform.Name, dataStream, transform.Definition.Source.Index)
			continue
		}

		logger.Debugf("checking transform %q", transform.Name)

		// IDs format is: "<type>-<package>.<transform>-<namespace>-<version>"
		// For instance: "logs-ti_anomali.latest_ioc-default-0.1.0"
		transformPattern := fmt.Sprintf("%s-%s.%s-*-%s",
			ds.Inputs[0].Streams[0].DataStream.Type,
			pkgManifest.Name,
			transform.Name,
			transform.Definition.Meta.FleetTransformVersion,
		)
		transformId, err := r.getTransformId(ctx, transformPattern)
		if err != nil {
			return fmt.Errorf("failed to determine transform ID: %w", err)
		}

		// Using the preview instead of checking the actual index because
		// transforms with retention policies may be deleting the documents based
		// on old fixtures as soon as they are indexed.
		transformDocs, err := r.previewTransform(ctx, transformId)
		if err != nil {
			return fmt.Errorf("failed to preview transform %q: %w", transformId, err)
		}
		if len(transformDocs) == 0 {
			return fmt.Errorf("no documents found in preview for transform %q", transformId)
		}

		transformRootPath := filepath.Dir(transform.Path)
		fieldsValidator, err := fields.CreateValidatorForDirectory(transformRootPath,
			fields.WithSpecVersion(pkgManifest.SpecVersion),
			fields.WithNumericKeywordFields(config.NumericKeywordFields),
			fields.WithEnabledImportAllECSSChema(true),
		)
		if err != nil {
			return fmt.Errorf("creating fields validator for data stream failed (path: %s): %w", transformRootPath, err)
		}
		if err := validateFields(transformDocs, fieldsValidator, dataStream); err != nil {
			return err
		}
	}

	return nil
}

func (r *runner) getTransformId(ctx context.Context, transformPattern string) (string, error) {
	resp, err := r.esAPI.TransformGetTransform(
		r.esAPI.TransformGetTransform.WithContext(ctx),
		r.esAPI.TransformGetTransform.WithTransformID(transformPattern),
	)
	if err != nil {
		return "", err
	}
	defer resp.Body.Close()

	if resp.IsError() {
		return "", fmt.Errorf("failed to get transforms: %s", resp.String())
	}

	var transforms struct {
		Transforms []struct {
			ID string `json:"id"`
		} `json:"transforms"`
	}

	err = json.NewDecoder(resp.Body).Decode(&transforms)
	switch {
	case err != nil:
		return "", fmt.Errorf("failed to decode response: %w", err)
	case len(transforms.Transforms) == 0:
		return "", fmt.Errorf("no transform found with pattern %q", transformPattern)
	case len(transforms.Transforms) > 1:
		return "", fmt.Errorf("multiple transforms (%d) found with pattern %q", len(transforms.Transforms), transformPattern)
	}
	id := transforms.Transforms[0].ID
	if id == "" {
		return "", fmt.Errorf("empty ID found with pattern %q", transformPattern)
	}
	return id, nil
}

func (r *runner) previewTransform(ctx context.Context, transformId string) ([]common.MapStr, error) {
	resp, err := r.esAPI.TransformPreviewTransform(
		r.esAPI.TransformPreviewTransform.WithContext(ctx),
		r.esAPI.TransformPreviewTransform.WithTransformID(transformId),
	)
	if err != nil {
		return nil, err
	}
	defer resp.Body.Close()

	if resp.IsError() {
		return nil, fmt.Errorf("failed to preview transform %q: %s", transformId, resp.String())
	}

	var preview struct {
		Documents []common.MapStr `json:"preview"`
	}
	err = json.NewDecoder(resp.Body).Decode(&preview)
	if err != nil {
		return nil, fmt.Errorf("failed to decode response: %w", err)
	}

	return preview.Documents, nil
}

func filterAgents(allAgents []kibana.Agent, svcInfo servicedeployer.ServiceInfo) []kibana.Agent {
	if svcInfo.Agent.Host.NamePrefix != "" {
		logger.Debugf("filter agents using criteria: NamePrefix=%s", svcInfo.Agent.Host.NamePrefix)
	}

	var filtered []kibana.Agent
	for _, agent := range allAgents {
		if agent.PolicyRevision == 0 {
			continue // For some reason Kibana doesn't always return a valid policy revision (eventually it will be present and valid)
		}

		if svcInfo.Agent.Host.NamePrefix != "" && !strings.HasPrefix(agent.LocalMetadata.Host.Name, svcInfo.Agent.Host.NamePrefix) {
			continue
		}
		filtered = append(filtered, agent)
	}
	return filtered
}

func filterIndependentAgents(allAgents []kibana.Agent, agentInfo agentdeployer.AgentInfo) []kibana.Agent {
	// filtered list of agents must contain all agents started by the stack
	// they could be assigned the default policy (elastic-agent-managed-ep) or the test policy (ep-test-system-*)
	var filtered []kibana.Agent
	for _, agent := range allAgents {
		if agent.PolicyRevision == 0 {
			continue // For some reason Kibana doesn't always return a valid policy revision (eventually it will be present and valid)
		}

		if agent.Status != "online" {
			continue
		}

		if agent.PolicyID != agentInfo.Policy.ID {
			continue
		}

		filtered = append(filtered, agent)
	}
	return filtered
}

func writeSampleEvent(path string, doc common.MapStr, specVersion semver.Version) error {
	jsonFormatter := formatter.JSONFormatterBuilder(specVersion)
	body, err := jsonFormatter.Encode(doc)
	if err != nil {
		return fmt.Errorf("marshalling sample event failed: %w", err)
	}

	err = os.WriteFile(filepath.Join(path, "sample_event.json"), body, 0644)
	if err != nil {
		return fmt.Errorf("writing sample event failed: %w", err)
	}

	return nil
}

func validateFields(docs []common.MapStr, fieldsValidator *fields.Validator, dataStream string) error {
	var multiErr multierror.Error
	for _, doc := range docs {
		if message, err := doc.GetValue("error.message"); err != common.ErrKeyNotFound {
			multiErr = append(multiErr, fmt.Errorf("found error.message in event: %v", message))
			continue
		}

		errs := fieldsValidator.ValidateDocumentMap(doc)
		if errs != nil {
			multiErr = append(multiErr, errs...)
			continue
		}
	}

	if len(multiErr) > 0 {
		multiErr = multiErr.Unique()
		return testrunner.ErrTestCaseFailed{
			Reason:  fmt.Sprintf("one or more errors found in documents stored in %s data stream", dataStream),
			Details: multiErr.Error(),
		}
	}

	return nil
}

func validateIgnoredFields(stackVersionString string, scenario *scenarioTest, config *testConfig) error {
	skipIgnoredFields := append([]string(nil), config.SkipIgnoredFields...)
	stackVersion, err := semver.NewVersion(stackVersionString)
	if err != nil {
		return fmt.Errorf("failed to parse stack version: %w", err)
	}
	if stackVersion.LessThan(semver.MustParse("8.14.0")) {
		// Pre 8.14 Elasticsearch commonly has event.original not mapped correctly, exclude from check: https://github.com/elastic/elasticsearch/pull/106714
		skipIgnoredFields = append(skipIgnoredFields, "event.original")
	}

	ignoredFields := make([]string, 0, len(scenario.ignoredFields))

	for _, field := range scenario.ignoredFields {
		if !slices.Contains(skipIgnoredFields, field) {
			ignoredFields = append(ignoredFields, field)
		}
	}

	if len(ignoredFields) > 0 {
		issues := make([]struct {
			ID            any `json:"_id"`
			Timestamp     any `json:"@timestamp,omitempty"`
			IgnoredFields any `json:"ignored_field_values"`
		}, len(scenario.degradedDocs))
		for i, d := range scenario.degradedDocs {
			issues[i].ID = d["_id"]
			if source, ok := d["_source"].(map[string]any); ok {
				if ts, ok := source["@timestamp"]; ok {
					issues[i].Timestamp = ts
				}
			}
			issues[i].IgnoredFields = d["ignored_field_values"]
		}
		degradedDocsJSON, err := json.MarshalIndent(issues, "", "  ")
		if err != nil {
			return fmt.Errorf("failed to marshal degraded docs to JSON: %w", err)
		}

		return fmt.Errorf("found ignored fields in data stream %s: %v. Affected documents: %s", scenario.dataStream, ignoredFields, degradedDocsJSON)
	}

	return nil
}

func assertHitCount(expected int, docs []common.MapStr) (pass bool, message string) {
	if expected != 0 {
		observed := len(docs)
		logger.Debugf("assert hit count expected %d, observed %d", expected, observed)
		if observed != expected {
			return false, fmt.Sprintf("observed hit count %d did not match expected hit count %d", observed, expected)
		}
	}
	return true, ""
}

func (r *runner) selectVariants(variantsFile *servicedeployer.VariantsFile) []string {
	if variantsFile == nil || variantsFile.Variants == nil {
		return []string{""} // empty variants file switches to no-variant mode
	}

	var variantNames []string
	for k := range variantsFile.Variants {
		if r.serviceVariant != "" && r.serviceVariant != k {
			continue
		}
		variantNames = append(variantNames, k)
	}
	return variantNames
}

func (r *runner) generateTestResultFile(docs []common.MapStr, specVersion semver.Version) error {
	if !r.generateTestResult {
		return nil
	}

	rootPath := r.packageRootPath
	if ds := r.testFolder.DataStream; ds != "" {
		rootPath = filepath.Join(rootPath, "data_stream", ds)
	}

	if err := writeSampleEvent(rootPath, docs[0], specVersion); err != nil {
		return fmt.Errorf("failed to write sample event file: %w", err)
	}

	return nil
}

func (r *runner) checkNewAgentLogs(ctx context.Context, agent agentdeployer.DeployedAgent, startTesting time.Time, errorPatterns []logsByContainer) (results []testrunner.TestResult, err error) {
	if agent == nil {
		return nil, nil
	}

	f, err := os.CreateTemp("", "elastic-agent.logs")
	if err != nil {
		return nil, fmt.Errorf("failed to create temp file for logs: %w", err)
	}
	defer os.Remove(f.Name())

	for _, patternsContainer := range errorPatterns {
		if patternsContainer.containerName != "elastic-agent" {
			continue
		}

		startTime := time.Now()

		outputBytes, err := agent.Logs(ctx, startTesting)
		if err != nil {
			return nil, fmt.Errorf("check log messages failed: %s", err)
		}
		_, err = f.Write(outputBytes)
		if err != nil {
			return nil, fmt.Errorf("write log messages failed: %s", err)
		}

		err = r.anyErrorMessages(f.Name(), startTesting, patternsContainer.patterns)
		if e, ok := err.(testrunner.ErrTestCaseFailed); ok {
			tr := testrunner.TestResult{
				TestType:   TestType,
				Name:       fmt.Sprintf("(%s logs)", patternsContainer.containerName),
				Package:    r.testFolder.Package,
				DataStream: r.testFolder.DataStream,
			}
			tr.FailureMsg = e.Error()
			tr.FailureDetails = e.Details
			tr.TimeElapsed = time.Since(startTime)
			results = append(results, tr)
			// Just check elastic-agent
			break
		}

		if err != nil {
			return nil, fmt.Errorf("check log messages failed: %s", err)
		}
		// Just check elastic-agent
		break
	}
	return results, nil
}

func (r *runner) checkAgentLogs(dump []stack.DumpResult, startTesting time.Time, errorPatterns []logsByContainer) (results []testrunner.TestResult, err error) {
	for _, patternsContainer := range errorPatterns {
		startTime := time.Now()

		serviceDumpIndex := slices.IndexFunc(dump, func(d stack.DumpResult) bool {
			return d.ServiceName == patternsContainer.containerName
		})
		if serviceDumpIndex < 0 {
			return nil, fmt.Errorf("could not find logs dump for service %s", patternsContainer.containerName)
		}
		serviceLogsFile := dump[serviceDumpIndex].LogsFile

		err = r.anyErrorMessages(serviceLogsFile, startTesting, patternsContainer.patterns)
		if e, ok := err.(testrunner.ErrTestCaseFailed); ok {
			tr := testrunner.TestResult{
				TestType:   TestType,
				Name:       fmt.Sprintf("(%s logs)", patternsContainer.containerName),
				Package:    r.testFolder.Package,
				DataStream: r.testFolder.DataStream,
			}
			tr.FailureMsg = e.Error()
			tr.FailureDetails = e.Details
			tr.TimeElapsed = time.Since(startTime)
			results = append(results, tr)
			continue
		}

		if err != nil {
			return nil, fmt.Errorf("check log messages failed: %s", err)
		}
	}
	return results, nil
}

func (r *runner) anyErrorMessages(logsFilePath string, startTime time.Time, errorPatterns []logsRegexp) error {
	var multiErr multierror.Error
	processLog := func(log stack.LogLine) error {
		for _, pattern := range errorPatterns {
			if !pattern.includes.MatchString(log.Message) {
				continue
			}
			isExcluded := false
			for _, excludes := range pattern.excludes {
				if excludes.MatchString(log.Message) {
					isExcluded = true
					break
				}
			}
			if isExcluded {
				continue
			}

			multiErr = append(multiErr, fmt.Errorf("found error %q", log.Message))
		}
		return nil
	}
	err := stack.ParseLogs(stack.ParseLogsOptions{
		LogsFilePath: logsFilePath,
		StartTime:    startTime,
	}, processLog)
	if err != nil {
		return err
	}

	if len(multiErr) > 0 {
		return testrunner.ErrTestCaseFailed{
			Reason:  fmt.Sprintf("one or more errors found while examining %s", filepath.Base(logsFilePath)),
			Details: multiErr.Error(),
		}
	}
	return nil
=======
>>>>>>> 1a59c918
}<|MERGE_RESOLUTION|>--- conflicted
+++ resolved
@@ -216,1885 +216,4 @@
 			Force:    opts.installedPackage, // Force re-installation, in case there are code changes in the same package version.
 		},
 	}
-<<<<<<< HEAD
-}
-
-func (r *runner) createAgentOptions(policyName string) agentdeployer.FactoryOptions {
-	return agentdeployer.FactoryOptions{
-		Profile:            r.profile,
-		PackageRootPath:    r.packageRootPath,
-		DataStreamRootPath: r.dataStreamPath,
-		DevDeployDir:       DevDeployDir,
-		Type:               agentdeployer.TypeTest,
-		StackVersion:       r.stackVersion.Version(),
-		PackageName:        r.testFolder.Package,
-		DataStream:         r.testFolder.DataStream,
-		PolicyName:         policyName,
-		RunTearDown:        r.runTearDown,
-		RunTestsOnly:       r.runTestsOnly,
-		RunSetup:           r.runSetup,
-	}
-}
-
-func (r *runner) createServiceOptions(variantName string) servicedeployer.FactoryOptions {
-	return servicedeployer.FactoryOptions{
-		Profile:                r.profile,
-		PackageRootPath:        r.packageRootPath,
-		DataStreamRootPath:     r.dataStreamPath,
-		DevDeployDir:           DevDeployDir,
-		Variant:                variantName,
-		Type:                   servicedeployer.TypeTest,
-		StackVersion:           r.stackVersion.Version(),
-		RunTearDown:            r.runTearDown,
-		RunTestsOnly:           r.runTestsOnly,
-		RunSetup:               r.runSetup,
-		DeployIndependentAgent: r.runIndependentElasticAgent,
-	}
-}
-
-func (r *runner) createAgentInfo(policy *kibana.Policy, config *testConfig, runID string, agentManifest packages.Agent) (agentdeployer.AgentInfo, error) {
-	var info agentdeployer.AgentInfo
-
-	info.Name = r.testFolder.Package
-	info.Logs.Folder.Agent = ServiceLogsAgentDir
-	info.Test.RunID = runID
-
-	folderName := fmt.Sprintf("agent-%s", r.testFolder.Package)
-	if r.testFolder.DataStream != "" {
-		folderName = fmt.Sprintf("%s-%s", folderName, r.testFolder.DataStream)
-	}
-	folderName = fmt.Sprintf("%s-%s", folderName, runID)
-
-	dirPath, err := agentdeployer.CreateServiceLogsDir(r.profile, folderName)
-	if err != nil {
-		return agentdeployer.AgentInfo{}, fmt.Errorf("failed to create service logs dir: %w", err)
-	}
-	info.Logs.Folder.Local = dirPath
-
-	info.Policy.Name = policy.Name
-	info.Policy.ID = policy.ID
-
-	// Copy all agent settings from the test configuration file
-	info.Agent.AgentSettings = config.Agent.AgentSettings
-
-	// If user is defined in the configuration file, it has preference
-	// and it should not be overwritten by the value in the manifest
-	if info.Agent.User == "" && agentManifest.Privileges.Root {
-		info.Agent.User = "root"
-	}
-
-	return info, nil
-}
-
-func (r *runner) createServiceInfo() (servicedeployer.ServiceInfo, error) {
-	var svcInfo servicedeployer.ServiceInfo
-	svcInfo.Name = r.testFolder.Package
-	svcInfo.Logs.Folder.Local = r.locationManager.ServiceLogDir()
-	svcInfo.Logs.Folder.Agent = ServiceLogsAgentDir
-	svcInfo.Test.RunID = common.CreateTestRunID()
-
-	if r.runTearDown || r.runTestsOnly {
-		logger.Debug("Skip creating output directory")
-	} else {
-		outputDir, err := servicedeployer.CreateOutputDir(r.locationManager, svcInfo.Test.RunID)
-		if err != nil {
-			return servicedeployer.ServiceInfo{}, fmt.Errorf("could not create output dir for terraform deployer %w", err)
-		}
-		svcInfo.OutputDir = outputDir
-	}
-
-	svcInfo.Agent.Independent = false
-
-	return svcInfo, nil
-}
-
-// TearDown method doesn't perform any global action as the "tear down" is executed per test case.
-func (r *runner) TearDown(ctx context.Context) error {
-	return nil
-}
-
-func (r *runner) tearDownTest(ctx context.Context) error {
-	if r.deferCleanup > 0 {
-		logger.Debugf("waiting for %s before tearing down...", r.deferCleanup)
-		select {
-		case <-time.After(r.deferCleanup):
-		case <-ctx.Done():
-		}
-	}
-
-	// Avoid cancellations during cleanup.
-	cleanupCtx := context.WithoutCancel(ctx)
-
-	// This handler should be run before shutting down Elastic Agents (agent deployer)
-	// or services that could run agents like Custom Agents (service deployer)
-	// or Kind deployer.
-	if r.resetAgentPolicyHandler != nil {
-		if err := r.resetAgentPolicyHandler(cleanupCtx); err != nil {
-			return err
-		}
-		r.resetAgentPolicyHandler = nil
-	}
-
-	// Shutting down the service should be run one of the first actions
-	// to ensure that resources created by terraform are deleted even if other
-	// errors fail.
-	if r.shutdownServiceHandler != nil {
-		if err := r.shutdownServiceHandler(cleanupCtx); err != nil {
-			return err
-		}
-		r.shutdownServiceHandler = nil
-	}
-
-	if r.cleanTestScenarioHandler != nil {
-		if err := r.cleanTestScenarioHandler(cleanupCtx); err != nil {
-			return err
-		}
-		r.cleanTestScenarioHandler = nil
-	}
-
-	if r.resetAgentLogLevelHandler != nil {
-		if err := r.resetAgentLogLevelHandler(cleanupCtx); err != nil {
-			return err
-		}
-		r.resetAgentLogLevelHandler = nil
-	}
-
-	if r.removeAgentHandler != nil {
-		if err := r.removeAgentHandler(cleanupCtx); err != nil {
-			return err
-		}
-		r.removeAgentHandler = nil
-	}
-
-	if r.deleteTestPolicyHandler != nil {
-		if err := r.deleteTestPolicyHandler(cleanupCtx); err != nil {
-			return err
-		}
-		r.deleteTestPolicyHandler = nil
-	}
-
-	if r.shutdownAgentHandler != nil {
-		if err := r.shutdownAgentHandler(cleanupCtx); err != nil {
-			return err
-		}
-		r.shutdownAgentHandler = nil
-	}
-
-	return nil
-}
-
-func (r *runner) newResult(name string) *testrunner.ResultComposer {
-	return testrunner.NewResultComposer(testrunner.TestResult{
-		TestType:   TestType,
-		Name:       name,
-		Package:    r.testFolder.Package,
-		DataStream: r.testFolder.DataStream,
-	})
-}
-
-func (r *runner) initRun() error {
-	var err error
-	var found bool
-	r.locationManager, err = locations.NewLocationManager()
-	if err != nil {
-		return fmt.Errorf("reading service logs directory failed: %w", err)
-	}
-
-	r.dataStreamPath, found, err = packages.FindDataStreamRootForPath(r.testFolder.Path)
-	if err != nil {
-		return fmt.Errorf("locating data stream root failed: %w", err)
-	}
-	if found {
-		logger.Debugf("Running system tests for data stream %q", r.testFolder.DataStream)
-	} else {
-		logger.Debug("Running system tests for package")
-	}
-
-	if r.esAPI == nil {
-		return errors.New("missing Elasticsearch client")
-	}
-	if r.kibanaClient == nil {
-		return errors.New("missing Kibana client")
-	}
-
-	r.stackVersion, err = r.kibanaClient.Version()
-	if err != nil {
-		return fmt.Errorf("cannot request Kibana version: %w", err)
-	}
-
-	devDeployPath, err := servicedeployer.FindDevDeployPath(servicedeployer.FactoryOptions{
-		PackageRootPath:    r.packageRootPath,
-		DataStreamRootPath: r.dataStreamPath,
-		DevDeployDir:       DevDeployDir,
-	})
-	switch {
-	case errors.Is(err, os.ErrNotExist):
-		r.variants = r.selectVariants(nil)
-	case err != nil:
-		return fmt.Errorf("failed fo find service deploy path: %w", err)
-	default:
-		variantsFile, err := servicedeployer.ReadVariantsFile(devDeployPath)
-		if err != nil && !errors.Is(err, os.ErrNotExist) {
-			return fmt.Errorf("can't read service variant: %w", err)
-		}
-		r.variants = r.selectVariants(variantsFile)
-	}
-	if r.serviceVariant != "" && len(r.variants) == 0 {
-		return fmt.Errorf("not found variant definition %q", r.serviceVariant)
-	}
-
-	if r.configFilePath != "" {
-		allCfgFiles, err := listConfigFiles(filepath.Dir(r.configFilePath))
-		if err != nil {
-			return fmt.Errorf("failed listing test case config cfgFiles: %w", err)
-		}
-		baseFile := filepath.Base(r.configFilePath)
-		for _, cfg := range allCfgFiles {
-			if cfg == baseFile {
-				r.cfgFiles = append(r.cfgFiles, baseFile)
-			}
-		}
-	} else {
-		r.cfgFiles, err = listConfigFiles(r.testFolder.Path)
-		if err != nil {
-			return fmt.Errorf("failed listing test case config cfgFiles: %w", err)
-		}
-	}
-
-	return nil
-}
-
-func (r *runner) run(ctx context.Context) (results []testrunner.TestResult, err error) {
-	result := r.newResult("(init)")
-	if err = r.initRun(); err != nil {
-		return result.WithError(err)
-	}
-
-	if _, err = os.Stat(r.serviceStateFilePath); !os.IsNotExist(err) {
-		return result.WithError(fmt.Errorf("failed to run tests, required to tear down previous state run: %s exists", r.serviceStateFilePath))
-	}
-
-	startTesting := time.Now()
-	for _, cfgFile := range r.cfgFiles {
-		for _, variantName := range r.variants {
-			partial, err := r.runTestPerVariant(ctx, result, cfgFile, variantName)
-			results = append(results, partial...)
-			if err != nil {
-				return results, err
-			}
-		}
-	}
-
-	tempDir, err := os.MkdirTemp("", "test-system-")
-	if err != nil {
-		return nil, fmt.Errorf("can't create temporal directory: %w", err)
-	}
-	defer os.RemoveAll(tempDir)
-
-	stackConfig, err := stack.LoadConfig(r.profile)
-	if err != nil {
-		return nil, err
-	}
-
-	provider, err := stack.BuildProvider(stackConfig.Provider, r.profile)
-	if err != nil {
-		return nil, fmt.Errorf("failed to build stack provider: %w", err)
-	}
-
-	dumpOptions := stack.DumpOptions{
-		Output:  tempDir,
-		Profile: r.profile,
-	}
-	dump, err := provider.Dump(context.WithoutCancel(ctx), dumpOptions)
-	if err != nil {
-		return nil, fmt.Errorf("dump failed: %w", err)
-	}
-
-	logResults, err := r.checkAgentLogs(dump, startTesting, errorPatterns)
-	if err != nil {
-		return result.WithError(err)
-	}
-	results = append(results, logResults...)
-
-	return results, nil
-}
-
-func (r *runner) runTestPerVariant(ctx context.Context, result *testrunner.ResultComposer, cfgFile, variantName string) ([]testrunner.TestResult, error) {
-	svcInfo, err := r.createServiceInfo()
-	if err != nil {
-		return result.WithError(err)
-	}
-
-	configFile := filepath.Join(r.testFolder.Path, cfgFile)
-	testConfig, err := newConfig(configFile, svcInfo, variantName)
-	if err != nil {
-		return nil, fmt.Errorf("unable to load system test case file '%s': %w", configFile, err)
-	}
-	logger.Debugf("Using config: %q", testConfig.Name())
-
-	partial, err := r.runTest(ctx, testConfig, svcInfo)
-
-	tdErr := r.tearDownTest(ctx)
-	if err != nil {
-		return partial, err
-	}
-	if tdErr != nil {
-		return partial, fmt.Errorf("failed to tear down runner: %w", tdErr)
-	}
-	return partial, nil
-}
-
-func (r *runner) isSyntheticsEnabled(ctx context.Context, dataStream, componentTemplatePackage string) (bool, error) {
-	resp, err := r.esAPI.Cluster.GetComponentTemplate(
-		r.esAPI.Cluster.GetComponentTemplate.WithContext(ctx),
-		r.esAPI.Cluster.GetComponentTemplate.WithName(componentTemplatePackage),
-	)
-	if err != nil {
-		return false, fmt.Errorf("could not get component template %s from data stream %s: %w", componentTemplatePackage, dataStream, err)
-	}
-	defer resp.Body.Close()
-
-	if resp.StatusCode == http.StatusNotFound {
-		// @package component template doesn't exist before 8.2. On these versions synthetics was not supported
-		// in any case, so just return false.
-		logger.Debugf("no component template %s found for data stream %s", componentTemplatePackage, dataStream)
-		return false, nil
-	}
-	if resp.IsError() {
-		return false, fmt.Errorf("could not get component template %s for data stream %s: %s", componentTemplatePackage, dataStream, resp.String())
-	}
-
-	var results struct {
-		ComponentTemplates []struct {
-			Name              string `json:"name"`
-			ComponentTemplate struct {
-				Template struct {
-					Mappings struct {
-						Source *struct {
-							Mode string `json:"mode"`
-						} `json:"_source,omitempty"`
-					} `json:"mappings"`
-				} `json:"template"`
-			} `json:"component_template"`
-		} `json:"component_templates"`
-	}
-
-	if err := json.NewDecoder(resp.Body).Decode(&results); err != nil {
-		return false, fmt.Errorf("could not decode search results response: %w", err)
-	}
-
-	if len(results.ComponentTemplates) == 0 {
-		logger.Debugf("no component template %s found for data stream %s", componentTemplatePackage, dataStream)
-		return false, nil
-	}
-	if len(results.ComponentTemplates) != 1 {
-		return false, fmt.Errorf("ambiguous response, expected one component template for %s, found %d", componentTemplatePackage, len(results.ComponentTemplates))
-	}
-
-	template := results.ComponentTemplates[0]
-
-	if template.ComponentTemplate.Template.Mappings.Source == nil {
-		return false, nil
-	}
-
-	return template.ComponentTemplate.Template.Mappings.Source.Mode == "synthetic", nil
-}
-
-type hits struct {
-	Source        []common.MapStr `json:"_source"`
-	Fields        []common.MapStr `json:"fields"`
-	IgnoredFields []string
-	DegradedDocs  []common.MapStr
-}
-
-func (h hits) getDocs(syntheticsEnabled bool) []common.MapStr {
-	if syntheticsEnabled {
-		return h.Fields
-	}
-	return h.Source
-}
-
-func (h hits) size() int {
-	return len(h.Source)
-}
-
-func (r *runner) getDocs(ctx context.Context, dataStream string) (*hits, error) {
-	resp, err := r.esAPI.Search(
-		r.esAPI.Search.WithContext(ctx),
-		r.esAPI.Search.WithIndex(dataStream),
-		r.esAPI.Search.WithSort("@timestamp:asc"),
-		r.esAPI.Search.WithSize(elasticsearchQuerySize),
-		r.esAPI.Search.WithSource("true"),
-		r.esAPI.Search.WithBody(strings.NewReader(checkFieldsBody)),
-		r.esAPI.Search.WithIgnoreUnavailable(true),
-	)
-	if err != nil {
-		return nil, fmt.Errorf("could not search data stream: %w", err)
-	}
-	defer resp.Body.Close()
-
-	if resp.StatusCode == http.StatusServiceUnavailable && strings.Contains(resp.String(), "no_shard_available_action_exception") {
-		// Index is being created, but no shards are available yet.
-		// See https://github.com/elastic/elasticsearch/issues/65846
-		return &hits{}, nil
-	}
-	if resp.IsError() {
-		return nil, fmt.Errorf("failed to search docs for data stream %s: %s", dataStream, resp.String())
-	}
-
-	var results struct {
-		Hits struct {
-			Total struct {
-				Value int
-			}
-			Hits []struct {
-				Source common.MapStr `json:"_source"`
-				Fields common.MapStr `json:"fields"`
-			}
-		}
-		Aggregations struct {
-			AllIgnored struct {
-				DocCount      int `json:"doc_count"`
-				IgnoredFields struct {
-					Buckets []struct {
-						Key string `json:"key"`
-					} `json:"buckets"`
-				} `json:"ignored_fields"`
-				IgnoredDocs struct {
-					Hits struct {
-						Hits []common.MapStr `json:"hits"`
-					} `json:"hits"`
-				} `json:"ignored_docs"`
-			} `json:"all_ignored"`
-		} `json:"aggregations"`
-		Error *struct {
-			Type   string
-			Reason string
-		}
-		Status int
-	}
-
-	if err := json.NewDecoder(resp.Body).Decode(&results); err != nil {
-		return nil, fmt.Errorf("could not decode search results response: %w", err)
-	}
-
-	numHits := results.Hits.Total.Value
-	if results.Error != nil {
-		logger.Debugf("found %d hits in %s data stream: %s: %s Status=%d",
-			numHits, dataStream, results.Error.Type, results.Error.Reason, results.Status)
-	} else {
-		logger.Debugf("found %d hits in %s data stream", numHits, dataStream)
-	}
-
-	var hits hits
-	for _, hit := range results.Hits.Hits {
-		hits.Source = append(hits.Source, hit.Source)
-		hits.Fields = append(hits.Fields, hit.Fields)
-	}
-	for _, bucket := range results.Aggregations.AllIgnored.IgnoredFields.Buckets {
-		hits.IgnoredFields = append(hits.IgnoredFields, bucket.Key)
-	}
-	hits.DegradedDocs = results.Aggregations.AllIgnored.IgnoredDocs.Hits.Hits
-
-	return &hits, nil
-}
-
-type scenarioTest struct {
-	dataStream         string
-	policyTemplateName string
-	pkgManifest        *packages.PackageManifest
-	dataStreamManifest *packages.DataStreamManifest
-	kibanaDataStream   kibana.PackageDataStream
-	syntheticEnabled   bool
-	docs               []common.MapStr
-	ignoredFields      []string
-	degradedDocs       []common.MapStr
-	agent              agentdeployer.DeployedAgent
-	startTestTime      time.Time
-}
-
-func (r *runner) deleteDataStream(ctx context.Context, dataStream string) error {
-	resp, err := r.esAPI.Indices.DeleteDataStream([]string{dataStream},
-		r.esAPI.Indices.DeleteDataStream.WithContext(ctx),
-	)
-	if err != nil {
-		return fmt.Errorf("failed to delete data stream %s: %w", dataStream, err)
-	}
-	defer resp.Body.Close()
-	if resp.IsError() {
-		return fmt.Errorf("could not get delete data stream %s: %s", dataStream, resp.String())
-	}
-	return nil
-}
-
-func (r *runner) prepareScenario(ctx context.Context, config *testConfig, svcInfo servicedeployer.ServiceInfo) (*scenarioTest, error) {
-	serviceOptions := r.createServiceOptions(config.ServiceVariantName)
-
-	var err error
-	var serviceStateData ServiceState
-	if r.runSetup {
-		err = r.createServiceStateDir()
-		if err != nil {
-			return nil, fmt.Errorf("failed to create setup services dir: %w", err)
-		}
-	}
-	scenario := scenarioTest{}
-
-	if r.runTearDown || r.runTestsOnly {
-		serviceStateData, err = r.readServiceStateData()
-		if err != nil {
-			return nil, fmt.Errorf("failed to read service setup data: %w", err)
-		}
-	}
-
-	scenario.pkgManifest, err = packages.ReadPackageManifestFromPackageRoot(r.packageRootPath)
-	if err != nil {
-		return nil, fmt.Errorf("reading package manifest failed: %w", err)
-	}
-
-	scenario.dataStreamManifest, err = packages.ReadDataStreamManifest(filepath.Join(r.dataStreamPath, packages.DataStreamManifestFile))
-	if err != nil {
-		return nil, fmt.Errorf("reading data stream manifest failed: %w", err)
-	}
-
-	// Temporarily until independent Elastic Agents are enabled by default,
-	// enable independent Elastic Agents if package defines that requires root privileges
-	if pkg, ds := scenario.pkgManifest, scenario.dataStreamManifest; pkg.Agent.Privileges.Root || (ds != nil && ds.Agent.Privileges.Root) {
-		r.runIndependentElasticAgent = true
-	}
-
-	// If the environment variable is present, it always has preference over the root
-	// privileges value (if any) defined in the manifest file
-	v, ok := os.LookupEnv(enableIndependentAgents)
-	if ok {
-		r.runIndependentElasticAgent = strings.ToLower(v) == "true"
-	}
-	serviceOptions.DeployIndependentAgent = r.runIndependentElasticAgent
-
-	policyTemplateName := config.PolicyTemplate
-	if policyTemplateName == "" {
-		policyTemplateName, err = findPolicyTemplateForInput(*scenario.pkgManifest, *scenario.dataStreamManifest, config.Input)
-		if err != nil {
-			return nil, fmt.Errorf("failed to determine the associated policy_template: %w", err)
-		}
-	}
-	scenario.policyTemplateName = policyTemplateName
-
-	policyTemplate, err := selectPolicyTemplateByName(scenario.pkgManifest.PolicyTemplates, scenario.policyTemplateName)
-	if err != nil {
-		return nil, fmt.Errorf("failed to find the selected policy_template: %w", err)
-	}
-
-	// Configure package (single data stream) via Fleet APIs.
-	testTime := time.Now().Format("20060102T15:04:05Z")
-	var policyToTest, policyCurrent, policyToEnroll *kibana.Policy
-	if r.runTearDown || r.runTestsOnly {
-		policyCurrent = &serviceStateData.CurrentPolicy
-		policyToEnroll = &serviceStateData.EnrollPolicy
-		logger.Debugf("Got current policy from file: %q - %q", policyCurrent.Name, policyCurrent.ID)
-	} else {
-		// Created a specific Agent Policy to enrolling purposes
-		// There are some issues when the stack is running for some time,
-		// agents cannot enroll with the default policy
-		// This enroll policy must be created even if independent Elastic Agents are not used. Agents created
-		// in Kubernetes or Custom Agents require this enroll policy too (service deployer).
-		logger.Debug("creating enroll policy...")
-		policyEnroll := kibana.Policy{
-			Name:        fmt.Sprintf("ep-test-system-enroll-%s-%s-%s", r.testFolder.Package, r.testFolder.DataStream, testTime),
-			Description: fmt.Sprintf("test policy created by elastic-package to enroll agent for data stream %s/%s", r.testFolder.Package, r.testFolder.DataStream),
-			Namespace:   common.CreateTestRunID(),
-		}
-
-		policyToEnroll, err = r.kibanaClient.CreatePolicy(ctx, policyEnroll)
-		if err != nil {
-			return nil, fmt.Errorf("could not create test policy: %w", err)
-		}
-	}
-
-	if r.runTearDown {
-		// required to assign the policy stored in the service state file
-		// so data stream related to this Agent Policy can be obtained (and deleted)
-		// in the cleanTestScenarioHandler handler
-		policyToTest = policyCurrent
-	} else {
-		// Create a specific Agent Policy just for testing this test.
-		// This allows us to ensure that the Agent Policy used for testing is
-		// assigned to the agent with all the required changes (e.g. Package DataStream)
-		logger.Debug("creating test policy...")
-		policy := kibana.Policy{
-			Name:        fmt.Sprintf("ep-test-system-%s-%s-%s", r.testFolder.Package, r.testFolder.DataStream, testTime),
-			Description: fmt.Sprintf("test policy created by elastic-package test system for data stream %s/%s", r.testFolder.Package, r.testFolder.DataStream),
-			Namespace:   common.CreateTestRunID(),
-		}
-		// Assign the data_output_id to the agent policy to configure the output to logstash. The value is inferred from stack/_static/kibana.yml.tmpl
-		if r.profile.Config("stack.logstash_enabled", "false") == "true" {
-			policy.DataOutputID = "fleet-logstash-output"
-		}
-		policyToTest, err = r.kibanaClient.CreatePolicy(ctx, policy)
-		if err != nil {
-			return nil, fmt.Errorf("could not create test policy: %w", err)
-		}
-	}
-
-	r.deleteTestPolicyHandler = func(ctx context.Context) error {
-		logger.Debug("deleting test policies...")
-		if err := r.kibanaClient.DeletePolicy(ctx, policyToTest.ID); err != nil {
-			return fmt.Errorf("error cleaning up test policy: %w", err)
-		}
-		if r.runTestsOnly {
-			return nil
-		}
-		if err := r.kibanaClient.DeletePolicy(ctx, policyToEnroll.ID); err != nil {
-			return fmt.Errorf("error cleaning up test policy: %w", err)
-		}
-		return nil
-	}
-
-	// policyToEnroll is used in both independent agents and agents created by servicedeployer (custom or kubernetes agents)
-	policy := policyToEnroll
-	if r.runTearDown || r.runTestsOnly {
-		// required in order to be able select the right agent in `checkEnrolledAgents` when
-		// using independent agents or custom/kubernetes agents since policy data is set into `agentInfo` variable`
-		policy = policyCurrent
-	}
-
-	agentDeployed, agentInfo, err := r.setupAgent(ctx, config, serviceStateData, policy, scenario.pkgManifest.Agent)
-	if err != nil {
-		return nil, err
-	}
-
-	scenario.agent = agentDeployed
-
-	service, svcInfo, err := r.setupService(ctx, config, serviceOptions, svcInfo, agentInfo, agentDeployed, policy, serviceStateData)
-	if errors.Is(err, os.ErrNotExist) {
-		logger.Debugf("No service deployer defined for this test")
-	} else if err != nil {
-		return nil, err
-	}
-
-	// Reload test config with ctx variable substitution.
-	config, err = newConfig(config.Path, svcInfo, serviceOptions.Variant)
-	if err != nil {
-		return nil, fmt.Errorf("unable to reload system test case configuration: %w", err)
-	}
-
-	// store the time just before adding the Test Policy, this time will be used to check
-	// the agent logs from that time onwards to avoid possible previous errors present in logs
-	scenario.startTestTime = time.Now()
-
-	logger.Debug("adding package data stream to test policy...")
-	ds := createPackageDatastream(*policyToTest, *scenario.pkgManifest, policyTemplate, *scenario.dataStreamManifest, *config, policyToTest.Namespace)
-	if r.runTearDown {
-		logger.Debug("Skip adding data stream config to policy")
-	} else {
-		if err := r.kibanaClient.AddPackageDataStreamToPolicy(ctx, ds); err != nil {
-			return nil, fmt.Errorf("could not add data stream config to policy: %w", err)
-		}
-	}
-	scenario.kibanaDataStream = ds
-
-	// Delete old data
-	logger.Debug("deleting old data in data stream...")
-
-	// Input packages can set `data_stream.dataset` by convention to customize the dataset.
-	dataStreamDataset := ds.Inputs[0].Streams[0].DataStream.Dataset
-	if scenario.pkgManifest.Type == "input" {
-		v, _ := config.Vars.GetValue("data_stream.dataset")
-		if dataset, ok := v.(string); ok && dataset != "" {
-			dataStreamDataset = dataset
-		}
-	}
-	scenario.dataStream = fmt.Sprintf(
-		"%s-%s-%s",
-		ds.Inputs[0].Streams[0].DataStream.Type,
-		dataStreamDataset,
-		ds.Namespace,
-	)
-	componentTemplatePackage := fmt.Sprintf(
-		"%s-%s@package",
-		ds.Inputs[0].Streams[0].DataStream.Type,
-		dataStreamDataset,
-	)
-
-	r.cleanTestScenarioHandler = func(ctx context.Context) error {
-		logger.Debugf("Deleting data stream for testing %s", scenario.dataStream)
-		r.deleteDataStream(ctx, scenario.dataStream)
-		if err != nil {
-			return fmt.Errorf("failed to delete data stream %s: %w", scenario.dataStream, err)
-		}
-		return nil
-	}
-
-	// FIXME: running per stages does not work when multiple agents are created
-	var origPolicy kibana.Policy
-	agents, err := checkEnrolledAgents(ctx, r.kibanaClient, agentInfo, svcInfo, r.runIndependentElasticAgent)
-	if err != nil {
-		return nil, fmt.Errorf("can't check enrolled agents: %w", err)
-	}
-	agent := agents[0]
-	logger.Debugf("Selected enrolled agent %q", agent.ID)
-
-	r.removeAgentHandler = func(ctx context.Context) error {
-		if r.runTestsOnly {
-			return nil
-		}
-		// When not using independent agents, service deployers like kubernetes or custom agents create new Elastic Agent
-		if !r.runIndependentElasticAgent && !svcInfo.Agent.Independent {
-			return nil
-		}
-		logger.Debug("removing agent...")
-		err := r.kibanaClient.RemoveAgent(ctx, agent)
-		if err != nil {
-			return fmt.Errorf("failed to remove agent %q: %w", agent.ID, err)
-		}
-		return nil
-	}
-
-	if r.runTearDown {
-		origPolicy = serviceStateData.OrigPolicy
-		logger.Debugf("Got orig policy from file: %q - %q", origPolicy.Name, origPolicy.ID)
-	} else {
-		// Store previous agent policy assigned to the agent
-		origPolicy = kibana.Policy{
-			ID:       agent.PolicyID,
-			Revision: agent.PolicyRevision,
-		}
-	}
-
-	r.resetAgentPolicyHandler = func(ctx context.Context) error {
-		if r.runSetup {
-			// it should be kept the same policy just when system tests are
-			// triggered with the flags for running spolicyToAssignDatastreamTestsetup stage (--setup)
-			return nil
-		}
-		logger.Debug("reassigning original policy back to agent...")
-		if err := r.kibanaClient.AssignPolicyToAgent(ctx, agent, origPolicy); err != nil {
-			return fmt.Errorf("error reassigning original policy to agent: %w", err)
-		}
-		return nil
-	}
-
-	origAgent := agent
-	origLogLevel := ""
-	if r.runTearDown {
-		logger.Debug("Skip assiging log level debug to agent")
-		origLogLevel = serviceStateData.Agent.LocalMetadata.Elastic.Agent.LogLevel
-	} else {
-		logger.Debug("Set Debug log level to agent")
-		origLogLevel = agent.LocalMetadata.Elastic.Agent.LogLevel
-		err = r.kibanaClient.SetAgentLogLevel(ctx, agent.ID, "debug")
-		if err != nil {
-			return nil, fmt.Errorf("error setting log level debug for agent %s: %w", agent.ID, err)
-		}
-	}
-	r.resetAgentLogLevelHandler = func(ctx context.Context) error {
-		if r.runTestsOnly {
-			return nil
-		}
-		logger.Debugf("reassigning original log level %q back to agent...", origLogLevel)
-
-		if err := r.kibanaClient.SetAgentLogLevel(ctx, agent.ID, origLogLevel); err != nil {
-			return fmt.Errorf("error reassigning original log level to agent: %w", err)
-		}
-		return nil
-	}
-
-	if r.runTearDown {
-		logger.Debug("Skip assigning package data stream to agent")
-	} else {
-		policyWithDataStream, err := r.kibanaClient.GetPolicy(ctx, policyToTest.ID)
-		if err != nil {
-			return nil, fmt.Errorf("could not read the policy with data stream: %w", err)
-		}
-
-		logger.Debug("assigning package data stream to agent...")
-		if err := r.kibanaClient.AssignPolicyToAgent(ctx, agent, *policyWithDataStream); err != nil {
-			return nil, fmt.Errorf("could not assign policy to agent: %w", err)
-		}
-	}
-
-	// Signal to the service that the agent is ready (policy is assigned).
-	if service != nil && config.ServiceNotifySignal != "" {
-		if err = service.Signal(ctx, config.ServiceNotifySignal); err != nil {
-			return nil, fmt.Errorf("failed to notify test service: %w", err)
-		}
-	}
-
-	if r.runTearDown {
-		return &scenario, nil
-	}
-
-	// Use custom timeout if the service can't collect data immediately.
-	waitForDataTimeout := waitForDataDefaultTimeout
-	if config.WaitForDataTimeout > 0 {
-		waitForDataTimeout = config.WaitForDataTimeout
-	}
-
-	// (TODO in future) Optionally exercise service to generate load.
-	logger.Debugf("checking for expected data in data stream (%s)...", waitForDataTimeout)
-	var hits *hits
-	oldHits := 0
-	passed, waitErr := wait.UntilTrue(ctx, func(ctx context.Context) (bool, error) {
-		var err error
-		hits, err = r.getDocs(ctx, scenario.dataStream)
-		if err != nil {
-			return false, err
-		}
-
-		if config.Assert.HitCount > 0 {
-			if hits.size() < config.Assert.HitCount {
-				return false, nil
-			}
-
-			ret := hits.size() == oldHits
-			if !ret {
-				oldHits = hits.size()
-				time.Sleep(4 * time.Second)
-			}
-
-			return ret, nil
-		}
-
-		return hits.size() > 0, nil
-	}, 1*time.Second, waitForDataTimeout)
-
-	if service != nil && config.Service != "" && !config.IgnoreServiceError {
-		exited, code, err := service.ExitCode(ctx, config.Service)
-		if err != nil && !errors.Is(err, servicedeployer.ErrNotSupported) {
-			return nil, err
-		}
-		if exited && code > 0 {
-			return nil, testrunner.ErrTestCaseFailed{Reason: fmt.Sprintf("the test service %s unexpectedly exited with code %d", config.Service, code)}
-		}
-	}
-
-	if waitErr != nil {
-		return nil, waitErr
-	}
-
-	if !passed {
-		return nil, testrunner.ErrTestCaseFailed{Reason: fmt.Sprintf("could not find hits in %s data stream", scenario.dataStream)}
-	}
-
-	logger.Debugf("check whether or not synthetics is enabled (component template %s)...", componentTemplatePackage)
-	scenario.syntheticEnabled, err = r.isSyntheticsEnabled(ctx, scenario.dataStream, componentTemplatePackage)
-	if err != nil {
-		return nil, fmt.Errorf("failed to check if synthetic source is enabled: %w", err)
-	}
-	logger.Debugf("data stream %s has synthetics enabled: %t", scenario.dataStream, scenario.syntheticEnabled)
-
-	scenario.docs = hits.getDocs(scenario.syntheticEnabled)
-	scenario.ignoredFields = hits.IgnoredFields
-	scenario.degradedDocs = hits.DegradedDocs
-
-	if r.runSetup {
-		opts := scenarioStateOpts{
-			origPolicy:    &origPolicy,
-			enrollPolicy:  policyToEnroll,
-			currentPolicy: policyToTest,
-			config:        config,
-			agent:         origAgent,
-			agentInfo:     agentInfo,
-			svcInfo:       svcInfo,
-		}
-		err = r.writeScenarioState(opts)
-		if err != nil {
-			return nil, err
-		}
-	}
-
-	return &scenario, nil
-}
-
-func (r *runner) setupService(ctx context.Context, config *testConfig, serviceOptions servicedeployer.FactoryOptions, svcInfo servicedeployer.ServiceInfo, agentInfo agentdeployer.AgentInfo, agentDeployed agentdeployer.DeployedAgent, policy *kibana.Policy, state ServiceState) (servicedeployer.DeployedService, servicedeployer.ServiceInfo, error) {
-	logger.Debug("setting up service...")
-	if r.runTearDown || r.runTestsOnly {
-		svcInfo.Test.RunID = state.ServiceRunID
-		svcInfo.OutputDir = state.ServiceOutputDir
-	}
-
-	// By default using agent running in the Elastic stack
-	svcInfo.AgentNetworkName = stack.Network(r.profile)
-	if agentDeployed != nil {
-		svcInfo.AgentNetworkName = agentInfo.NetworkName
-	}
-
-	// Set the right folder for logs execpt for custom agents that are still deployed using "servicedeployer"
-	if r.runIndependentElasticAgent && agentDeployed != nil {
-		svcInfo.Logs.Folder.Local = agentInfo.Logs.Folder.Local
-	}
-
-	// In case of custom or kubernetes agents (servicedeployer) it is needed also the Agent Policy created
-	// for each test execution
-	serviceOptions.PolicyName = policy.Name
-
-	if config.Service != "" {
-		svcInfo.Name = config.Service
-	}
-
-	serviceDeployer, err := servicedeployer.Factory(serviceOptions)
-	if err != nil {
-		return nil, svcInfo, fmt.Errorf("could not create service runner: %w", err)
-	}
-
-	service, err := serviceDeployer.SetUp(ctx, svcInfo)
-	if err != nil {
-		return nil, svcInfo, fmt.Errorf("could not setup service: %w", err)
-	}
-
-	r.shutdownServiceHandler = func(ctx context.Context) error {
-		if r.runTestsOnly {
-			return nil
-		}
-		logger.Debug("tearing down service...")
-		if err := service.TearDown(ctx); err != nil {
-			return fmt.Errorf("error tearing down service: %w", err)
-		}
-
-		return nil
-	}
-	return service, service.Info(), nil
-}
-
-func (r *runner) setupAgent(ctx context.Context, config *testConfig, state ServiceState, policy *kibana.Policy, agentManifest packages.Agent) (agentdeployer.DeployedAgent, agentdeployer.AgentInfo, error) {
-	if !r.runIndependentElasticAgent {
-		return nil, agentdeployer.AgentInfo{}, nil
-	}
-	agentRunID := common.CreateTestRunID()
-	if r.runTearDown || r.runTestsOnly {
-		agentRunID = state.AgentRunID
-	}
-	logger.Warn("setting up agent (technical preview)...")
-	agentInfo, err := r.createAgentInfo(policy, config, agentRunID, agentManifest)
-	if err != nil {
-		return nil, agentdeployer.AgentInfo{}, err
-	}
-
-	agentOptions := r.createAgentOptions(agentInfo.Policy.Name)
-	agentDeployer, err := agentdeployer.Factory(agentOptions)
-	if err != nil {
-		return nil, agentInfo, fmt.Errorf("could not create agent runner: %w", err)
-	}
-	if agentDeployer == nil {
-		logger.Debug("Not found agent deployer. Agent will be created along with the service.")
-		return nil, agentInfo, nil
-	}
-
-	agentDeployed, err := agentDeployer.SetUp(ctx, agentInfo)
-	if err != nil {
-		return nil, agentInfo, fmt.Errorf("could not setup agent: %w", err)
-	}
-	r.shutdownAgentHandler = func(ctx context.Context) error {
-		if r.runTestsOnly {
-			return nil
-		}
-		if agentDeployer == nil {
-			return nil
-		}
-		logger.Debug("tearing down agent...")
-		if err := agentDeployed.TearDown(ctx); err != nil {
-			return fmt.Errorf("error tearing down agent: %w", err)
-		}
-
-		return nil
-	}
-	return agentDeployed, agentDeployed.Info(), nil
-}
-
-func (r *runner) removeServiceStateFile() error {
-	err := os.Remove(r.serviceStateFilePath)
-	if err != nil {
-		return fmt.Errorf("failed to remove file %q: %w", r.serviceStateFilePath, err)
-	}
-	return nil
-}
-
-func (r *runner) createServiceStateDir() error {
-	dirPath := filepath.Dir(r.serviceStateFilePath)
-	err := os.MkdirAll(dirPath, 0755)
-	if err != nil {
-		return fmt.Errorf("mkdir failed (path: %s): %w", dirPath, err)
-	}
-	return nil
-}
-
-func (r *runner) readServiceStateData() (ServiceState, error) {
-	var setupData ServiceState
-	logger.Debugf("Reading test config from file %s", r.serviceStateFilePath)
-	contents, err := os.ReadFile(r.serviceStateFilePath)
-	if err != nil {
-		return setupData, fmt.Errorf("failed to read test config %q: %w", r.serviceStateFilePath, err)
-	}
-	err = json.Unmarshal(contents, &setupData)
-	if err != nil {
-		return setupData, fmt.Errorf("failed to decode service options %q: %w", r.serviceStateFilePath, err)
-	}
-	return setupData, nil
-}
-
-type ServiceState struct {
-	OrigPolicy       kibana.Policy `json:"orig_policy"`
-	EnrollPolicy     kibana.Policy `json:"enroll_policy"`
-	CurrentPolicy    kibana.Policy `json:"current_policy"`
-	Agent            kibana.Agent  `json:"agent"`
-	ConfigFilePath   string        `json:"config_file_path"`
-	VariantName      string        `json:"variant_name"`
-	ServiceRunID     string        `json:"service_info_run_id"`
-	AgentRunID       string        `json:"agent_info_run_id"`
-	ServiceOutputDir string        `json:"service_output_dir"`
-}
-
-type scenarioStateOpts struct {
-	currentPolicy *kibana.Policy
-	enrollPolicy  *kibana.Policy
-	origPolicy    *kibana.Policy
-	config        *testConfig
-	agent         kibana.Agent
-	agentInfo     agentdeployer.AgentInfo
-	svcInfo       servicedeployer.ServiceInfo
-}
-
-func (r *runner) writeScenarioState(opts scenarioStateOpts) error {
-	data := ServiceState{
-		OrigPolicy:       *opts.origPolicy,
-		EnrollPolicy:     *opts.enrollPolicy,
-		CurrentPolicy:    *opts.currentPolicy,
-		Agent:            opts.agent,
-		ConfigFilePath:   opts.config.Path,
-		VariantName:      opts.config.ServiceVariantName,
-		ServiceRunID:     opts.svcInfo.Test.RunID,
-		AgentRunID:       opts.agentInfo.Test.RunID,
-		ServiceOutputDir: opts.svcInfo.OutputDir,
-	}
-	dataBytes, err := json.Marshal(data)
-	if err != nil {
-		return fmt.Errorf("failed to marshall service setup data: %w", err)
-	}
-
-	err = os.WriteFile(r.serviceStateFilePath, dataBytes, 0644)
-	if err != nil {
-		return fmt.Errorf("failed to write service setup JSON: %w", err)
-	}
-	return nil
-}
-
-func (r *runner) validateTestScenario(ctx context.Context, result *testrunner.ResultComposer, scenario *scenarioTest, config *testConfig) ([]testrunner.TestResult, error) {
-	// Validate fields in docs
-	// when reroute processors are used, expectedDatasets should be set depends on the processor config
-	var expectedDatasets []string
-	for _, pipeline := range r.pipelines {
-		var esIngestPipeline map[string]any
-		err := yaml.Unmarshal(pipeline.Content, &esIngestPipeline)
-		if err != nil {
-			return nil, fmt.Errorf("unmarshalling ingest pipeline content failed: %w", err)
-		}
-		processors, _ := esIngestPipeline["processors"].([]any)
-		for _, p := range processors {
-			processor, ok := p.(map[string]any)
-			if !ok {
-				return nil, fmt.Errorf("unexpected processor %+v", p)
-			}
-			if reroute, ok := processor["reroute"]; ok {
-				if rerouteP, ok := reroute.(ingest.RerouteProcessor); ok {
-					expectedDatasets = append(expectedDatasets, rerouteP.Dataset...)
-				}
-			}
-		}
-	}
-
-	if expectedDatasets == nil {
-		var expectedDataset string
-		if ds := r.testFolder.DataStream; ds != "" {
-			expectedDataset = getDataStreamDataset(*scenario.pkgManifest, *scenario.dataStreamManifest)
-		} else {
-			expectedDataset = scenario.pkgManifest.Name + "." + scenario.policyTemplateName
-		}
-		expectedDatasets = []string{expectedDataset}
-	}
-	if scenario.pkgManifest.Type == "input" {
-		v, _ := config.Vars.GetValue("data_stream.dataset")
-		if dataset, ok := v.(string); ok && dataset != "" {
-			expectedDatasets = append(expectedDatasets, dataset)
-		}
-	}
-
-	fieldsValidator, err := fields.CreateValidatorForDirectory(r.dataStreamPath,
-		fields.WithSpecVersion(scenario.pkgManifest.SpecVersion),
-		fields.WithNumericKeywordFields(config.NumericKeywordFields),
-		fields.WithExpectedDatasets(expectedDatasets),
-		fields.WithEnabledImportAllECSSChema(true),
-		fields.WithDisableNormalization(scenario.syntheticEnabled),
-	)
-	if err != nil {
-		return result.WithError(fmt.Errorf("creating fields validator for data stream failed (path: %s): %w", r.dataStreamPath, err))
-	}
-	if err := validateFields(scenario.docs, fieldsValidator, scenario.dataStream); err != nil {
-		return result.WithError(err)
-	}
-
-	err = validateIgnoredFields(r.stackVersion.Number, scenario, config)
-	if err != nil {
-		return result.WithError(err)
-	}
-
-	docs := scenario.docs
-	if scenario.syntheticEnabled {
-		docs, err = fieldsValidator.SanitizeSyntheticSourceDocs(scenario.docs)
-		if err != nil {
-			return result.WithError(fmt.Errorf("failed to sanitize synthetic source docs: %w", err))
-		}
-	}
-
-	specVersion, err := semver.NewVersion(scenario.pkgManifest.SpecVersion)
-	if err != nil {
-		return result.WithError(fmt.Errorf("failed to parse format version %q: %w", scenario.pkgManifest.SpecVersion, err))
-	}
-
-	// Write sample events file from first doc, if requested
-	if err := r.generateTestResultFile(docs, *specVersion); err != nil {
-		return result.WithError(err)
-	}
-
-	// Check Hit Count within docs, if 0 then it has not been specified
-	if assertionPass, message := assertHitCount(config.Assert.HitCount, docs); !assertionPass {
-		result.FailureMsg = message
-	}
-
-	// Check transforms if present
-	if err := r.checkTransforms(ctx, config, scenario.pkgManifest, scenario.kibanaDataStream, scenario.dataStream); err != nil {
-		return result.WithError(err)
-	}
-
-	if scenario.agent != nil {
-		logResults, err := r.checkNewAgentLogs(ctx, scenario.agent, scenario.startTestTime, errorPatterns)
-		if err != nil {
-			return result.WithError(err)
-		}
-		if len(logResults) > 0 {
-			return logResults, nil
-		}
-	}
-
-	return result.WithSuccess()
-}
-
-func (r *runner) runTest(ctx context.Context, config *testConfig, svcInfo servicedeployer.ServiceInfo) ([]testrunner.TestResult, error) {
-	result := r.newResult(config.Name())
-
-	if config.Skip != nil {
-		logger.Warnf("skipping %s test for %s/%s: %s (details: %s)",
-			TestType, r.testFolder.Package, r.testFolder.DataStream,
-			config.Skip.Reason, config.Skip.Link)
-		return result.WithSkip(config.Skip)
-	}
-
-	logger.Debugf("running test with configuration '%s'", config.Name())
-
-	scenario, err := r.prepareScenario(ctx, config, svcInfo)
-	if err != nil {
-		return result.WithError(err)
-	}
-
-	return r.validateTestScenario(ctx, result, scenario, config)
-}
-
-func checkEnrolledAgents(ctx context.Context, client *kibana.Client, agentInfo agentdeployer.AgentInfo, svcInfo servicedeployer.ServiceInfo, runIndependentElasticAgent bool) ([]kibana.Agent, error) {
-	var agents []kibana.Agent
-
-	enrolled, err := wait.UntilTrue(ctx, func(ctx context.Context) (bool, error) {
-		allAgents, err := client.ListAgents(ctx)
-		if err != nil {
-			return false, fmt.Errorf("could not list agents: %w", err)
-		}
-
-		if runIndependentElasticAgent {
-			agents = filterIndependentAgents(allAgents, agentInfo)
-		} else {
-			agents = filterAgents(allAgents, svcInfo)
-		}
-		logger.Debugf("found %d enrolled agent(s)", len(agents))
-		if len(agents) == 0 {
-			return false, nil // selected agents are unavailable yet
-		}
-		return true, nil
-	}, 1*time.Second, 5*time.Minute)
-	if err != nil {
-		return nil, fmt.Errorf("agent enrollment failed: %w", err)
-	}
-	if !enrolled {
-		return nil, errors.New("no agent enrolled in time")
-	}
-	return agents, nil
-}
-
-func createPackageDatastream(
-	kibanaPolicy kibana.Policy,
-	pkg packages.PackageManifest,
-	policyTemplate packages.PolicyTemplate,
-	ds packages.DataStreamManifest,
-	config testConfig,
-	suffix string,
-) kibana.PackageDataStream {
-	if pkg.Type == "input" {
-		return createInputPackageDatastream(kibanaPolicy, pkg, policyTemplate, config, suffix)
-	}
-	return createIntegrationPackageDatastream(kibanaPolicy, pkg, policyTemplate, ds, config, suffix)
-}
-
-func createIntegrationPackageDatastream(
-	kibanaPolicy kibana.Policy,
-	pkg packages.PackageManifest,
-	policyTemplate packages.PolicyTemplate,
-	ds packages.DataStreamManifest,
-	config testConfig,
-	suffix string,
-) kibana.PackageDataStream {
-	r := kibana.PackageDataStream{
-		Name:      fmt.Sprintf("%s-%s-%s", pkg.Name, ds.Name, suffix),
-		Namespace: kibanaPolicy.Namespace,
-		PolicyID:  kibanaPolicy.ID,
-		Enabled:   true,
-		Inputs: []kibana.Input{
-			{
-				PolicyTemplate: policyTemplate.Name,
-				Enabled:        true,
-			},
-		},
-	}
-	r.Package.Name = pkg.Name
-	r.Package.Title = pkg.Title
-	r.Package.Version = pkg.Version
-
-	stream := ds.Streams[getDataStreamIndex(config.Input, ds)]
-	streamInput := stream.Input
-	r.Inputs[0].Type = streamInput
-
-	streams := []kibana.Stream{
-		{
-			ID:      fmt.Sprintf("%s-%s.%s", streamInput, pkg.Name, ds.Name),
-			Enabled: true,
-			DataStream: kibana.DataStream{
-				Type:    ds.Type,
-				Dataset: getDataStreamDataset(pkg, ds),
-			},
-		},
-	}
-
-	// Add dataStream-level vars
-	streams[0].Vars = setKibanaVariables(stream.Vars, config.DataStream.Vars)
-	r.Inputs[0].Streams = streams
-
-	// Add input-level vars
-	input := policyTemplate.FindInputByType(streamInput)
-	if input != nil {
-		r.Inputs[0].Vars = setKibanaVariables(input.Vars, config.Vars)
-	}
-
-	// Add package-level vars
-	r.Vars = setKibanaVariables(pkg.Vars, config.Vars)
-
-	return r
-}
-
-func createInputPackageDatastream(
-	kibanaPolicy kibana.Policy,
-	pkg packages.PackageManifest,
-	policyTemplate packages.PolicyTemplate,
-	config testConfig,
-	suffix string,
-) kibana.PackageDataStream {
-	r := kibana.PackageDataStream{
-		Name:      fmt.Sprintf("%s-%s-%s", pkg.Name, policyTemplate.Name, suffix),
-		Namespace: kibanaPolicy.Namespace,
-		PolicyID:  kibanaPolicy.ID,
-		Enabled:   true,
-	}
-	r.Package.Name = pkg.Name
-	r.Package.Title = pkg.Title
-	r.Package.Version = pkg.Version
-	r.Inputs = []kibana.Input{
-		{
-			PolicyTemplate: policyTemplate.Name,
-			Enabled:        true,
-			Vars:           kibana.Vars{},
-		},
-	}
-
-	streamInput := policyTemplate.Input
-	r.Inputs[0].Type = streamInput
-
-	dataset := fmt.Sprintf("%s.%s", pkg.Name, policyTemplate.Name)
-	streams := []kibana.Stream{
-		{
-			ID:      fmt.Sprintf("%s-%s.%s", streamInput, pkg.Name, policyTemplate.Name),
-			Enabled: true,
-			DataStream: kibana.DataStream{
-				Type:    policyTemplate.Type,
-				Dataset: dataset,
-			},
-		},
-	}
-
-	// Add policyTemplate-level vars.
-	vars := setKibanaVariables(policyTemplate.Vars, config.Vars)
-	if _, found := vars["data_stream.dataset"]; !found {
-		dataStreamDataset := dataset
-		v, _ := config.Vars.GetValue("data_stream.dataset")
-		if dataset, ok := v.(string); ok && dataset != "" {
-			dataStreamDataset = dataset
-		}
-
-		var value packages.VarValue
-		value.Unpack(dataStreamDataset)
-		vars["data_stream.dataset"] = kibana.Var{
-			Value: value,
-			Type:  "text",
-		}
-	}
-
-	streams[0].Vars = vars
-	r.Inputs[0].Streams = streams
-	return r
-}
-
-func setKibanaVariables(definitions []packages.Variable, values common.MapStr) kibana.Vars {
-	vars := kibana.Vars{}
-	for _, definition := range definitions {
-		val := definition.Default
-
-		value, err := values.GetValue(definition.Name)
-		if err == nil {
-			val = packages.VarValue{}
-			val.Unpack(value)
-		}
-
-		vars[definition.Name] = kibana.Var{
-			Type:  definition.Type,
-			Value: val,
-		}
-	}
-	return vars
-}
-
-// getDataStreamIndex returns the index of the data stream whose input name
-// matches. Otherwise it returns the 0.
-func getDataStreamIndex(inputName string, ds packages.DataStreamManifest) int {
-	for i, s := range ds.Streams {
-		if s.Input == inputName {
-			return i
-		}
-	}
-	return 0
-}
-
-func getDataStreamDataset(pkg packages.PackageManifest, ds packages.DataStreamManifest) string {
-	if len(ds.Dataset) > 0 {
-		return ds.Dataset
-	}
-	return fmt.Sprintf("%s.%s", pkg.Name, ds.Name)
-}
-
-// findPolicyTemplateForInput returns the name of the policy_template that
-// applies to the input under test. An error is returned if no policy template
-// matches or if multiple policy templates match and the response is ambiguous.
-func findPolicyTemplateForInput(pkg packages.PackageManifest, ds packages.DataStreamManifest, inputName string) (string, error) {
-	if pkg.Type == "input" {
-		return findPolicyTemplateForInputPackage(pkg, inputName)
-	}
-	return findPolicyTemplateForDataStream(pkg, ds, inputName)
-}
-
-func findPolicyTemplateForDataStream(pkg packages.PackageManifest, ds packages.DataStreamManifest, inputName string) (string, error) {
-	if inputName == "" {
-		if len(ds.Streams) == 0 {
-			return "", errors.New("no streams declared in data stream manifest")
-		}
-		inputName = ds.Streams[getDataStreamIndex(inputName, ds)].Input
-	}
-
-	var matchedPolicyTemplates []string
-	for _, policyTemplate := range pkg.PolicyTemplates {
-		// Does this policy_template include this input type?
-		if policyTemplate.FindInputByType(inputName) == nil {
-			continue
-		}
-
-		// Does the policy_template apply to this data stream (when data streams are specified)?
-		if len(policyTemplate.DataStreams) > 0 && !slices.Contains(policyTemplate.DataStreams, ds.Name) {
-			continue
-		}
-
-		matchedPolicyTemplates = append(matchedPolicyTemplates, policyTemplate.Name)
-	}
-
-	switch len(matchedPolicyTemplates) {
-	case 1:
-		return matchedPolicyTemplates[0], nil
-	case 0:
-		return "", fmt.Errorf("no policy template was found for data stream %q "+
-			"with input type %q: verify that you have included the data stream "+
-			"and input in the package's policy_template list", ds.Name, inputName)
-	default:
-		return "", fmt.Errorf("ambiguous result: multiple policy templates ([%s]) "+
-			"were found that apply to data stream %q with input type %q: please "+
-			"specify the 'policy_template' in the system test config",
-			strings.Join(matchedPolicyTemplates, ", "), ds.Name, inputName)
-	}
-}
-
-func findPolicyTemplateForInputPackage(pkg packages.PackageManifest, inputName string) (string, error) {
-	if inputName == "" {
-		if len(pkg.PolicyTemplates) == 0 {
-			return "", errors.New("no policy templates specified for input package")
-		}
-		inputName = pkg.PolicyTemplates[0].Input
-	}
-
-	var matched []string
-	for _, policyTemplate := range pkg.PolicyTemplates {
-		if policyTemplate.Input != inputName {
-			continue
-		}
-
-		matched = append(matched, policyTemplate.Name)
-	}
-
-	switch len(matched) {
-	case 1:
-		return matched[0], nil
-	case 0:
-		return "", fmt.Errorf("no policy template was found"+
-			"with input type %q: verify that you have included the data stream "+
-			"and input in the package's policy_template list", inputName)
-	default:
-		return "", fmt.Errorf("ambiguous result: multiple policy templates ([%s]) "+
-			"with input type %q: please "+
-			"specify the 'policy_template' in the system test config",
-			strings.Join(matched, ", "), inputName)
-	}
-}
-
-func selectPolicyTemplateByName(policies []packages.PolicyTemplate, name string) (packages.PolicyTemplate, error) {
-	for _, policy := range policies {
-		if policy.Name == name {
-			return policy, nil
-		}
-	}
-	return packages.PolicyTemplate{}, fmt.Errorf("policy template %q not found", name)
-}
-
-func (r *runner) checkTransforms(ctx context.Context, config *testConfig, pkgManifest *packages.PackageManifest, ds kibana.PackageDataStream, dataStream string) error {
-	transforms, err := packages.ReadTransformsFromPackageRoot(r.packageRootPath)
-	if err != nil {
-		return fmt.Errorf("loading transforms for package failed (root: %s): %w", r.packageRootPath, err)
-	}
-	for _, transform := range transforms {
-		hasSource, err := transform.HasSource(dataStream)
-		if err != nil {
-			return fmt.Errorf("failed to check if transform %q has %s as source: %w", transform.Name, dataStream, err)
-		}
-		if !hasSource {
-			logger.Debugf("transform %q does not match %q as source (sources: %s)", transform.Name, dataStream, transform.Definition.Source.Index)
-			continue
-		}
-
-		logger.Debugf("checking transform %q", transform.Name)
-
-		// IDs format is: "<type>-<package>.<transform>-<namespace>-<version>"
-		// For instance: "logs-ti_anomali.latest_ioc-default-0.1.0"
-		transformPattern := fmt.Sprintf("%s-%s.%s-*-%s",
-			ds.Inputs[0].Streams[0].DataStream.Type,
-			pkgManifest.Name,
-			transform.Name,
-			transform.Definition.Meta.FleetTransformVersion,
-		)
-		transformId, err := r.getTransformId(ctx, transformPattern)
-		if err != nil {
-			return fmt.Errorf("failed to determine transform ID: %w", err)
-		}
-
-		// Using the preview instead of checking the actual index because
-		// transforms with retention policies may be deleting the documents based
-		// on old fixtures as soon as they are indexed.
-		transformDocs, err := r.previewTransform(ctx, transformId)
-		if err != nil {
-			return fmt.Errorf("failed to preview transform %q: %w", transformId, err)
-		}
-		if len(transformDocs) == 0 {
-			return fmt.Errorf("no documents found in preview for transform %q", transformId)
-		}
-
-		transformRootPath := filepath.Dir(transform.Path)
-		fieldsValidator, err := fields.CreateValidatorForDirectory(transformRootPath,
-			fields.WithSpecVersion(pkgManifest.SpecVersion),
-			fields.WithNumericKeywordFields(config.NumericKeywordFields),
-			fields.WithEnabledImportAllECSSChema(true),
-		)
-		if err != nil {
-			return fmt.Errorf("creating fields validator for data stream failed (path: %s): %w", transformRootPath, err)
-		}
-		if err := validateFields(transformDocs, fieldsValidator, dataStream); err != nil {
-			return err
-		}
-	}
-
-	return nil
-}
-
-func (r *runner) getTransformId(ctx context.Context, transformPattern string) (string, error) {
-	resp, err := r.esAPI.TransformGetTransform(
-		r.esAPI.TransformGetTransform.WithContext(ctx),
-		r.esAPI.TransformGetTransform.WithTransformID(transformPattern),
-	)
-	if err != nil {
-		return "", err
-	}
-	defer resp.Body.Close()
-
-	if resp.IsError() {
-		return "", fmt.Errorf("failed to get transforms: %s", resp.String())
-	}
-
-	var transforms struct {
-		Transforms []struct {
-			ID string `json:"id"`
-		} `json:"transforms"`
-	}
-
-	err = json.NewDecoder(resp.Body).Decode(&transforms)
-	switch {
-	case err != nil:
-		return "", fmt.Errorf("failed to decode response: %w", err)
-	case len(transforms.Transforms) == 0:
-		return "", fmt.Errorf("no transform found with pattern %q", transformPattern)
-	case len(transforms.Transforms) > 1:
-		return "", fmt.Errorf("multiple transforms (%d) found with pattern %q", len(transforms.Transforms), transformPattern)
-	}
-	id := transforms.Transforms[0].ID
-	if id == "" {
-		return "", fmt.Errorf("empty ID found with pattern %q", transformPattern)
-	}
-	return id, nil
-}
-
-func (r *runner) previewTransform(ctx context.Context, transformId string) ([]common.MapStr, error) {
-	resp, err := r.esAPI.TransformPreviewTransform(
-		r.esAPI.TransformPreviewTransform.WithContext(ctx),
-		r.esAPI.TransformPreviewTransform.WithTransformID(transformId),
-	)
-	if err != nil {
-		return nil, err
-	}
-	defer resp.Body.Close()
-
-	if resp.IsError() {
-		return nil, fmt.Errorf("failed to preview transform %q: %s", transformId, resp.String())
-	}
-
-	var preview struct {
-		Documents []common.MapStr `json:"preview"`
-	}
-	err = json.NewDecoder(resp.Body).Decode(&preview)
-	if err != nil {
-		return nil, fmt.Errorf("failed to decode response: %w", err)
-	}
-
-	return preview.Documents, nil
-}
-
-func filterAgents(allAgents []kibana.Agent, svcInfo servicedeployer.ServiceInfo) []kibana.Agent {
-	if svcInfo.Agent.Host.NamePrefix != "" {
-		logger.Debugf("filter agents using criteria: NamePrefix=%s", svcInfo.Agent.Host.NamePrefix)
-	}
-
-	var filtered []kibana.Agent
-	for _, agent := range allAgents {
-		if agent.PolicyRevision == 0 {
-			continue // For some reason Kibana doesn't always return a valid policy revision (eventually it will be present and valid)
-		}
-
-		if svcInfo.Agent.Host.NamePrefix != "" && !strings.HasPrefix(agent.LocalMetadata.Host.Name, svcInfo.Agent.Host.NamePrefix) {
-			continue
-		}
-		filtered = append(filtered, agent)
-	}
-	return filtered
-}
-
-func filterIndependentAgents(allAgents []kibana.Agent, agentInfo agentdeployer.AgentInfo) []kibana.Agent {
-	// filtered list of agents must contain all agents started by the stack
-	// they could be assigned the default policy (elastic-agent-managed-ep) or the test policy (ep-test-system-*)
-	var filtered []kibana.Agent
-	for _, agent := range allAgents {
-		if agent.PolicyRevision == 0 {
-			continue // For some reason Kibana doesn't always return a valid policy revision (eventually it will be present and valid)
-		}
-
-		if agent.Status != "online" {
-			continue
-		}
-
-		if agent.PolicyID != agentInfo.Policy.ID {
-			continue
-		}
-
-		filtered = append(filtered, agent)
-	}
-	return filtered
-}
-
-func writeSampleEvent(path string, doc common.MapStr, specVersion semver.Version) error {
-	jsonFormatter := formatter.JSONFormatterBuilder(specVersion)
-	body, err := jsonFormatter.Encode(doc)
-	if err != nil {
-		return fmt.Errorf("marshalling sample event failed: %w", err)
-	}
-
-	err = os.WriteFile(filepath.Join(path, "sample_event.json"), body, 0644)
-	if err != nil {
-		return fmt.Errorf("writing sample event failed: %w", err)
-	}
-
-	return nil
-}
-
-func validateFields(docs []common.MapStr, fieldsValidator *fields.Validator, dataStream string) error {
-	var multiErr multierror.Error
-	for _, doc := range docs {
-		if message, err := doc.GetValue("error.message"); err != common.ErrKeyNotFound {
-			multiErr = append(multiErr, fmt.Errorf("found error.message in event: %v", message))
-			continue
-		}
-
-		errs := fieldsValidator.ValidateDocumentMap(doc)
-		if errs != nil {
-			multiErr = append(multiErr, errs...)
-			continue
-		}
-	}
-
-	if len(multiErr) > 0 {
-		multiErr = multiErr.Unique()
-		return testrunner.ErrTestCaseFailed{
-			Reason:  fmt.Sprintf("one or more errors found in documents stored in %s data stream", dataStream),
-			Details: multiErr.Error(),
-		}
-	}
-
-	return nil
-}
-
-func validateIgnoredFields(stackVersionString string, scenario *scenarioTest, config *testConfig) error {
-	skipIgnoredFields := append([]string(nil), config.SkipIgnoredFields...)
-	stackVersion, err := semver.NewVersion(stackVersionString)
-	if err != nil {
-		return fmt.Errorf("failed to parse stack version: %w", err)
-	}
-	if stackVersion.LessThan(semver.MustParse("8.14.0")) {
-		// Pre 8.14 Elasticsearch commonly has event.original not mapped correctly, exclude from check: https://github.com/elastic/elasticsearch/pull/106714
-		skipIgnoredFields = append(skipIgnoredFields, "event.original")
-	}
-
-	ignoredFields := make([]string, 0, len(scenario.ignoredFields))
-
-	for _, field := range scenario.ignoredFields {
-		if !slices.Contains(skipIgnoredFields, field) {
-			ignoredFields = append(ignoredFields, field)
-		}
-	}
-
-	if len(ignoredFields) > 0 {
-		issues := make([]struct {
-			ID            any `json:"_id"`
-			Timestamp     any `json:"@timestamp,omitempty"`
-			IgnoredFields any `json:"ignored_field_values"`
-		}, len(scenario.degradedDocs))
-		for i, d := range scenario.degradedDocs {
-			issues[i].ID = d["_id"]
-			if source, ok := d["_source"].(map[string]any); ok {
-				if ts, ok := source["@timestamp"]; ok {
-					issues[i].Timestamp = ts
-				}
-			}
-			issues[i].IgnoredFields = d["ignored_field_values"]
-		}
-		degradedDocsJSON, err := json.MarshalIndent(issues, "", "  ")
-		if err != nil {
-			return fmt.Errorf("failed to marshal degraded docs to JSON: %w", err)
-		}
-
-		return fmt.Errorf("found ignored fields in data stream %s: %v. Affected documents: %s", scenario.dataStream, ignoredFields, degradedDocsJSON)
-	}
-
-	return nil
-}
-
-func assertHitCount(expected int, docs []common.MapStr) (pass bool, message string) {
-	if expected != 0 {
-		observed := len(docs)
-		logger.Debugf("assert hit count expected %d, observed %d", expected, observed)
-		if observed != expected {
-			return false, fmt.Sprintf("observed hit count %d did not match expected hit count %d", observed, expected)
-		}
-	}
-	return true, ""
-}
-
-func (r *runner) selectVariants(variantsFile *servicedeployer.VariantsFile) []string {
-	if variantsFile == nil || variantsFile.Variants == nil {
-		return []string{""} // empty variants file switches to no-variant mode
-	}
-
-	var variantNames []string
-	for k := range variantsFile.Variants {
-		if r.serviceVariant != "" && r.serviceVariant != k {
-			continue
-		}
-		variantNames = append(variantNames, k)
-	}
-	return variantNames
-}
-
-func (r *runner) generateTestResultFile(docs []common.MapStr, specVersion semver.Version) error {
-	if !r.generateTestResult {
-		return nil
-	}
-
-	rootPath := r.packageRootPath
-	if ds := r.testFolder.DataStream; ds != "" {
-		rootPath = filepath.Join(rootPath, "data_stream", ds)
-	}
-
-	if err := writeSampleEvent(rootPath, docs[0], specVersion); err != nil {
-		return fmt.Errorf("failed to write sample event file: %w", err)
-	}
-
-	return nil
-}
-
-func (r *runner) checkNewAgentLogs(ctx context.Context, agent agentdeployer.DeployedAgent, startTesting time.Time, errorPatterns []logsByContainer) (results []testrunner.TestResult, err error) {
-	if agent == nil {
-		return nil, nil
-	}
-
-	f, err := os.CreateTemp("", "elastic-agent.logs")
-	if err != nil {
-		return nil, fmt.Errorf("failed to create temp file for logs: %w", err)
-	}
-	defer os.Remove(f.Name())
-
-	for _, patternsContainer := range errorPatterns {
-		if patternsContainer.containerName != "elastic-agent" {
-			continue
-		}
-
-		startTime := time.Now()
-
-		outputBytes, err := agent.Logs(ctx, startTesting)
-		if err != nil {
-			return nil, fmt.Errorf("check log messages failed: %s", err)
-		}
-		_, err = f.Write(outputBytes)
-		if err != nil {
-			return nil, fmt.Errorf("write log messages failed: %s", err)
-		}
-
-		err = r.anyErrorMessages(f.Name(), startTesting, patternsContainer.patterns)
-		if e, ok := err.(testrunner.ErrTestCaseFailed); ok {
-			tr := testrunner.TestResult{
-				TestType:   TestType,
-				Name:       fmt.Sprintf("(%s logs)", patternsContainer.containerName),
-				Package:    r.testFolder.Package,
-				DataStream: r.testFolder.DataStream,
-			}
-			tr.FailureMsg = e.Error()
-			tr.FailureDetails = e.Details
-			tr.TimeElapsed = time.Since(startTime)
-			results = append(results, tr)
-			// Just check elastic-agent
-			break
-		}
-
-		if err != nil {
-			return nil, fmt.Errorf("check log messages failed: %s", err)
-		}
-		// Just check elastic-agent
-		break
-	}
-	return results, nil
-}
-
-func (r *runner) checkAgentLogs(dump []stack.DumpResult, startTesting time.Time, errorPatterns []logsByContainer) (results []testrunner.TestResult, err error) {
-	for _, patternsContainer := range errorPatterns {
-		startTime := time.Now()
-
-		serviceDumpIndex := slices.IndexFunc(dump, func(d stack.DumpResult) bool {
-			return d.ServiceName == patternsContainer.containerName
-		})
-		if serviceDumpIndex < 0 {
-			return nil, fmt.Errorf("could not find logs dump for service %s", patternsContainer.containerName)
-		}
-		serviceLogsFile := dump[serviceDumpIndex].LogsFile
-
-		err = r.anyErrorMessages(serviceLogsFile, startTesting, patternsContainer.patterns)
-		if e, ok := err.(testrunner.ErrTestCaseFailed); ok {
-			tr := testrunner.TestResult{
-				TestType:   TestType,
-				Name:       fmt.Sprintf("(%s logs)", patternsContainer.containerName),
-				Package:    r.testFolder.Package,
-				DataStream: r.testFolder.DataStream,
-			}
-			tr.FailureMsg = e.Error()
-			tr.FailureDetails = e.Details
-			tr.TimeElapsed = time.Since(startTime)
-			results = append(results, tr)
-			continue
-		}
-
-		if err != nil {
-			return nil, fmt.Errorf("check log messages failed: %s", err)
-		}
-	}
-	return results, nil
-}
-
-func (r *runner) anyErrorMessages(logsFilePath string, startTime time.Time, errorPatterns []logsRegexp) error {
-	var multiErr multierror.Error
-	processLog := func(log stack.LogLine) error {
-		for _, pattern := range errorPatterns {
-			if !pattern.includes.MatchString(log.Message) {
-				continue
-			}
-			isExcluded := false
-			for _, excludes := range pattern.excludes {
-				if excludes.MatchString(log.Message) {
-					isExcluded = true
-					break
-				}
-			}
-			if isExcluded {
-				continue
-			}
-
-			multiErr = append(multiErr, fmt.Errorf("found error %q", log.Message))
-		}
-		return nil
-	}
-	err := stack.ParseLogs(stack.ParseLogsOptions{
-		LogsFilePath: logsFilePath,
-		StartTime:    startTime,
-	}, processLog)
-	if err != nil {
-		return err
-	}
-
-	if len(multiErr) > 0 {
-		return testrunner.ErrTestCaseFailed{
-			Reason:  fmt.Sprintf("one or more errors found while examining %s", filepath.Base(logsFilePath)),
-			Details: multiErr.Error(),
-		}
-	}
-	return nil
-=======
->>>>>>> 1a59c918
 }
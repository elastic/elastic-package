--- conflicted
+++ resolved
@@ -906,13 +906,10 @@
 	}
 
 	if !passed {
-<<<<<<< HEAD
-		return nil, fmt.Errorf("could not find hits in %s data stream", scenario.dataStream)
+		// return nil, fmt.Errorf("could not find hits in %s data stream", scenario.dataStream)
 		// result.FailureMsg = fmt.Sprintf("could not find hits in %s data stream", dataStream)
 		// return result.WithError(fmt.Errorf("%s", result.FailureMsg))
-=======
-		return result.WithError(testrunner.ErrTestCaseFailed{Reason: fmt.Sprintf("could not find hits in %s data stream", dataStream)})
->>>>>>> 808efeed
+		return nil, testrunner.ErrTestCaseFailed{Reason: fmt.Sprintf("could not find hits in %s data stream", scenario.dataStream)}
 	}
 
 	logger.Debugf("check whether or not synthetics is enabled (component template %s)...", componentTemplatePackage)

--- conflicted
+++ resolved
@@ -358,7 +358,6 @@
 
 	logger.Debug("adding package data stream to test policy...")
 	ds := createPackageDatastream(*policy, *pkgManifest, policyTemplate, *dataStreamManifest, *config)
-
 	if err := kib.AddPackageDataStreamToPolicy(ds); err != nil {
 		return result.WithError(errors.Wrap(err, "could not add data stream config to policy"))
 	}
@@ -589,13 +588,8 @@
 		r.Inputs[0].Vars = setKibanaVariables(input.Vars, config.Vars)
 	}
 
-<<<<<<< HEAD
-	r.Inputs[0].Vars = setKibanaVariables(inputVars, config.Vars)
-	r.Vars = setKibanaVariables(inputVars, config.Vars)
-=======
 	// Add package-level vars
 	r.Vars = setKibanaVariables(pkg.Vars, config.Vars)
->>>>>>> c3bae7af
 
 	return r
 }

--- conflicted
+++ resolved
@@ -294,11 +294,7 @@
 	// Configure package (single data stream) via Ingest Manager APIs.
 	kib, err := kibana.NewClient()
 	if err != nil {
-<<<<<<< HEAD
-		return resultsWith(result, errors.Wrap(err, "can't create Kibana client"))
-=======
-		return result.withError(errors.Wrap(err, "could not create ingest manager client"))
->>>>>>> 743ad7d9
+		return result.withError(errors.Wrap(err, "can't create Kibana client"))
 	}
 
 	logger.Debug("creating test policy...")

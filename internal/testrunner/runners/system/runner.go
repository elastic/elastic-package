--- conflicted
+++ resolved
@@ -157,6 +157,13 @@
 	wipeDataStreamHandler     func(context.Context) error
 }
 
+func NewSystemRunner(options testrunner.TestOptions) *runner {
+	r := runner{
+		options: options,
+	}
+	return &r
+}
+
 // Ensures that runner implements testrunner.TestRunner interface
 var _ testrunner.TestRunner = new(runner)
 
@@ -170,7 +177,6 @@
 	return "system"
 }
 
-<<<<<<< HEAD
 // SetupRunner prepares global resources required by the test runner.
 func (r *runner) SetupRunner(ctx context.Context, options testrunner.TestOptions) error {
 	r.options = options
@@ -212,24 +218,6 @@
 	return nil
 }
 
-// CanRunPerDataStream returns whether this test runner can run on individual
-// data streams within the package.
-func (r *runner) CanRunPerDataStream() bool {
-	return true
-}
-
-func (r *runner) TestFolderRequired() bool {
-	return true
-}
-
-// CanRunSetupTeardownIndependent returns whether this test runner can run setup or
-// teardown process independent.
-func (r *runner) CanRunSetupTeardownIndependent() bool {
-	return true
-}
-
-=======
->>>>>>> 77cb7461
 // Run runs the system tests defined under the given folder
 func (r *runner) Run(ctx context.Context, options testrunner.TestOptions) ([]testrunner.TestResult, error) {
 	// r.options.TestFolder = options.TestFolder

--- conflicted
+++ resolved
@@ -177,10 +177,10 @@
 	return "system"
 }
 
-<<<<<<< HEAD
 func (r *runner) SetMutex(m *sync.Mutex) {
 	r.mutexInstallPackage = m
-=======
+}
+
 // SetupRunner prepares global resources required by the test runner.
 func (r *runner) SetupRunner(ctx context.Context, options testrunner.TestOptions) error {
 	r.options = options
@@ -220,7 +220,6 @@
 		return err
 	}
 	return nil
->>>>>>> e59151c6
 }
 
 // CanRunPerDataStream returns whether this test runner can run on individual
@@ -241,7 +240,8 @@
 
 // Run runs the system tests defined under the given folder
 func (r *runner) Run(ctx context.Context, options testrunner.TestOptions) ([]testrunner.TestResult, error) {
-	r.options.TestFolder = options.TestFolder
+	// r.options.TestFolder = options.TestFolder
+	r.options = options
 	if !r.options.RunSetup && !r.options.RunTearDown && !r.options.RunTestsOnly {
 		return r.run(ctx)
 	}
@@ -1058,28 +1058,6 @@
 		return nil, fmt.Errorf("unable to reload system test case configuration: %w", err)
 	}
 
-<<<<<<< HEAD
-	if r.options.RunTearDown {
-		logger.Debug("Skip installing package")
-	} else {
-		// Install the package before creating the policy, so we control exactly what is being
-		// installed.
-		logger.Debug("Installing package...")
-		resourcesOptions := resourcesOptions{
-			// Install it unless we are running the tear down only.
-			installedPackage: !r.options.RunTearDown,
-		}
-		r.mutexInstallPackage.Lock()
-		_, err = r.resourcesManager.ApplyCtx(ctx, r.resources(resourcesOptions))
-		if err != nil {
-			r.mutexInstallPackage.Unlock()
-			return nil, fmt.Errorf("can't install the package: %w", err)
-		}
-		r.mutexInstallPackage.Unlock()
-	}
-
-=======
->>>>>>> e59151c6
 	// store the time just before adding the Test Policy, this time will be used to check
 	// the agent logs from that time onwards to avoid possible previous errors present in logs
 	scenario.startTestTime = time.Now()
@@ -1700,7 +1678,6 @@
 	config testConfig,
 	suffix string,
 ) kibana.PackageDataStream {
-	suffix := createTestRunID()
 	if pkg.Type == "input" {
 		return createInputPackageDatastream(kibanaPolicy, pkg, policyTemplate, config, suffix)
 	}
@@ -1717,11 +1694,7 @@
 ) kibana.PackageDataStream {
 	r := kibana.PackageDataStream{
 		Name:      fmt.Sprintf("%s-%s-%s", pkg.Name, ds.Name, suffix),
-<<<<<<< HEAD
-		Namespace: "ep",
-=======
 		Namespace: kibanaPolicy.Namespace,
->>>>>>> e59151c6
 		PolicyID:  kibanaPolicy.ID,
 		Enabled:   true,
 		Inputs: []kibana.Input{
@@ -1775,11 +1748,7 @@
 ) kibana.PackageDataStream {
 	r := kibana.PackageDataStream{
 		Name:      fmt.Sprintf("%s-%s-%s", pkg.Name, policyTemplate.Name, suffix),
-<<<<<<< HEAD
-		Namespace: "ep",
-=======
 		Namespace: kibanaPolicy.Namespace,
->>>>>>> e59151c6
 		PolicyID:  kibanaPolicy.ID,
 		Enabled:   true,
 	}

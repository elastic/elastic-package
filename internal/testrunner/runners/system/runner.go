// Copyright Elasticsearch B.V. and/or licensed to Elasticsearch B.V. under one
// or more contributor license agreements. Licensed under the Elastic License;
// you may not use this file except in compliance with the Elastic License.

package system

import (
	"context"
	"encoding/json"
	"errors"
	"fmt"
	"math/rand"
	"net/http"
	"os"
	"path/filepath"
	"regexp"
	"slices"
	"strings"
	"time"

	"github.com/Masterminds/semver/v3"
	"gopkg.in/yaml.v3"

	"github.com/elastic/elastic-package/internal/agentdeployer"
	"github.com/elastic/elastic-package/internal/common"
	"github.com/elastic/elastic-package/internal/configuration/locations"
	"github.com/elastic/elastic-package/internal/elasticsearch"
	"github.com/elastic/elastic-package/internal/elasticsearch/ingest"
	"github.com/elastic/elastic-package/internal/fields"
	"github.com/elastic/elastic-package/internal/formatter"
	"github.com/elastic/elastic-package/internal/kibana"
	"github.com/elastic/elastic-package/internal/logger"
	"github.com/elastic/elastic-package/internal/multierror"
	"github.com/elastic/elastic-package/internal/packages"
	"github.com/elastic/elastic-package/internal/packages/installer"
	"github.com/elastic/elastic-package/internal/servicedeployer"
	"github.com/elastic/elastic-package/internal/stack"
	"github.com/elastic/elastic-package/internal/testrunner"
	"github.com/elastic/elastic-package/internal/wait"
)

const (
	testRunMaxID = 99999
	testRunMinID = 10000

	checkFieldsBody = `{
		"fields": ["*"],
		"runtime_mappings": {
		  "my_ignored": {
			"type": "keyword",
			"script": {
			  "source": "for (def v : params['_fields']._ignored.values) { emit(v); }"
			}
		  }
		},
		"aggs": {
		  "all_ignored": {
			"filter": {
			  "exists": {
				"field": "_ignored"
			  }
			},
			"aggs": {
			  "ignored_fields": {
				"terms": {
				  "size": 100,
				  "field": "my_ignored"
				}
			  }
			}
		  }
		}
	  }`
	DevDeployDir = "_dev/deploy"
)

func init() {
	testrunner.RegisterRunner(&runner{})
}

const (
	// TestType defining system tests
	TestType testrunner.TestType = "system"

	// Maximum number of events to query.
	elasticsearchQuerySize = 500

	// ServiceLogsAgentDir is folder path where log files produced by the service
	// are stored on the Agent container's filesystem.
	ServiceLogsAgentDir = "/tmp/service_logs"

	waitForDataDefaultTimeout = 10 * time.Minute
)

type logsRegexp struct {
	includes *regexp.Regexp
	excludes []*regexp.Regexp
}

type logsByContainer struct {
	containerName string
	patterns      []logsRegexp
}

var errorPatterns = []logsByContainer{
	{
		containerName: "elastic-agent",
		patterns: []logsRegexp{
			{
				includes: regexp.MustCompile("^Cannot index event publisher.Event"),
				excludes: []*regexp.Regexp{
					// this regex is excluded to ensure that logs coming from the `system` package installed by default are not taken into account
					regexp.MustCompile(`action \[indices:data\/write\/bulk\[s\]\] is unauthorized for API key id \[.*\] of user \[.*\] on indices \[.*\], this action is granted by the index privileges \[.*\]`),
				},
			},
			{
				includes: regexp.MustCompile("->(FAILED|DEGRADED)"),

				// this regex is excluded to avoid a regresion in 8.11 that can make a component to pass to a degraded state during some seconds after reassigning or removing a policy
				excludes: []*regexp.Regexp{
					regexp.MustCompile(`Component state changed .* \(HEALTHY->DEGRADED\): Degraded: pid .* missed .* check-in`),
				},
			},
		},
	},
}

type runner struct {
	options   testrunner.TestOptions
	pipelines []ingest.Pipeline

	dataStreamPath  string
	cfgFiles        []string
	variants        []string
	stackVersion    kibana.VersionInfo
	locationManager *locations.LocationManager

	serviceStateFilePath string

	// Execution order of following handlers is defined in runner.TearDown() method.
	unenrollAgentHandler      func(context.Context) error
	deleteTestPolicyHandler   func(context.Context) error
	deletePackageHandler      func(context.Context) error
	resetAgentPolicyHandler   func(context.Context) error
	resetAgentLogLevelHandler func(context.Context) error
	shutdownServiceHandler    func(context.Context) error
	shutdownAgentHandler      func(context.Context) error
	wipeDataStreamHandler     func(context.Context) error
}

// Ensures that runner implements testrunner.TestRunner interface
var _ testrunner.TestRunner = new(runner)

// Type returns the type of test that can be run by this test runner.
func (r *runner) Type() testrunner.TestType {
	return TestType
}

// String returns the human-friendly name of the test runner.
func (r *runner) String() string {
	return "system"
}

// CanRunPerDataStream returns whether this test runner can run on individual
// data streams within the package.
func (r *runner) CanRunPerDataStream() bool {
	return true
}

func (r *runner) TestFolderRequired() bool {
	return true
}

// CanRunSetupTeardownIndependent returns whether this test runner can run setup or
// teardown process independent.
func (r *runner) CanRunSetupTeardownIndependent() bool {
	return true
}

// Run runs the system tests defined under the given folder
func (r *runner) Run(ctx context.Context, options testrunner.TestOptions) ([]testrunner.TestResult, error) {
	r.options = options
	if !r.options.RunSetup && !r.options.RunTearDown && !r.options.RunTestsOnly {
		return r.run(ctx)
	}

	result := r.newResult("(init)")
	if err := r.initRun(); err != nil {
		return result.WithError(err)
	}

	if r.options.RunSetup {
		// variant information in runTestOnly or runTearDown modes is retrieved from serviceOptions (file in setup dir)
		if len(r.variants) > 1 {
			return result.WithError(fmt.Errorf("a variant must be selected or trigger the test in no-variant mode (available variants: %s)", strings.Join(r.variants, ", ")))
		}
		if len(r.variants) == 0 {
			logger.Debug("No variant mode")
		}
	}

	_, err := os.Stat(r.serviceStateFilePath)
	logger.Debugf("Service state data exists in %s: %v", r.serviceStateFilePath, !os.IsNotExist(err))
	if r.options.RunSetup && !os.IsNotExist(err) {
		return result.WithError(fmt.Errorf("failed to run --setup, required to tear down previous setup"))
	}
	if r.options.RunTestsOnly && os.IsNotExist(err) {
		return result.WithError(fmt.Errorf("failed to run tests with --no-provision, setup first with --setup"))
	}
	if r.options.RunTearDown && os.IsNotExist(err) {
		return result.WithError(fmt.Errorf("failed to run --tear-down, setup not found"))
	}

	var serviceStateData ServiceState
	if !r.options.RunSetup {
		serviceStateData, err = r.readServiceStateData()
		if err != nil {
			return result.WithError(fmt.Errorf("failed to read service state: %w", err))
		}
	}

	configFile := r.options.ConfigFilePath
	variant := r.variants[0]
	if r.options.RunTestsOnly || r.options.RunTearDown {
		configFile = serviceStateData.ConfigFilePath
		variant = serviceStateData.VariantName

		logger.Infof("Using test config file from setup dir: %s", configFile)
		logger.Infof("Using variant from service setup dir: %s", variant)
	}

	serviceOptions := r.createServiceOptions(variant)
	svcInfo, err := r.createServiceInfo()
	if err != nil {
		return result.WithError(err)
	}

	testConfig, err := newConfig(configFile, svcInfo, variant)
	if err != nil {
		return nil, fmt.Errorf("unable to load system test case file '%s': %w", configFile, err)
	}
	logger.Debugf("Using config: %q", testConfig.Name())

	resultName := ""
	switch {
	case r.options.RunSetup:
		resultName = "setup"
	case r.options.RunTearDown:
		resultName = "teardown"
	case r.options.RunTestsOnly:
		resultName = "tests"
	}
	result = r.newResult(fmt.Sprintf("%s - %s", resultName, testConfig.Name()))

	scenario, err := r.prepareScenario(ctx, testConfig, svcInfo, serviceOptions)
	if r.options.RunSetup && err != nil {
		tdErr := r.tearDownTest(ctx)
		if tdErr != nil {
			logger.Errorf("failed to tear down runner: %s", tdErr.Error())
		}

		setupDirErr := r.removeServiceStateFile()
		if setupDirErr != nil {
			logger.Error(err.Error())
		}
		return result.WithError(err)
	}

	if r.options.RunTestsOnly {
		if err != nil {
			return result.WithError(fmt.Errorf("failed to prepare scenario: %w", err))
		}
		return r.validateTestScenario(ctx, result, scenario, testConfig, serviceOptions)
	}

	if r.options.RunTearDown {
		if err != nil {
			logger.Errorf("failed to prepare scenario: %s", err.Error())
			logger.Errorf("continue with the tear down process")
		}
		if err := r.tearDownTest(ctx); err != nil {
			return result.WithError(err)
		}

		err := r.removeServiceStateFile()
		if err != nil {
			return result.WithError(err)
		}
	}

	return result.WithSuccess()
}

func (r *runner) createAgentOptions(variantName, policyName string) agentdeployer.FactoryOptions {
	return agentdeployer.FactoryOptions{
		Profile:            r.options.Profile,
		PackageRootPath:    r.options.PackageRootPath,
		DataStreamRootPath: r.dataStreamPath,
		DevDeployDir:       DevDeployDir,
		Type:               agentdeployer.TypeTest,
		StackVersion:       r.stackVersion.Version(),
		PackageName:        r.options.TestFolder.Package,
		DataStream:         r.options.TestFolder.DataStream,
		PolicyName:         policyName,
		Variant:            variantName,
		RunTearDown:        r.options.RunTearDown,
		RunTestsOnly:       r.options.RunTestsOnly,
		RunSetup:           r.options.RunSetup,
	}
}

func (r *runner) createServiceOptions(variantName string) servicedeployer.FactoryOptions {
	return servicedeployer.FactoryOptions{
		Profile:                r.options.Profile,
		PackageRootPath:        r.options.PackageRootPath,
		DataStreamRootPath:     r.dataStreamPath,
		DevDeployDir:           DevDeployDir,
		Variant:                variantName,
		Type:                   servicedeployer.TypeTest,
		StackVersion:           r.stackVersion.Version(),
		PackageName:            r.options.TestFolder.Package,
		DataStream:             r.options.TestFolder.DataStream,
		RunTearDown:            r.options.RunTearDown,
		RunTestsOnly:           r.options.RunTestsOnly,
		RunSetup:               r.options.RunSetup,
		DeployIndependentAgent: r.options.RunIndependentElasticAgent,
	}
}

func (r *runner) createAgentInfo(policy *kibana.Policy) (agentdeployer.AgentInfo, error) {
	var info agentdeployer.AgentInfo

	info.Name = r.options.TestFolder.Package
	info.Logs.Folder.Agent = ServiceLogsAgentDir
	info.Test.RunID = createTestRunID()

	folderName := fmt.Sprintf("agent-%s", r.options.TestFolder.Package)
	if r.options.TestFolder.DataStream != "" {
		folderName = fmt.Sprintf("%s-%s", folderName, r.options.TestFolder.DataStream)
	}

	dirPath, err := agentdeployer.CreateServiceLogsDir(r.locationManager, folderName)
	if err != nil {
		return agentdeployer.AgentInfo{}, fmt.Errorf("failed to create service logs dir: %w", err)
	}
	info.Logs.Folder.Local = dirPath

	info.Policy.Name = policy.Name
	info.Policy.ID = policy.ID

	return info, nil
}

func (r *runner) createServiceInfo() (servicedeployer.ServiceInfo, error) {
	var svcInfo servicedeployer.ServiceInfo
	svcInfo.Name = r.options.TestFolder.Package
	svcInfo.Logs.Folder.Local = r.locationManager.ServiceLogDir()
	svcInfo.Logs.Folder.Agent = ServiceLogsAgentDir
	svcInfo.Test.RunID = createTestRunID()

	if r.options.RunTearDown || r.options.RunTestsOnly {
		logger.Debug("Skip creating output directory")
	} else {
		outputDir, err := servicedeployer.CreateOutputDir(r.locationManager, svcInfo.Test.RunID)
		if err != nil {
			return servicedeployer.ServiceInfo{}, fmt.Errorf("could not create output dir for terraform deployer %w", err)
		}
		svcInfo.OutputDir = outputDir
	}

	return svcInfo, nil
}

// TearDown method doesn't perform any global action as the "tear down" is executed per test case.
func (r *runner) TearDown(ctx context.Context) error {
	return nil
}

func (r *runner) tearDownTest(ctx context.Context) error {
	if r.options.DeferCleanup > 0 {
		logger.Debugf("waiting for %s before tearing down...", r.options.DeferCleanup)
		select {
		case <-time.After(r.options.DeferCleanup):
		case <-ctx.Done():
		}
	}

	// Avoid cancellations during cleanup.
	cleanupCtx := context.WithoutCancel(ctx)

	if r.resetAgentPolicyHandler != nil {
		if err := r.resetAgentPolicyHandler(cleanupCtx); err != nil {
			return err
		}
		r.resetAgentPolicyHandler = nil
	}

	if r.resetAgentLogLevelHandler != nil {
		if err := r.resetAgentLogLevelHandler(cleanupCtx); err != nil {
			return err
		}
		r.resetAgentLogLevelHandler = nil
	}

	if r.unenrollAgentHandler != nil {
		if err := r.unenrollAgentHandler(cleanupCtx); err != nil {
			return err
		}
		r.unenrollAgentHandler = nil
	}

	if r.deleteTestPolicyHandler != nil {
		if err := r.deleteTestPolicyHandler(cleanupCtx); err != nil {
			return err
		}
		r.deleteTestPolicyHandler = nil
	}

	if r.deletePackageHandler != nil {
		if err := r.deletePackageHandler(cleanupCtx); err != nil {
			return err
		}
		r.deletePackageHandler = nil
	}

	if r.shutdownServiceHandler != nil {
		if err := r.shutdownServiceHandler(cleanupCtx); err != nil {
			return err
		}
		r.shutdownServiceHandler = nil
	}

	if r.shutdownAgentHandler != nil {
		if err := r.shutdownAgentHandler(cleanupCtx); err != nil {
			return err
		}
		r.shutdownAgentHandler = nil
	}

	if r.wipeDataStreamHandler != nil {
		if err := r.wipeDataStreamHandler(cleanupCtx); err != nil {
			return err
		}
		r.wipeDataStreamHandler = nil
	}

	return nil
}

func (r *runner) newResult(name string) *testrunner.ResultComposer {
	return testrunner.NewResultComposer(testrunner.TestResult{
		TestType:   TestType,
		Name:       name,
		Package:    r.options.TestFolder.Package,
		DataStream: r.options.TestFolder.DataStream,
	})
}

func (r *runner) initRun() error {
	var err error
	var found bool
	r.locationManager, err = locations.NewLocationManager()
	if err != nil {
		return fmt.Errorf("reading service logs directory failed: %w", err)
	}
	r.serviceStateFilePath = filepath.Join(testrunner.StateFolderPath(r.options.Profile.ProfilePath), testrunner.ServiceStateFileName)

	r.dataStreamPath, found, err = packages.FindDataStreamRootForPath(r.options.TestFolder.Path)
	if err != nil {
		return fmt.Errorf("locating data stream root failed: %w", err)
	}
	if found {
		logger.Debugf("Running system tests for data stream %q", r.options.TestFolder.DataStream)
	} else {
		logger.Debug("Running system tests for package")
	}

	if r.options.API == nil {
		return errors.New("missing Elasticsearch client")
	}
	if r.options.KibanaClient == nil {
		return errors.New("missing Kibana client")
	}

	r.stackVersion, err = r.options.KibanaClient.Version()
	if err != nil {
		return fmt.Errorf("cannot request Kibana version: %w", err)
	}

	devDeployPath, err := servicedeployer.FindDevDeployPath(servicedeployer.FactoryOptions{
		PackageRootPath:    r.options.PackageRootPath,
		DataStreamRootPath: r.dataStreamPath,
		DevDeployDir:       DevDeployDir,
	})
	if err != nil {
		return fmt.Errorf("_dev/deploy directory not found: %w", err)
	}

	if r.options.ConfigFilePath != "" {
		allCfgFiles, err := listConfigFiles(filepath.Dir(r.options.ConfigFilePath))
		if err != nil {
			return fmt.Errorf("failed listing test case config cfgFiles: %w", err)
		}
		baseFile := filepath.Base(r.options.ConfigFilePath)
		for _, cfg := range allCfgFiles {
			if cfg == baseFile {
				r.cfgFiles = append(r.cfgFiles, baseFile)
			}
		}
	} else {
		r.cfgFiles, err = listConfigFiles(r.options.TestFolder.Path)
		if err != nil {
			return fmt.Errorf("failed listing test case config cfgFiles: %w", err)
		}
	}

	variantsFile, err := servicedeployer.ReadVariantsFile(devDeployPath)
	if err != nil && !errors.Is(err, os.ErrNotExist) {
		return fmt.Errorf("can't read service variant: %w", err)
	}

	r.variants = r.selectVariants(variantsFile)
	if r.options.ServiceVariant != "" && len(r.variants) == 0 {
		return fmt.Errorf("not found variant definition %q", r.options.ServiceVariant)
	}

	return nil
}

func (r *runner) run(ctx context.Context) (results []testrunner.TestResult, err error) {
	result := r.newResult("(init)")
	if err = r.initRun(); err != nil {
		return result.WithError(err)
	}

	if _, err = os.Stat(r.serviceStateFilePath); !os.IsNotExist(err) {
		return result.WithError(fmt.Errorf("failed to run tests, required to tear down previous state run: %s exists", r.serviceStateFilePath))
	}

	startTesting := time.Now()
	for _, cfgFile := range r.cfgFiles {
		for _, variantName := range r.variants {
			partial, err := r.runTestPerVariant(ctx, result, cfgFile, variantName)
			results = append(results, partial...)
			if err != nil {
				return results, err
			}
		}
	}

	tempDir, err := os.MkdirTemp("", "test-system-")
	if err != nil {
		return nil, fmt.Errorf("can't create temporal directory: %w", err)
	}
	defer os.RemoveAll(tempDir)

	dumpOptions := stack.DumpOptions{Output: tempDir, Profile: r.options.Profile}
	_, err = stack.Dump(context.WithoutCancel(ctx), dumpOptions)
	if err != nil {
		return nil, fmt.Errorf("dump failed: %w", err)
	}

	logResults, err := r.checkAgentLogs(dumpOptions, startTesting, errorPatterns)
	if err != nil {
		return result.WithError(err)
	}
	results = append(results, logResults...)

	return results, nil
}

func (r *runner) runTestPerVariant(ctx context.Context, result *testrunner.ResultComposer, cfgFile, variantName string) ([]testrunner.TestResult, error) {
	serviceOptions := r.createServiceOptions(variantName)
	svcInfo, err := r.createServiceInfo()
	if err != nil {
		return result.WithError(err)
	}

	configFile := filepath.Join(r.options.TestFolder.Path, cfgFile)
	testConfig, err := newConfig(configFile, svcInfo, variantName)
	if err != nil {
		return nil, fmt.Errorf("unable to load system test case file '%s': %w", configFile, err)
	}
	logger.Debugf("Using config: %q", testConfig.Name())

	partial, err := r.runTest(ctx, testConfig, svcInfo, serviceOptions)

	tdErr := r.tearDownTest(ctx)
	if err != nil {
		return partial, err
	}
	if tdErr != nil {
		return partial, fmt.Errorf("failed to tear down runner: %w", tdErr)
	}
	return partial, nil
}

func createTestRunID() string {
	return fmt.Sprintf("%d", rand.Intn(testRunMaxID-testRunMinID)+testRunMinID)
}

func (r *runner) isSyntheticsEnabled(ctx context.Context, dataStream, componentTemplatePackage string) (bool, error) {
	resp, err := r.options.API.Cluster.GetComponentTemplate(
		r.options.API.Cluster.GetComponentTemplate.WithContext(ctx),
		r.options.API.Cluster.GetComponentTemplate.WithName(componentTemplatePackage),
	)
	if err != nil {
		return false, fmt.Errorf("could not get component template %s from data stream %s: %w", componentTemplatePackage, dataStream, err)
	}
	defer resp.Body.Close()

	if resp.StatusCode == http.StatusNotFound {
		// @package component template doesn't exist before 8.2. On these versions synthetics was not supported
		// in any case, so just return false.
		logger.Debugf("no component template %s found for data stream %s", componentTemplatePackage, dataStream)
		return false, nil
	}
	if resp.IsError() {
		return false, fmt.Errorf("could not get component template %s for data stream %s: %s", componentTemplatePackage, dataStream, resp.String())
	}

	var results struct {
		ComponentTemplates []struct {
			Name              string `json:"name"`
			ComponentTemplate struct {
				Template struct {
					Mappings struct {
						Source *struct {
							Mode string `json:"mode"`
						} `json:"_source,omitempty"`
					} `json:"mappings"`
				} `json:"template"`
			} `json:"component_template"`
		} `json:"component_templates"`
	}

	if err := json.NewDecoder(resp.Body).Decode(&results); err != nil {
		return false, fmt.Errorf("could not decode search results response: %w", err)
	}

	if len(results.ComponentTemplates) == 0 {
		logger.Debugf("no component template %s found for data stream %s", componentTemplatePackage, dataStream)
		return false, nil
	}
	if len(results.ComponentTemplates) != 1 {
		return false, fmt.Errorf("ambiguous response, expected one component template for %s, found %d", componentTemplatePackage, len(results.ComponentTemplates))
	}

	template := results.ComponentTemplates[0]

	if template.ComponentTemplate.Template.Mappings.Source == nil {
		return false, nil
	}

	return template.ComponentTemplate.Template.Mappings.Source.Mode == "synthetic", nil
}

type hits struct {
	Source        []common.MapStr `json:"_source"`
	Fields        []common.MapStr `json:"fields"`
	IgnoredFields []string
}

func (h hits) getDocs(syntheticsEnabled bool) []common.MapStr {
	if syntheticsEnabled {
		return h.Fields
	}
	return h.Source
}

func (h hits) size() int {
	return len(h.Source)
}

func (r *runner) getDocs(ctx context.Context, dataStream string) (*hits, error) {
	resp, err := r.options.API.Search(
		r.options.API.Search.WithContext(ctx),
		r.options.API.Search.WithIndex(dataStream),
		r.options.API.Search.WithSort("@timestamp:asc"),
		r.options.API.Search.WithSize(elasticsearchQuerySize),
		r.options.API.Search.WithSource("true"),
		r.options.API.Search.WithBody(strings.NewReader(checkFieldsBody)),
		r.options.API.Search.WithIgnoreUnavailable(true),
	)
	if err != nil {
		return nil, fmt.Errorf("could not search data stream: %w", err)
	}
	defer resp.Body.Close()

	if resp.StatusCode == http.StatusServiceUnavailable && strings.Contains(resp.String(), "no_shard_available_action_exception") {
		// Index is being created, but no shards are available yet.
		// See https://github.com/elastic/elasticsearch/issues/65846
		return &hits{}, nil
	}
	if resp.IsError() {
		return nil, fmt.Errorf("failed to search docs for data stream %s: %s", dataStream, resp.String())
	}

	var results struct {
		Hits struct {
			Total struct {
				Value int
			}
			Hits []struct {
				Source common.MapStr `json:"_source"`
				Fields common.MapStr `json:"fields"`
			}
		}
		Aggregations struct {
			AllIgnored struct {
				DocCount      int `json:"doc_count"`
				IgnoredFields struct {
					Buckets []struct {
						Key string `json:"key"`
					} `json:"buckets"`
				} `json:"ignored_fields"`
			} `json:"all_ignored"`
		} `json:"aggregations"`
		Error *struct {
			Type   string
			Reason string
		}
		Status int
	}

	if err := json.NewDecoder(resp.Body).Decode(&results); err != nil {
		return nil, fmt.Errorf("could not decode search results response: %w", err)
	}

	numHits := results.Hits.Total.Value
	if results.Error != nil {
		logger.Debugf("found %d hits in %s data stream: %s: %s Status=%d",
			numHits, dataStream, results.Error.Type, results.Error.Reason, results.Status)
	} else {
		logger.Debugf("found %d hits in %s data stream", numHits, dataStream)
	}

	var hits hits
	for _, hit := range results.Hits.Hits {
		hits.Source = append(hits.Source, hit.Source)
		hits.Fields = append(hits.Fields, hit.Fields)
	}
	for _, bucket := range results.Aggregations.AllIgnored.IgnoredFields.Buckets {
		hits.IgnoredFields = append(hits.IgnoredFields, bucket.Key)
	}

	return &hits, nil
}

type scenarioTest struct {
	dataStream         string
	policyTemplateName string
	pkgManifest        *packages.PackageManifest
	dataStreamManifest *packages.DataStreamManifest
	kibanaDataStream   kibana.PackageDataStream
	syntheticEnabled   bool
	docs               []common.MapStr
<<<<<<< HEAD
	ignoredFields      []string
=======
	agent              agentdeployer.DeployedAgent
	enrollingTime      time.Time
>>>>>>> 850abded
}

func (r *runner) prepareScenario(ctx context.Context, config *testConfig, svcInfo servicedeployer.ServiceInfo, serviceOptions servicedeployer.FactoryOptions) (*scenarioTest, error) {
	var err error
	var serviceStateData ServiceState
	if r.options.RunSetup {
		err = r.createServiceStateDir()
		if err != nil {
			return nil, fmt.Errorf("failed to create setup services dir: %w", err)
		}
	}
	scenario := scenarioTest{}

	if r.options.RunTearDown || r.options.RunTestsOnly {
		serviceStateData, err = r.readServiceStateData()
		if err != nil {
			return nil, fmt.Errorf("failed to read service setup data: %w", err)
		}
	}

	scenario.pkgManifest, err = packages.ReadPackageManifestFromPackageRoot(r.options.PackageRootPath)
	if err != nil {
		return nil, fmt.Errorf("reading package manifest failed: %w", err)
	}

	scenario.dataStreamManifest, err = packages.ReadDataStreamManifest(filepath.Join(serviceOptions.DataStreamRootPath, packages.DataStreamManifestFile))
	if err != nil {
		return nil, fmt.Errorf("reading data stream manifest failed: %w", err)
	}

	policyTemplateName := config.PolicyTemplate
	if policyTemplateName == "" {
		policyTemplateName, err = findPolicyTemplateForInput(*scenario.pkgManifest, *scenario.dataStreamManifest, config.Input)
		if err != nil {
			return nil, fmt.Errorf("failed to determine the associated policy_template: %w", err)
		}
	}
	scenario.policyTemplateName = policyTemplateName

	policyTemplate, err := selectPolicyTemplateByName(scenario.pkgManifest.PolicyTemplates, scenario.policyTemplateName)
	if err != nil {
		return nil, fmt.Errorf("failed to find the selected policy_template: %w", err)
	}

	// Configure package (single data stream) via Fleet APIs.
	var policy *kibana.Policy
	if r.options.RunTearDown || r.options.RunTestsOnly {
		policy = &serviceStateData.CurrentPolicy
		logger.Debugf("Got policy from file: %q - %q", policy.Name, policy.ID)
	} else {
		logger.Debug("creating test policy...")
		testTime := time.Now().Format("20060102T15:04:05Z")

		p := kibana.Policy{
			Name:        fmt.Sprintf("ep-test-system-%s-%s-%s", r.options.TestFolder.Package, r.options.TestFolder.DataStream, testTime),
			Description: fmt.Sprintf("test policy created by elastic-package test system for data stream %s/%s", r.options.TestFolder.Package, r.options.TestFolder.DataStream),
			Namespace:   "ep",
		}
		// Assign the data_output_id to the agent policy to configure the output to logstash. The value is inferred from stack/_static/kibana.yml.tmpl
		if r.options.Profile.Config("stack.logstash_enabled", "false") == "true" {
			p.DataOutputID = "fleet-logstash-output"
		}
		policy, err = r.options.KibanaClient.CreatePolicy(ctx, p)
		if err != nil {
			return nil, fmt.Errorf("could not create test policy: %w", err)
		}
	}
	r.deleteTestPolicyHandler = func(ctx context.Context) error {
		logger.Debug("deleting test policy...")
		if err := r.options.KibanaClient.DeletePolicy(ctx, *policy); err != nil {
			return fmt.Errorf("error cleaning up test policy: %w", err)
		}
		return nil
	}

	enrollingTime := time.Now()
	if r.options.RunTearDown || r.options.RunTestsOnly {
		enrollingTime = serviceStateData.EnrollingAgentTime
	}

	agentDeployed, agentInfo, err := r.setupAgent(ctx, serviceOptions.Variant, serviceStateData, policy)
	if err != nil {
		return nil, err
	}

	scenario.enrollingTime = enrollingTime
	scenario.agent = agentDeployed

	service, svcInfo, err := r.setupService(ctx, config, serviceOptions, svcInfo, agentInfo, agentDeployed, serviceStateData)
	if err != nil {
		return nil, err
	}

	// Reload test config with ctx variable substitution.
	config, err = newConfig(config.Path, svcInfo, serviceOptions.Variant)
	if err != nil {
		return nil, fmt.Errorf("unable to reload system test case configuration: %w", err)
	}

	// Install the package before creating the policy, so we control exactly what is being
	// installed.
	logger.Debug("Initializing installer for package...")
	installer, err := installer.NewForPackage(installer.Options{
		Kibana:         r.options.KibanaClient,
		RootPath:       r.options.PackageRootPath,
		SkipValidation: true,
	})
	if err != nil {
		return nil, fmt.Errorf("failed to initialize package installer: %v", err)
	}

	deletePackageHandler := func(ctx context.Context) error {
		stackVersion, err := semver.NewVersion(serviceOptions.StackVersion)
		if err != nil {
			return fmt.Errorf("failed to parse stack version: %w", err)
		}

		if stackVersion.LessThan(semver.MustParse("8.0.0")) && scenario.pkgManifest.Name == "system" {
			// in Elastic stack 7.* , system package is installed in the default Agent policy and it cannot be deleted
			// error: system is installed by default and cannot be removed
			logger.Debugf("skip uninstalling %s package", scenario.pkgManifest.Name)
			return nil
		}

		logger.Debug("removing package...")
		err = installer.Uninstall(ctx)
		if err != nil {
			// logging the error as a warning and not returning it since there could be other reasons that could make fail this process
			// for instance being defined a test agent policy where this package is used for debugging purposes
			logger.Warnf("failed to uninstall package %q: %s", scenario.pkgManifest.Name, err.Error())
		}
		return nil
	}

	if r.options.RunTearDown {
		logger.Debug("Skip installing package")
	} else {
		// Allowed to re-install the package in RunTestsOnly to be able to
		// test new changes introduced in the package
		logger.Debug("Installing package...")
		_, err = installer.Install(ctx)
		if errors.Is(err, context.Canceled) {
			// Installation interrupted, at this point the package may have been installed, try to remove it for cleanup.
			err := deletePackageHandler(context.WithoutCancel(ctx))
			if err != nil {
				logger.Debugf("error while removing package after installation interrupted: %s", err)
			}
		}
		if err != nil {
			return nil, fmt.Errorf("failed to install package: %v", err)
		}
	}
	r.deletePackageHandler = deletePackageHandler

	logger.Debug("adding package data stream to test policy...")
	ds := createPackageDatastream(*policy, *scenario.pkgManifest, policyTemplate, *scenario.dataStreamManifest, *config)
	if r.options.RunTearDown || r.options.RunTestsOnly {
		logger.Debug("Skip adding data stream config to policy")
	} else {
		if err := r.options.KibanaClient.AddPackageDataStreamToPolicy(ctx, ds); err != nil {
			return nil, fmt.Errorf("could not add data stream config to policy: %w", err)
		}
	}
	scenario.kibanaDataStream = ds

	// Delete old data
	logger.Debug("deleting old data in data stream...")
	scenario.dataStream = fmt.Sprintf(
		"%s-%s-%s",
		ds.Inputs[0].Streams[0].DataStream.Type,
		ds.Inputs[0].Streams[0].DataStream.Dataset,
		ds.Namespace,
	)

	componentTemplatePackage := fmt.Sprintf(
		"%s-%s@package",
		ds.Inputs[0].Streams[0].DataStream.Type,
		ds.Inputs[0].Streams[0].DataStream.Dataset,
	)

	r.wipeDataStreamHandler = func(ctx context.Context) error {
		logger.Debugf("deleting data in data stream...")
		if err := deleteDataStreamDocs(ctx, r.options.API, scenario.dataStream); err != nil {
			return fmt.Errorf("error deleting data in data stream: %w", err)
		}
		return nil
	}

	switch {
	case r.options.RunTearDown:
		logger.Debugf("Skipped deleting old data in data stream %q", scenario.dataStream)
	case r.options.RunTestsOnly:
		// In this mode, service is still running and the agent is sending documents, so sometimes
		// cannot be guaranteed to be zero documents
		err := r.deleteOldDocumentsDataStreamAndWait(ctx, scenario.dataStream, false)
		if err != nil {
			return nil, err
		}
	default:
		err := r.deleteOldDocumentsDataStreamAndWait(ctx, scenario.dataStream, true)
		if err != nil {
			return nil, err
		}
	}

	// FIXME: running per stages does not work when multiple agents are created
	var origPolicy kibana.Policy
	agents, err := checkEnrolledAgents(ctx, r.options.KibanaClient, agentInfo, svcInfo, r.options.RunIndependentElasticAgent)
	if err != nil {
		return nil, fmt.Errorf("can't check enrolled agents: %w", err)
	}
	agent := agents[0]
	logger.Debugf("Selected enrolled agent %q", agent.ID)

	r.unenrollAgentHandler = func(ctx context.Context) error {
		if !r.options.RunIndependentElasticAgent {
			return nil
		}
		logger.Debug("unenrolling agent...")
		err := r.options.KibanaClient.RemoveAgent(ctx, agent)
		if err != nil {
			return fmt.Errorf("failed to unenroll agent %q: %w", agent.ID, err)
		}
		return nil
	}

	if r.options.RunTearDown || r.options.RunTestsOnly {
		origPolicy = serviceStateData.OrigPolicy
		logger.Debugf("Got orig policy from file: %q - %q", origPolicy.Name, origPolicy.ID)
	} else {
		// Store previous agent policy assigned to the agent
		origPolicy = kibana.Policy{
			ID:       agent.PolicyID,
			Revision: agent.PolicyRevision,
		}
	}
	// Assign policy to agent
	r.resetAgentPolicyHandler = func(ctx context.Context) error {
		if r.options.RunIndependentElasticAgent {
			return nil
		}
		logger.Debug("reassigning original policy back to agent...")
		if err := r.options.KibanaClient.AssignPolicyToAgent(ctx, agent, origPolicy); err != nil {
			return fmt.Errorf("error reassigning original policy to agent: %w", err)
		}
		return nil
	}

	origAgent := agent
	origLogLevel := ""
	if r.options.RunTearDown {
		logger.Debug("Skip assiging log level debug to agent")
		origLogLevel = serviceStateData.Agent.LocalMetadata.Elastic.Agent.LogLevel
	} else {
		logger.Debug("Set Debug log level to agent")
		origLogLevel = agent.LocalMetadata.Elastic.Agent.LogLevel
		err = r.options.KibanaClient.SetAgentLogLevel(ctx, agent.ID, "debug")
		if err != nil {
			return nil, fmt.Errorf("error setting log level debug for agent %s: %w", agent.ID, err)
		}
	}
	r.resetAgentLogLevelHandler = func(ctx context.Context) error {
		logger.Debugf("reassigning original log level %q back to agent...", origLogLevel)

		if err := r.options.KibanaClient.SetAgentLogLevel(ctx, agent.ID, origLogLevel); err != nil {
			return fmt.Errorf("error reassigning original log level to agent: %w", err)
		}
		return nil
	}

	if r.options.RunTearDown || r.options.RunTestsOnly {
		logger.Debug("Skip assiging package data stream to agent")
	} else {
		policyWithDataStream, err := r.options.KibanaClient.GetPolicy(ctx, policy.ID)
		if err != nil {
			return nil, fmt.Errorf("could not read the policy with data stream: %w", err)
		}

		logger.Debug("assigning package data stream to agent...")
		if err := r.options.KibanaClient.AssignPolicyToAgent(ctx, agent, *policyWithDataStream); err != nil {
			return nil, fmt.Errorf("could not assign policy to agent: %w", err)
		}
	}

	// Signal to the service that the agent is ready (policy is assigned).
	if config.ServiceNotifySignal != "" {
		if err = service.Signal(ctx, config.ServiceNotifySignal); err != nil {
			return nil, fmt.Errorf("failed to notify test service: %w", err)
		}
	}

	if r.options.RunTearDown {
		return &scenario, nil
	}

	// Use custom timeout if the service can't collect data immediately.
	waitForDataTimeout := waitForDataDefaultTimeout
	if config.WaitForDataTimeout > 0 {
		waitForDataTimeout = config.WaitForDataTimeout
	}

	// (TODO in future) Optionally exercise service to generate load.
	logger.Debugf("checking for expected data in data stream (%s)...", waitForDataTimeout)
	var hits *hits
	oldHits := 0
	passed, waitErr := wait.UntilTrue(ctx, func(ctx context.Context) (bool, error) {
		var err error
		hits, err = r.getDocs(ctx, scenario.dataStream)
		if err != nil {
			return false, err
		}

		if config.Assert.HitCount > 0 {
			if hits.size() < config.Assert.HitCount {
				return false, nil
			}

			ret := hits.size() == oldHits
			if !ret {
				oldHits = hits.size()
				time.Sleep(4 * time.Second)
			}

			return ret, nil
		}

		return hits.size() > 0, nil
	}, 1*time.Second, waitForDataTimeout)

	if config.Service != "" && !config.IgnoreServiceError {
		exited, code, err := service.ExitCode(ctx, config.Service)
		if err != nil && !errors.Is(err, servicedeployer.ErrNotSupported) {
			return nil, err
		}
		if exited && code > 0 {
			return nil, testrunner.ErrTestCaseFailed{Reason: fmt.Sprintf("the test service %s unexpectedly exited with code %d", config.Service, code)}
		}
	}

	if waitErr != nil {
		return nil, waitErr
	}

	if !passed {
		return nil, testrunner.ErrTestCaseFailed{Reason: fmt.Sprintf("could not find hits in %s data stream", scenario.dataStream)}
	}

	logger.Debugf("check whether or not synthetics is enabled (component template %s)...", componentTemplatePackage)
	scenario.syntheticEnabled, err = r.isSyntheticsEnabled(ctx, scenario.dataStream, componentTemplatePackage)
	if err != nil {
		return nil, fmt.Errorf("failed to check if synthetic source is enabled: %w", err)
	}
	logger.Debugf("data stream %s has synthetics enabled: %t", scenario.dataStream, scenario.syntheticEnabled)

	scenario.docs = hits.getDocs(scenario.syntheticEnabled)
	scenario.ignoredFields = hits.IgnoredFields

	if r.options.RunSetup {
		opts := scenarioStateOpts{
			origPolicy:    &origPolicy,
			currentPolicy: policy,
			config:        config,
			agent:         origAgent,
			enrollingTime: enrollingTime,
			agentInfo:     agentInfo,
			svcInfo:       svcInfo,
		}
		err = r.writeScenarioState(opts)
		if err != nil {
			return nil, err
		}
	}

	return &scenario, nil
}

func (r *runner) setupService(ctx context.Context, config *testConfig, serviceOptions servicedeployer.FactoryOptions, svcInfo servicedeployer.ServiceInfo, agentInfo agentdeployer.AgentInfo, agentDeployed agentdeployer.DeployedAgent, state ServiceState) (servicedeployer.DeployedService, servicedeployer.ServiceInfo, error) {
	logger.Debug("setting up service...")
	if r.options.RunTearDown || r.options.RunTestsOnly {
		svcInfo.Test.RunID = state.ServiceRunID
		svcInfo.OutputDir = state.ServiceOutputDir
	}

	// By default using agent running in the Elastic stack
	svcInfo.AgentNetworkName = stack.Network(r.options.Profile)
	if agentDeployed != nil {
		svcInfo.AgentNetworkName = agentInfo.NetworkName
	}

	// Set the right folder for logs execpt for custom agents that are still deployed using "servicedeployer"
	if r.options.RunIndependentElasticAgent && agentDeployed != nil {
		svcInfo.Logs.Folder.Local = agentInfo.Logs.Folder.Local
	}

	// In case of custom agent (servicedeployer) enabling independent agents, update serviceOptions to include test policy too
	if r.options.RunIndependentElasticAgent {
		serviceOptions.PolicyName = agentInfo.Policy.Name
	}

	if config.Service != "" {
		svcInfo.Name = config.Service
	}

	serviceDeployer, err := servicedeployer.Factory(serviceOptions)
	if err != nil {
		return nil, svcInfo, fmt.Errorf("could not create service runner: %w", err)
	}

	service, err := serviceDeployer.SetUp(ctx, svcInfo)
	if err != nil {
		return nil, svcInfo, fmt.Errorf("could not setup service: %w", err)
	}

	r.shutdownServiceHandler = func(ctx context.Context) error {
		logger.Debug("tearing down service...")
		if err := service.TearDown(ctx); err != nil {
			return fmt.Errorf("error tearing down service: %w", err)
		}

		return nil
	}
	return service, service.Info(), nil
}

func (r *runner) setupAgent(ctx context.Context, variant string, state ServiceState, policy *kibana.Policy) (agentdeployer.DeployedAgent, agentdeployer.AgentInfo, error) {
	if !r.options.RunIndependentElasticAgent {
		return nil, agentdeployer.AgentInfo{}, nil
	}
	logger.Warn("setting up agent (technical preview)...")
	agentInfo, err := r.createAgentInfo(policy)
	if err != nil {
		return nil, agentdeployer.AgentInfo{}, err
	}
	if r.options.RunTearDown || r.options.RunTestsOnly {
		agentInfo.Test.RunID = state.AgentRunID
	}

	agentOptions := r.createAgentOptions(variant, agentInfo.Policy.Name)
	agentDeployer, err := agentdeployer.Factory(agentOptions)
	if err != nil {
		return nil, agentInfo, fmt.Errorf("could not create agent runner: %w", err)
	}
	if agentDeployer == nil {
		return nil, agentInfo, nil
	}

	agentDeployed, err := agentDeployer.SetUp(ctx, agentInfo)
	if err != nil {
		return nil, agentInfo, fmt.Errorf("could not setup agent: %w", err)
	}
	r.shutdownAgentHandler = func(ctx context.Context) error {
		if agentDeployer == nil {
			return nil
		}
		logger.Debug("tearing down agent...")
		if err := agentDeployed.TearDown(ctx); err != nil {
			return fmt.Errorf("error tearing down agent: %w", err)
		}

		return nil
	}
	return agentDeployed, agentDeployed.Info(), nil
}

func (r *runner) removeServiceStateFile() error {
	err := os.Remove(r.serviceStateFilePath)
	if err != nil {
		return fmt.Errorf("failed to remove file %q: %w", r.serviceStateFilePath, err)
	}
	return nil
}

func (r *runner) createServiceStateDir() error {
	dirPath := filepath.Dir(r.serviceStateFilePath)
	err := os.MkdirAll(dirPath, 0755)
	if err != nil {
		return fmt.Errorf("mkdir failed (path: %s): %w", dirPath, err)
	}
	return nil
}

func (r *runner) readServiceStateData() (ServiceState, error) {
	var setupData ServiceState
	logger.Debugf("Reading test config from file %s", r.serviceStateFilePath)
	contents, err := os.ReadFile(r.serviceStateFilePath)
	if err != nil {
		return setupData, fmt.Errorf("failed to read test config %q: %w", r.serviceStateFilePath, err)
	}
	err = json.Unmarshal(contents, &setupData)
	if err != nil {
		return setupData, fmt.Errorf("failed to decode service options %q: %w", r.serviceStateFilePath, err)
	}
	return setupData, nil
}

type ServiceState struct {
	OrigPolicy         kibana.Policy `json:"orig_policy"`
	CurrentPolicy      kibana.Policy `json:"current_policy"`
	Agent              kibana.Agent  `json:"agent"`
	ConfigFilePath     string        `json:"config_file_path"`
	VariantName        string        `json:"variant_name"`
	EnrollingAgentTime time.Time     `json:"enrolling_agent_time"`
	ServiceRunID       string        `json:"service_info_run_id"`
	AgentRunID         string        `json:"agent_info_run_id"`
	ServiceOutputDir   string        `json:"service_output_dir"`
}

type scenarioStateOpts struct {
	currentPolicy *kibana.Policy
	origPolicy    *kibana.Policy
	config        *testConfig
	agent         kibana.Agent
	enrollingTime time.Time
	agentInfo     agentdeployer.AgentInfo
	svcInfo       servicedeployer.ServiceInfo
}

func (r *runner) writeScenarioState(opts scenarioStateOpts) error {
	data := ServiceState{
		OrigPolicy:         *opts.origPolicy,
		CurrentPolicy:      *opts.currentPolicy,
		Agent:              opts.agent,
		ConfigFilePath:     opts.config.Path,
		VariantName:        opts.config.ServiceVariantName,
		EnrollingAgentTime: opts.enrollingTime,
		ServiceRunID:       opts.svcInfo.Test.RunID,
		AgentRunID:         opts.agentInfo.Test.RunID,
		ServiceOutputDir:   opts.svcInfo.OutputDir,
	}
	dataBytes, err := json.Marshal(data)
	if err != nil {
		return fmt.Errorf("failed to marshall service setup data: %w", err)
	}

	err = os.WriteFile(r.serviceStateFilePath, dataBytes, 0644)
	if err != nil {
		return fmt.Errorf("failed to write service setup JSON: %w", err)
	}
	return nil
}

func (r *runner) deleteOldDocumentsDataStreamAndWait(ctx context.Context, dataStream string, mustBeZero bool) error {
	logger.Debugf("Delete previous documents in data stream %q", dataStream)
	if err := deleteDataStreamDocs(ctx, r.options.API, dataStream); err != nil {
		return fmt.Errorf("error deleting old data in data stream: %s: %w", dataStream, err)
	}
	startHits, err := r.getDocs(ctx, dataStream)
	if err != nil {
		return err
	}
	cleared, err := wait.UntilTrue(ctx, func(ctx context.Context) (bool, error) {
		hits, err := r.getDocs(ctx, dataStream)
		if err != nil {
			return false, err
		}

		if mustBeZero {
			return hits.size() == 0, nil
		}
		return startHits.size() > hits.size(), nil
	}, 1*time.Second, 2*time.Minute)
	if err != nil || !cleared {
		if err == nil {
			err = errors.New("unable to clear previous data")
		}
		return err
	}
	return nil
}

func (r *runner) validateTestScenario(ctx context.Context, result *testrunner.ResultComposer, scenario *scenarioTest, config *testConfig, serviceOptions servicedeployer.FactoryOptions) ([]testrunner.TestResult, error) {
	// Validate fields in docs
	// when reroute processors are used, expectedDatasets should be set depends on the processor config
	var expectedDatasets []string
	for _, pipeline := range r.pipelines {
		var esIngestPipeline map[string]any
		err := yaml.Unmarshal(pipeline.Content, &esIngestPipeline)
		if err != nil {
			return nil, fmt.Errorf("unmarshalling ingest pipeline content failed: %w", err)
		}
		processors, _ := esIngestPipeline["processors"].([]any)
		for _, p := range processors {
			processor, ok := p.(map[string]any)
			if !ok {
				return nil, fmt.Errorf("unexpected processor %+v", p)
			}
			if reroute, ok := processor["reroute"]; ok {
				if rerouteP, ok := reroute.(ingest.RerouteProcessor); ok {
					expectedDatasets = append(expectedDatasets, rerouteP.Dataset...)
				}
			}
		}
	}

	if expectedDatasets == nil {
		var expectedDataset string
		if ds := r.options.TestFolder.DataStream; ds != "" {
			expectedDataset = getDataStreamDataset(*scenario.pkgManifest, *scenario.dataStreamManifest)
		} else {
			expectedDataset = scenario.pkgManifest.Name + "." + scenario.policyTemplateName
		}
		expectedDatasets = []string{expectedDataset}
	}

	fieldsValidator, err := fields.CreateValidatorForDirectory(serviceOptions.DataStreamRootPath,
		fields.WithSpecVersion(scenario.pkgManifest.SpecVersion),
		fields.WithNumericKeywordFields(config.NumericKeywordFields),
		fields.WithExpectedDatasets(expectedDatasets),
		fields.WithEnabledImportAllECSSChema(true),
		fields.WithDisableNormalization(scenario.syntheticEnabled),
	)
	if err != nil {
		return result.WithError(fmt.Errorf("creating fields validator for data stream failed (path: %s): %w", serviceOptions.DataStreamRootPath, err))
	}
	if err := validateFields(scenario.docs, fieldsValidator, scenario.dataStream); err != nil {
		return result.WithError(err)
	}

	// TODO: remove this once Elasticsearch will map event.original correctly (https://github.com/elastic/elasticsearch/pull/106714)
	ignoredFields := make([]string, 0, len(scenario.ignoredFields))
	for _, field := range scenario.ignoredFields {
		if field != "event.original" {
			ignoredFields = append(ignoredFields, field)
		}
	}

	if len(ignoredFields) > 0 {
		return result.WithError(fmt.Errorf("found ignored fields in data stream %s: %v", scenario.dataStream, ignoredFields))
	}

	docs := scenario.docs
	if scenario.syntheticEnabled {
		docs, err = fieldsValidator.SanitizeSyntheticSourceDocs(scenario.docs)
		if err != nil {
			return result.WithError(fmt.Errorf("failed to sanitize synthetic source docs: %w", err))
		}
	}

	specVersion, err := semver.NewVersion(scenario.pkgManifest.SpecVersion)
	if err != nil {
		return result.WithError(fmt.Errorf("failed to parse format version %q: %w", scenario.pkgManifest.SpecVersion, err))
	}

	// Write sample events file from first doc, if requested
	if err := r.generateTestResult(docs, *specVersion); err != nil {
		return result.WithError(err)
	}

	// Check Hit Count within docs, if 0 then it has not been specified
	if assertionPass, message := assertHitCount(config.Assert.HitCount, docs); !assertionPass {
		result.FailureMsg = message
	}

	// Check transforms if present
	if err := r.checkTransforms(ctx, config, scenario.pkgManifest, scenario.kibanaDataStream, scenario.dataStream); err != nil {
		return result.WithError(err)
	}

	if scenario.agent != nil {
		logResults, err := r.checkNewAgentLogs(ctx, scenario.agent, scenario.enrollingTime, errorPatterns)
		if err != nil {
			return result.WithError(err)
		}
		if len(logResults) > 0 {
			return logResults, nil
		}
	}

	return result.WithSuccess()
}

func (r *runner) runTest(ctx context.Context, config *testConfig, svcInfo servicedeployer.ServiceInfo, serviceOptions servicedeployer.FactoryOptions) ([]testrunner.TestResult, error) {
	result := r.newResult(config.Name())

	if config.Skip != nil {
		logger.Warnf("skipping %s test for %s/%s: %s (details: %s)",
			TestType, r.options.TestFolder.Package, r.options.TestFolder.DataStream,
			config.Skip.Reason, config.Skip.Link.String())
		return result.WithSkip(config.Skip)
	}

	logger.Debugf("running test with configuration '%s'", config.Name())

	scenario, err := r.prepareScenario(ctx, config, svcInfo, serviceOptions)
	if err != nil {
		return result.WithError(err)
	}

	return r.validateTestScenario(ctx, result, scenario, config, serviceOptions)
}

func checkEnrolledAgents(ctx context.Context, client *kibana.Client, agentInfo agentdeployer.AgentInfo, svcInfo servicedeployer.ServiceInfo, runIndependentElasticAgent bool) ([]kibana.Agent, error) {
	var agents []kibana.Agent

	enrolled, err := wait.UntilTrue(ctx, func(ctx context.Context) (bool, error) {
		allAgents, err := client.ListAgents(ctx)
		if err != nil {
			return false, fmt.Errorf("could not list agents: %w", err)
		}

		if runIndependentElasticAgent {
			agents = filterIndependentAgents(allAgents, agentInfo)
		} else {
			agents = filterAgents(allAgents, svcInfo)
		}
		logger.Debugf("found %d enrolled agent(s)", len(agents))
		if len(agents) == 0 {
			return false, nil // selected agents are unavailable yet
		}
		return true, nil
	}, 1*time.Second, 5*time.Minute)
	if err != nil {
		return nil, fmt.Errorf("agent enrollment failed: %w", err)
	}
	if !enrolled {
		return nil, errors.New("no agent enrolled in time")
	}
	return agents, nil
}

func createPackageDatastream(
	kibanaPolicy kibana.Policy,
	pkg packages.PackageManifest,
	policyTemplate packages.PolicyTemplate,
	ds packages.DataStreamManifest,
	config testConfig,
) kibana.PackageDataStream {
	if pkg.Type == "input" {
		return createInputPackageDatastream(kibanaPolicy, pkg, policyTemplate, config)
	}
	return createIntegrationPackageDatastream(kibanaPolicy, pkg, policyTemplate, ds, config)
}

func createIntegrationPackageDatastream(
	kibanaPolicy kibana.Policy,
	pkg packages.PackageManifest,
	policyTemplate packages.PolicyTemplate,
	ds packages.DataStreamManifest,
	config testConfig,
) kibana.PackageDataStream {
	r := kibana.PackageDataStream{
		Name:      fmt.Sprintf("%s-%s", pkg.Name, ds.Name),
		Namespace: "ep",
		PolicyID:  kibanaPolicy.ID,
		Enabled:   true,
		Inputs: []kibana.Input{
			{
				PolicyTemplate: policyTemplate.Name,
				Enabled:        true,
			},
		},
	}
	r.Package.Name = pkg.Name
	r.Package.Title = pkg.Title
	r.Package.Version = pkg.Version

	stream := ds.Streams[getDataStreamIndex(config.Input, ds)]
	streamInput := stream.Input
	r.Inputs[0].Type = streamInput

	streams := []kibana.Stream{
		{
			ID:      fmt.Sprintf("%s-%s.%s", streamInput, pkg.Name, ds.Name),
			Enabled: true,
			DataStream: kibana.DataStream{
				Type:    ds.Type,
				Dataset: getDataStreamDataset(pkg, ds),
			},
		},
	}

	// Add dataStream-level vars
	streams[0].Vars = setKibanaVariables(stream.Vars, config.DataStream.Vars)
	r.Inputs[0].Streams = streams

	// Add input-level vars
	input := policyTemplate.FindInputByType(streamInput)
	if input != nil {
		r.Inputs[0].Vars = setKibanaVariables(input.Vars, config.Vars)
	}

	// Add package-level vars
	r.Vars = setKibanaVariables(pkg.Vars, config.Vars)

	return r
}

func createInputPackageDatastream(
	kibanaPolicy kibana.Policy,
	pkg packages.PackageManifest,
	policyTemplate packages.PolicyTemplate,
	config testConfig,
) kibana.PackageDataStream {
	r := kibana.PackageDataStream{
		Name:      fmt.Sprintf("%s-%s", pkg.Name, policyTemplate.Name),
		Namespace: "ep",
		PolicyID:  kibanaPolicy.ID,
		Enabled:   true,
	}
	r.Package.Name = pkg.Name
	r.Package.Title = pkg.Title
	r.Package.Version = pkg.Version
	r.Inputs = []kibana.Input{
		{
			PolicyTemplate: policyTemplate.Name,
			Enabled:        true,
			Vars:           kibana.Vars{},
		},
	}

	streamInput := policyTemplate.Input
	r.Inputs[0].Type = streamInput

	dataset := fmt.Sprintf("%s.%s", pkg.Name, policyTemplate.Name)
	streams := []kibana.Stream{
		{
			ID:      fmt.Sprintf("%s-%s.%s", streamInput, pkg.Name, policyTemplate.Name),
			Enabled: true,
			DataStream: kibana.DataStream{
				Type:    policyTemplate.Type,
				Dataset: dataset,
			},
		},
	}

	// Add policyTemplate-level vars.
	vars := setKibanaVariables(policyTemplate.Vars, config.Vars)
	if _, found := vars["data_stream.dataset"]; !found {
		var value packages.VarValue
		value.Unpack(dataset)
		vars["data_stream.dataset"] = kibana.Var{
			Value: value,
			Type:  "text",
		}
	}

	streams[0].Vars = vars
	r.Inputs[0].Streams = streams
	return r
}

func setKibanaVariables(definitions []packages.Variable, values common.MapStr) kibana.Vars {
	vars := kibana.Vars{}
	for _, definition := range definitions {
		val := definition.Default

		value, err := values.GetValue(definition.Name)
		if err == nil {
			val = packages.VarValue{}
			val.Unpack(value)
		}

		vars[definition.Name] = kibana.Var{
			Type:  definition.Type,
			Value: val,
		}
	}
	return vars
}

// getDataStreamIndex returns the index of the data stream whose input name
// matches. Otherwise it returns the 0.
func getDataStreamIndex(inputName string, ds packages.DataStreamManifest) int {
	for i, s := range ds.Streams {
		if s.Input == inputName {
			return i
		}
	}
	return 0
}

func getDataStreamDataset(pkg packages.PackageManifest, ds packages.DataStreamManifest) string {
	if len(ds.Dataset) > 0 {
		return ds.Dataset
	}
	return fmt.Sprintf("%s.%s", pkg.Name, ds.Name)
}

// findPolicyTemplateForInput returns the name of the policy_template that
// applies to the input under test. An error is returned if no policy template
// matches or if multiple policy templates match and the response is ambiguous.
func findPolicyTemplateForInput(pkg packages.PackageManifest, ds packages.DataStreamManifest, inputName string) (string, error) {
	if pkg.Type == "input" {
		return findPolicyTemplateForInputPackage(pkg, inputName)
	}
	return findPolicyTemplateForDataStream(pkg, ds, inputName)
}

func findPolicyTemplateForDataStream(pkg packages.PackageManifest, ds packages.DataStreamManifest, inputName string) (string, error) {
	if inputName == "" {
		if len(ds.Streams) == 0 {
			return "", errors.New("no streams declared in data stream manifest")
		}
		inputName = ds.Streams[getDataStreamIndex(inputName, ds)].Input
	}

	var matchedPolicyTemplates []string
	for _, policyTemplate := range pkg.PolicyTemplates {
		// Does this policy_template include this input type?
		if policyTemplate.FindInputByType(inputName) == nil {
			continue
		}

		// Does the policy_template apply to this data stream (when data streams are specified)?
		if len(policyTemplate.DataStreams) > 0 && !slices.Contains(policyTemplate.DataStreams, ds.Name) {
			continue
		}

		matchedPolicyTemplates = append(matchedPolicyTemplates, policyTemplate.Name)
	}

	switch len(matchedPolicyTemplates) {
	case 1:
		return matchedPolicyTemplates[0], nil
	case 0:
		return "", fmt.Errorf("no policy template was found for data stream %q "+
			"with input type %q: verify that you have included the data stream "+
			"and input in the package's policy_template list", ds.Name, inputName)
	default:
		return "", fmt.Errorf("ambiguous result: multiple policy templates ([%s]) "+
			"were found that apply to data stream %q with input type %q: please "+
			"specify the 'policy_template' in the system test config",
			strings.Join(matchedPolicyTemplates, ", "), ds.Name, inputName)
	}
}

func findPolicyTemplateForInputPackage(pkg packages.PackageManifest, inputName string) (string, error) {
	if inputName == "" {
		if len(pkg.PolicyTemplates) == 0 {
			return "", errors.New("no policy templates specified for input package")
		}
		inputName = pkg.PolicyTemplates[0].Input
	}

	var matched []string
	for _, policyTemplate := range pkg.PolicyTemplates {
		if policyTemplate.Input != inputName {
			continue
		}

		matched = append(matched, policyTemplate.Name)
	}

	switch len(matched) {
	case 1:
		return matched[0], nil
	case 0:
		return "", fmt.Errorf("no policy template was found"+
			"with input type %q: verify that you have included the data stream "+
			"and input in the package's policy_template list", inputName)
	default:
		return "", fmt.Errorf("ambiguous result: multiple policy templates ([%s]) "+
			"with input type %q: please "+
			"specify the 'policy_template' in the system test config",
			strings.Join(matched, ", "), inputName)
	}
}

func selectPolicyTemplateByName(policies []packages.PolicyTemplate, name string) (packages.PolicyTemplate, error) {
	for _, policy := range policies {
		if policy.Name == name {
			return policy, nil
		}
	}
	return packages.PolicyTemplate{}, fmt.Errorf("policy template %q not found", name)
}

func (r *runner) checkTransforms(ctx context.Context, config *testConfig, pkgManifest *packages.PackageManifest, ds kibana.PackageDataStream, dataStream string) error {
	transforms, err := packages.ReadTransformsFromPackageRoot(r.options.PackageRootPath)
	if err != nil {
		return fmt.Errorf("loading transforms for package failed (root: %s): %w", r.options.PackageRootPath, err)
	}
	for _, transform := range transforms {
		hasSource, err := transform.HasSource(dataStream)
		if err != nil {
			return fmt.Errorf("failed to check if transform %q has %s as source: %w", transform.Name, dataStream, err)
		}
		if !hasSource {
			logger.Debugf("transform %q does not match %q as source (sources: %s)", transform.Name, dataStream, transform.Definition.Source.Index)
			continue
		}

		logger.Debugf("checking transform %q", transform.Name)

		// IDs format is: "<type>-<package>.<transform>-<namespace>-<version>"
		// For instance: "logs-ti_anomali.latest_ioc-default-0.1.0"
		transformPattern := fmt.Sprintf("%s-%s.%s-*-%s",
			ds.Inputs[0].Streams[0].DataStream.Type,
			pkgManifest.Name,
			transform.Name,
			transform.Definition.Meta.FleetTransformVersion,
		)
		transformId, err := r.getTransformId(ctx, transformPattern)
		if err != nil {
			return fmt.Errorf("failed to determine transform ID: %w", err)
		}

		// Using the preview instead of checking the actual index because
		// transforms with retention policies may be deleting the documents based
		// on old fixtures as soon as they are indexed.
		transformDocs, err := r.previewTransform(ctx, transformId)
		if err != nil {
			return fmt.Errorf("failed to preview transform %q: %w", transformId, err)
		}
		if len(transformDocs) == 0 {
			return fmt.Errorf("no documents found in preview for transform %q", transformId)
		}

		transformRootPath := filepath.Dir(transform.Path)
		fieldsValidator, err := fields.CreateValidatorForDirectory(transformRootPath,
			fields.WithSpecVersion(pkgManifest.SpecVersion),
			fields.WithNumericKeywordFields(config.NumericKeywordFields),
			fields.WithEnabledImportAllECSSChema(true),
		)
		if err != nil {
			return fmt.Errorf("creating fields validator for data stream failed (path: %s): %w", transformRootPath, err)
		}
		if err := validateFields(transformDocs, fieldsValidator, dataStream); err != nil {
			return err
		}
	}

	return nil
}

func (r *runner) getTransformId(ctx context.Context, transformPattern string) (string, error) {
	resp, err := r.options.API.TransformGetTransform(
		r.options.API.TransformGetTransform.WithContext(ctx),
		r.options.API.TransformGetTransform.WithTransformID(transformPattern),
	)
	if err != nil {
		return "", err
	}
	defer resp.Body.Close()

	if resp.IsError() {
		return "", fmt.Errorf("failed to get transforms: %s", resp.String())
	}

	var transforms struct {
		Transforms []struct {
			ID string `json:"id"`
		} `json:"transforms"`
	}

	err = json.NewDecoder(resp.Body).Decode(&transforms)
	switch {
	case err != nil:
		return "", fmt.Errorf("failed to decode response: %w", err)
	case len(transforms.Transforms) == 0:
		return "", fmt.Errorf("no transform found with pattern %q", transformPattern)
	case len(transforms.Transforms) > 1:
		return "", fmt.Errorf("multiple transforms (%d) found with pattern %q", len(transforms.Transforms), transformPattern)
	}
	id := transforms.Transforms[0].ID
	if id == "" {
		return "", fmt.Errorf("empty ID found with pattern %q", transformPattern)
	}
	return id, nil
}

func (r *runner) previewTransform(ctx context.Context, transformId string) ([]common.MapStr, error) {
	resp, err := r.options.API.TransformPreviewTransform(
		r.options.API.TransformPreviewTransform.WithContext(ctx),
		r.options.API.TransformPreviewTransform.WithTransformID(transformId),
	)
	if err != nil {
		return nil, err
	}
	defer resp.Body.Close()

	if resp.IsError() {
		return nil, fmt.Errorf("failed to preview transform %q: %s", transformId, resp.String())
	}

	var preview struct {
		Documents []common.MapStr `json:"preview"`
	}
	err = json.NewDecoder(resp.Body).Decode(&preview)
	if err != nil {
		return nil, fmt.Errorf("failed to decode response: %w", err)
	}

	return preview.Documents, nil
}

func deleteDataStreamDocs(ctx context.Context, api *elasticsearch.API, dataStream string) error {
	body := strings.NewReader(`{ "query": { "match_all": {} } }`)
	resp, err := api.DeleteByQuery([]string{dataStream}, body,
		api.DeleteByQuery.WithContext(ctx),
	)
	if err != nil {
		return fmt.Errorf("failed to delete data stream docs: %w", err)
	}
	defer resp.Body.Close()

	if resp.StatusCode == http.StatusNotFound {
		// Unavailable index is ok, this means that data is already not there.
		return nil
	}
	if resp.IsError() {
		return fmt.Errorf("failed to delete data stream docs for data stream %s: %s", dataStream, resp.String())
	}

	return nil
}

func filterAgents(allAgents []kibana.Agent, svcInfo servicedeployer.ServiceInfo) []kibana.Agent {
	if svcInfo.Agent.Host.NamePrefix != "" {
		logger.Debugf("filter agents using criteria: NamePrefix=%s", svcInfo.Agent.Host.NamePrefix)
	}

	var filtered []kibana.Agent
	for _, agent := range allAgents {
		if agent.PolicyRevision == 0 {
			continue // For some reason Kibana doesn't always return a valid policy revision (eventually it will be present and valid)
		}

		hasServicePrefix := strings.HasPrefix(agent.LocalMetadata.Host.Name, svcInfo.Agent.Host.NamePrefix)
		if svcInfo.Agent.Host.NamePrefix != "" && !hasServicePrefix {
			continue
		}
		filtered = append(filtered, agent)
	}
	return filtered
}

func filterIndependentAgents(allAgents []kibana.Agent, agentInfo agentdeployer.AgentInfo) []kibana.Agent {
	// filtered list of agents must contain all agents started by the stack
	// they could be assigned the default policy (elastic-agent-managed-ep) or the test policy (ep-test-system-*)
	var filtered []kibana.Agent
	for _, agent := range allAgents {
		if agent.PolicyRevision == 0 {
			continue // For some reason Kibana doesn't always return a valid policy revision (eventually it will be present and valid)
		}

		if agent.Status != "online" {
			continue
		}

		if agent.PolicyID != agentInfo.Policy.ID {
			continue
		}

		filtered = append(filtered, agent)
	}
	return filtered
}

func writeSampleEvent(path string, doc common.MapStr, specVersion semver.Version) error {
	jsonFormatter := formatter.JSONFormatterBuilder(specVersion)
	body, err := jsonFormatter.Encode(doc)
	if err != nil {
		return fmt.Errorf("marshalling sample event failed: %w", err)
	}

	err = os.WriteFile(filepath.Join(path, "sample_event.json"), body, 0644)
	if err != nil {
		return fmt.Errorf("writing sample event failed: %w", err)
	}

	return nil
}

func validateFields(docs []common.MapStr, fieldsValidator *fields.Validator, dataStream string) error {
	var multiErr multierror.Error
	for _, doc := range docs {
		if message, err := doc.GetValue("error.message"); err != common.ErrKeyNotFound {
			multiErr = append(multiErr, fmt.Errorf("found error.message in event: %v", message))
			continue
		}

		errs := fieldsValidator.ValidateDocumentMap(doc)
		if errs != nil {
			multiErr = append(multiErr, errs...)
			continue
		}
	}

	if len(multiErr) > 0 {
		multiErr = multiErr.Unique()
		return testrunner.ErrTestCaseFailed{
			Reason:  fmt.Sprintf("one or more errors found in documents stored in %s data stream", dataStream),
			Details: multiErr.Error(),
		}
	}

	return nil
}

func assertHitCount(expected int, docs []common.MapStr) (pass bool, message string) {
	if expected != 0 {
		observed := len(docs)
		logger.Debugf("assert hit count expected %d, observed %d", expected, observed)
		if observed != expected {
			return false, fmt.Sprintf("observed hit count %d did not match expected hit count %d", observed, expected)
		}
	}
	return true, ""
}

func (r *runner) selectVariants(variantsFile *servicedeployer.VariantsFile) []string {
	if variantsFile == nil || variantsFile.Variants == nil {
		return []string{""} // empty variants file switches to no-variant mode
	}

	var variantNames []string
	for k := range variantsFile.Variants {
		if r.options.ServiceVariant != "" && r.options.ServiceVariant != k {
			continue
		}
		variantNames = append(variantNames, k)
	}
	return variantNames
}

func (r *runner) generateTestResult(docs []common.MapStr, specVersion semver.Version) error {
	if !r.options.GenerateTestResult {
		return nil
	}

	rootPath := r.options.PackageRootPath
	if ds := r.options.TestFolder.DataStream; ds != "" {
		rootPath = filepath.Join(rootPath, "data_stream", ds)
	}

	if err := writeSampleEvent(rootPath, docs[0], specVersion); err != nil {
		return fmt.Errorf("failed to write sample event file: %w", err)
	}

	return nil
}

func (r *runner) checkNewAgentLogs(ctx context.Context, agent agentdeployer.DeployedAgent, startTesting time.Time, errorPatterns []logsByContainer) (results []testrunner.TestResult, err error) {
	if agent == nil {
		return nil, nil
	}

	f, err := os.CreateTemp("", "elastic-agent.logs")
	if err != nil {
		return nil, fmt.Errorf("failed to create temp file for logs: %w", err)
	}
	defer os.Remove(f.Name())

	for _, patternsContainer := range errorPatterns {
		if patternsContainer.containerName != "elastic-agent" {
			continue
		}

		startTime := time.Now()

		outputBytes, err := agent.Logs(ctx, startTesting)
		if err != nil {
			return nil, fmt.Errorf("check log messages failed: %s", err)
		}
		_, err = f.Write(outputBytes)
		if err != nil {
			return nil, fmt.Errorf("write log messages failed: %s", err)
		}

		err = r.anyErrorMessages(f.Name(), startTesting, patternsContainer.patterns)
		if e, ok := err.(testrunner.ErrTestCaseFailed); ok {
			tr := testrunner.TestResult{
				TestType:   TestType,
				Name:       fmt.Sprintf("(%s logs)", patternsContainer.containerName),
				Package:    r.options.TestFolder.Package,
				DataStream: r.options.TestFolder.DataStream,
			}
			tr.FailureMsg = e.Error()
			tr.FailureDetails = e.Details
			tr.TimeElapsed = time.Since(startTime)
			results = append(results, tr)
			// Just check elastic-agent
			break
		}

		if err != nil {
			return nil, fmt.Errorf("check log messages failed: %s", err)
		}
		// Just check elastic-agent
		break
	}
	return results, nil
}

func (r *runner) checkAgentLogs(dumpOptions stack.DumpOptions, startTesting time.Time, errorPatterns []logsByContainer) (results []testrunner.TestResult, err error) {
	for _, patternsContainer := range errorPatterns {
		startTime := time.Now()

		serviceLogsFile := stack.DumpLogsFile(dumpOptions, patternsContainer.containerName)

		err = r.anyErrorMessages(serviceLogsFile, startTesting, patternsContainer.patterns)
		if e, ok := err.(testrunner.ErrTestCaseFailed); ok {
			tr := testrunner.TestResult{
				TestType:   TestType,
				Name:       fmt.Sprintf("(%s logs)", patternsContainer.containerName),
				Package:    r.options.TestFolder.Package,
				DataStream: r.options.TestFolder.DataStream,
			}
			tr.FailureMsg = e.Error()
			tr.FailureDetails = e.Details
			tr.TimeElapsed = time.Since(startTime)
			results = append(results, tr)
			continue
		}

		if err != nil {
			return nil, fmt.Errorf("check log messages failed: %s", err)
		}
	}
	return results, nil
}

func (r *runner) anyErrorMessages(logsFilePath string, startTime time.Time, errorPatterns []logsRegexp) error {
	var multiErr multierror.Error
	processLog := func(log stack.LogLine) error {
		for _, pattern := range errorPatterns {
			if !pattern.includes.MatchString(log.Message) {
				continue
			}
			isExcluded := false
			for _, excludes := range pattern.excludes {
				if excludes.MatchString(log.Message) {
					isExcluded = true
					break
				}
			}
			if isExcluded {
				continue
			}

			multiErr = append(multiErr, fmt.Errorf("found error %q", log.Message))
		}
		return nil
	}
	err := stack.ParseLogs(stack.ParseLogsOptions{
		LogsFilePath: logsFilePath,
		StartTime:    startTime,
	}, processLog)
	if err != nil {
		return err
	}

	if len(multiErr) > 0 {
		return testrunner.ErrTestCaseFailed{
			Reason:  fmt.Sprintf("one or more errors found while examining %s", filepath.Base(logsFilePath)),
			Details: multiErr.Error(),
		}
	}
	return nil
}<|MERGE_RESOLUTION|>--- conflicted
+++ resolved
@@ -755,12 +755,9 @@
 	kibanaDataStream   kibana.PackageDataStream
 	syntheticEnabled   bool
 	docs               []common.MapStr
-<<<<<<< HEAD
 	ignoredFields      []string
-=======
 	agent              agentdeployer.DeployedAgent
 	enrollingTime      time.Time
->>>>>>> 850abded
 }
 
 func (r *runner) prepareScenario(ctx context.Context, config *testConfig, svcInfo servicedeployer.ServiceInfo, serviceOptions servicedeployer.FactoryOptions) (*scenarioTest, error) {

--- conflicted
+++ resolved
@@ -264,7 +264,6 @@
 	return result.WithSuccess()
 }
 
-<<<<<<< HEAD
 type resourcesOptions struct {
 	installedPackage bool
 }
@@ -279,10 +278,7 @@
 	}
 }
 
-func (r *runner) createAgentOptions(variantName, policyName string) agentdeployer.FactoryOptions {
-=======
 func (r *runner) createAgentOptions(policyName string) agentdeployer.FactoryOptions {
->>>>>>> 756ecf1d
 	return agentdeployer.FactoryOptions{
 		Profile:            r.options.Profile,
 		PackageRootPath:    r.options.PackageRootPath,

--- conflicted
+++ resolved
@@ -20,11 +20,7 @@
 	"github.com/elastic/elastic-package/internal/testrunner/runners/system/servicedeployer"
 )
 
-<<<<<<< HEAD
-const configFileName = "test-test-config.yml"
-=======
 var systemTestConfigFilePattern = regexp.MustCompile(`^test-([a-z0-9_.-]+)-config.yml$`)
->>>>>>> c7481728
 
 type testConfig struct {
 	Input      string                       `config:"input"`

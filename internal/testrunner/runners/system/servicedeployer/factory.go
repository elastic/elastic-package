--- conflicted
+++ resolved
@@ -5,10 +5,6 @@
 package servicedeployer
 
 import (
-<<<<<<< HEAD
-	"fmt"
-=======
->>>>>>> be253b7a
 	"os"
 	"path/filepath"
 
@@ -39,25 +35,18 @@
 		logger.Errorf("can't find _dev/deploy directory")
 		return nil, ErrNotFound
 	}
-<<<<<<< HEAD
-	fmt.Println(devDeployPath)
-=======
->>>>>>> be253b7a
 
 	// Is the service defined using a docker compose configuration file?
 	dockerComposeYMLPath := filepath.Join(devDeployPath, "docker", "docker-compose.yml")
 	if _, err := os.Stat(dockerComposeYMLPath); err == nil {
 		return NewDockerComposeServiceDeployer(dockerComposeYMLPath)
 	}
-<<<<<<< HEAD
 
 	// Is the service defined using Terraform definition files?
 	terraformDirPath := filepath.Join(devDeployPath, "tf")
 	if _, err := os.Stat(terraformDirPath); err == nil {
 		return NewTerraformServiceDeployer(terraformDirPath)
 	}
-=======
->>>>>>> be253b7a
 	return nil, ErrNotFound
 }
 
@@ -67,11 +56,7 @@
 	if err == nil {
 		return dataStreamDevDeployPath, nil
 	} else if !os.IsNotExist(err) {
-<<<<<<< HEAD
-		return "", errors.Wrapf(err, "stat failed (path: %s)", dataStreamDevDeployPath)
-=======
 		return "", errors.Wrapf(err, "stat failed for data stream (path: %s)", dataStreamDevDeployPath)
->>>>>>> be253b7a
 	}
 
 	packageDevDeployPath := filepath.Join(options.PackageRootPath, devDeployDir)
@@ -79,11 +64,7 @@
 	if err == nil {
 		return packageDevDeployPath, nil
 	} else if !os.IsNotExist(err) {
-<<<<<<< HEAD
-		return "", errors.Wrapf(err, "stat failed (path: %s)", packageDevDeployPath)
-=======
 		return "", errors.Wrapf(err, "stat failed for package (path: %s)", packageDevDeployPath)
->>>>>>> be253b7a
 	}
 	return "", errors.New("_dev directory doesn't exist")
 }
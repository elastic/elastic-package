--- conflicted
+++ resolved
@@ -58,7 +58,7 @@
 	_, err := os.Stat(dataStreamDevDeployPath)
 	if err == nil {
 		return dataStreamDevDeployPath, nil
-	} else if !errors.Is(err, os.ErrNotExist) {
+	} else if !os.IsNotExist(err) {
 		return "", errors.Wrapf(err, "stat failed for data stream (path: %s)", dataStreamDevDeployPath)
 	}
 
@@ -66,7 +66,7 @@
 	_, err = os.Stat(packageDevDeployPath)
 	if err == nil {
 		return packageDevDeployPath, nil
-	} else if !errors.Is(err, os.ErrNotExist) {
+	} else if !os.IsNotExist(err) {
 		return "", errors.Wrapf(err, "stat failed for package (path: %s)", packageDevDeployPath)
 	}
 	return "", fmt.Errorf("\"%s\" directory doesn't exist", devDeployDir)
@@ -81,19 +81,11 @@
 	var folders []os.FileInfo
 	for _, fi := range fis {
 		if fi.IsDir() {
-<<<<<<< HEAD
-			f, err := fi.Info()
+			info, err := fi.Info()
 			if err != nil {
 				return "", errors.Wrapf(err, "can't read directory (path: %s)", devDeployDir)
 			}
-			folders = append(folders, f)
-=======
-			info, err := fi.Info()
-			if !errors.Is(err, os.ErrNotExist) {
-				return "", errors.Wrapf(err, "can't read directory (path: %s)", devDeployDir)
-			}
 			folders = append(folders, info)
->>>>>>> 8fea5f3f
 		}
 	}
 

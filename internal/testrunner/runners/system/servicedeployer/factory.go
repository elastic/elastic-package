// Copyright Elasticsearch B.V. and/or licensed to Elasticsearch B.V. under one
// or more contributor license agreements. Licensed under the Elastic License;
// you may not use this file except in compliance with the Elastic License.

package servicedeployer

import (
	"errors"
	"fmt"
	"os"
	"path/filepath"
<<<<<<< HEAD

	"github.com/pkg/errors"

	"github.com/elastic/elastic-package/internal/profile"
=======
>>>>>>> 103eb96a
)

const devDeployDir = "_dev/deploy"

// FactoryOptions defines options used to create an instance of a service deployer.
type FactoryOptions struct {
	Profile *profile.Profile

	PackageRootPath    string
	DataStreamRootPath string

	Variant string
}

// Factory chooses the appropriate service runner for the given data stream, depending
// on service configuration files defined in the package or data stream.
func Factory(options FactoryOptions) (ServiceDeployer, error) {
	devDeployPath, err := FindDevDeployPath(options)
	if err != nil {
		return nil, fmt.Errorf("can't find \"%s\" directory: %w", devDeployDir, err)
	}

	serviceDeployerName, err := findServiceDeployer(devDeployPath)
	if err != nil {
		return nil, fmt.Errorf("can't find any valid service deployer: %w", err)
	}

	serviceDeployerPath := filepath.Join(devDeployPath, serviceDeployerName)

	switch serviceDeployerName {
	case "k8s":
		if _, err := os.Stat(serviceDeployerPath); err == nil {
			return NewKubernetesServiceDeployer(options.Profile, serviceDeployerPath)
		}
	case "docker":
		dockerComposeYMLPath := filepath.Join(serviceDeployerPath, "docker-compose.yml")
		if _, err := os.Stat(dockerComposeYMLPath); err == nil {
			sv, err := useServiceVariant(devDeployPath, options.Variant)
			if err != nil {
				return nil, fmt.Errorf("can't use service variant: %w", err)
			}
			return NewDockerComposeServiceDeployer(options.Profile, []string{dockerComposeYMLPath}, sv)
		}
	case "agent":
		customAgentCfgYMLPath := filepath.Join(serviceDeployerPath, "custom-agent.yml")
		if _, err := os.Stat(customAgentCfgYMLPath); err != nil {
			return nil, fmt.Errorf("can't find expected file custom-agent.yml: %w", err)
		}
		return NewCustomAgentDeployer(options.Profile, customAgentCfgYMLPath)

	case "tf":
		if _, err := os.Stat(serviceDeployerPath); err == nil {
			return NewTerraformServiceDeployer(serviceDeployerPath)
		}
	}
	return nil, fmt.Errorf("unsupported service deployer (name: %s)", serviceDeployerName)
}

// FindDevDeployPath function returns a path reference to the "_dev/deploy" directory.
func FindDevDeployPath(options FactoryOptions) (string, error) {
	dataStreamDevDeployPath := filepath.Join(options.DataStreamRootPath, devDeployDir)
	_, err := os.Stat(dataStreamDevDeployPath)
	if err == nil {
		return dataStreamDevDeployPath, nil
	} else if !errors.Is(err, os.ErrNotExist) {
		return "", fmt.Errorf("stat failed for data stream (path: %s): %w", dataStreamDevDeployPath, err)
	}

	packageDevDeployPath := filepath.Join(options.PackageRootPath, devDeployDir)
	_, err = os.Stat(packageDevDeployPath)
	if err == nil {
		return packageDevDeployPath, nil
	} else if !errors.Is(err, os.ErrNotExist) {
		return "", fmt.Errorf("stat failed for package (path: %s): %w", packageDevDeployPath, err)
	}
	return "", fmt.Errorf("\"%s\" directory doesn't exist", devDeployDir)
}

func findServiceDeployer(devDeployPath string) (string, error) {
	fis, err := os.ReadDir(devDeployPath)
	if err != nil {
		return "", fmt.Errorf("can't read directory (path: %s): %w", devDeployDir, err)
	}

	var folders []os.DirEntry
	for _, fi := range fis {
		if fi.IsDir() {
			folders = append(folders, fi)
		}
	}

	if len(folders) != 1 {
		return "", fmt.Errorf("expected to find only one service deployer in \"%s\"", devDeployPath)
	}
	return folders[0].Name(), nil
}<|MERGE_RESOLUTION|>--- conflicted
+++ resolved
@@ -9,13 +9,8 @@
 	"fmt"
 	"os"
 	"path/filepath"
-<<<<<<< HEAD
-
-	"github.com/pkg/errors"
 
 	"github.com/elastic/elastic-package/internal/profile"
-=======
->>>>>>> 103eb96a
 )
 
 const devDeployDir = "_dev/deploy"

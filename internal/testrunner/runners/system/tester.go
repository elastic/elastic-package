--- conflicted
+++ resolved
@@ -148,10 +148,7 @@
 )
 
 var validationMethods = map[string]fieldValidationMethod{
-<<<<<<< HEAD
-=======
 	"fields":   fieldsMethod,
->>>>>>> 38aefe05
 	"mappings": mappingsMethod,
 }
 
@@ -1614,27 +1611,10 @@
 			Reason:  fmt.Sprintf("one or more errors found in documents stored in %s data stream", scenario.dataStream),
 			Details: errs.Error(),
 		})
-<<<<<<< HEAD
-	}
-
-	if r.fieldValidationMethod == mappingsMethod {
-		logger.Warn("Validate mappings found (technical preview)")
-=======
-	}
-
-	stackVersion, err := semver.NewVersion(r.stackVersion.Number)
-	if err != nil {
-		return result.WithErrorf("failed to parse stack version: %w", err)
-	}
-
-	err = validateIgnoredFields(stackVersion, scenario, config)
-	if err != nil {
-		return result.WithError(err)
 	}
 
 	if r.fieldValidationMethod == mappingsMethod {
 		logger.Warn("Validation based on mappings enabled (technical preview)")
->>>>>>> 38aefe05
 		exceptionFields := listExceptionFields(scenario.docs, fieldsValidator)
 
 		mappingsValidator, err := fields.CreateValidatorForMappings(r.esClient,

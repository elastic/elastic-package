--- conflicted
+++ resolved
@@ -1380,11 +1380,7 @@
 	hits, waitErr := r.waitForDocs(ctx, scenario.dataStream, waitOpts)
 
 	// before checking "waitErr" error , it is necessary to check if the service has finished with error
-<<<<<<< HEAD
-	// to report as a test case failed
-=======
 	// to report it as a test case failed
->>>>>>> 9b835079
 	if service != nil && config.Service != "" && !config.IgnoreServiceError {
 		exited, code, err := service.ExitCode(ctx, config.Service)
 		if err != nil && !errors.Is(err, servicedeployer.ErrNotSupported) {
@@ -2057,15 +2053,11 @@
 	return packages.PolicyTemplate{}, fmt.Errorf("policy template %q not found", name)
 }
 
-<<<<<<< HEAD
 func (r *tester) checkTransforms(ctx context.Context, stackVersion *semver.Version, config *testConfig, pkgManifest *packages.PackageManifest, ds kibana.PackageDataStream, dataStream string, syntheticEnabled bool) error {
-=======
-func (r *tester) checkTransforms(ctx context.Context, config *testConfig, pkgManifest *packages.PackageManifest, ds kibana.PackageDataStream, dataStream string, syntheticEnabled bool) error {
 	if config.SkipTransformValidation {
 		return nil
 	}
 
->>>>>>> 9b835079
 	transforms, err := packages.ReadTransformsFromPackageRoot(r.packageRootPath)
 	if err != nil {
 		return fmt.Errorf("loading transforms for package failed (root: %s): %w", r.packageRootPath, err)
@@ -2081,8 +2073,7 @@
 		validationMethod = fieldsMethod
 	}
 
-	fieldsValidationBased := validationMethod == allMethods || validationMethod == fieldsMethod
-	mappingsValidationBased := validationMethod == allMethods || validationMethod == mappingsMethod
+	mappingsValidationBased := validationMethod == mappingsMethod
 
 	for _, transform := range transforms {
 		hasSource, err := transform.HasSource(dataStream)
@@ -2136,12 +2127,10 @@
 			return fmt.Errorf("creating fields validator for data stream failed (path: %s): %w", transformRootPath, err)
 		}
 
-		if fieldsValidationBased {
-			if errs := validateFields(transformDocs, fieldsValidator); len(errs) > 0 {
-				return testrunner.ErrTestCaseFailed{
-					Reason:  fmt.Sprintf("errors found in documents of preview for transform %s for data stream %s", transformId, dataStream),
-					Details: errs.Error(),
-				}
+		if errs := validateFields(transformDocs, fieldsValidator); len(errs) > 0 {
+			return testrunner.ErrTestCaseFailed{
+				Reason:  fmt.Sprintf("errors found in documents of preview for transform %s for data stream %s", transformId, dataStream),
+				Details: errs.Error(),
 			}
 		}
 

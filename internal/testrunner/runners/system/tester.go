// Copyright Elasticsearch B.V. and/or licensed to Elasticsearch B.V. under one
// or more contributor license agreements. Licensed under the Elastic License;
// you may not use this file except in compliance with the Elastic License.

package system

import (
	"bytes"
	"context"
	"encoding/json"
	"errors"
	"fmt"
	"net/http"
	"os"
	"path/filepath"
	"regexp"
	"slices"
	"strings"
	"time"

	"github.com/Masterminds/semver/v3"
	"gopkg.in/yaml.v3"

	"github.com/elastic/elastic-package/internal/agentdeployer"
	"github.com/elastic/elastic-package/internal/common"
	"github.com/elastic/elastic-package/internal/configuration/locations"
	"github.com/elastic/elastic-package/internal/elasticsearch"
	"github.com/elastic/elastic-package/internal/elasticsearch/ingest"
	"github.com/elastic/elastic-package/internal/environment"
	"github.com/elastic/elastic-package/internal/fields"
	"github.com/elastic/elastic-package/internal/formatter"
	"github.com/elastic/elastic-package/internal/kibana"
	"github.com/elastic/elastic-package/internal/logger"
	"github.com/elastic/elastic-package/internal/multierror"
	"github.com/elastic/elastic-package/internal/packages"
	"github.com/elastic/elastic-package/internal/profile"
	"github.com/elastic/elastic-package/internal/resources"
	"github.com/elastic/elastic-package/internal/servicedeployer"
	"github.com/elastic/elastic-package/internal/stack"
	"github.com/elastic/elastic-package/internal/testrunner"
	"github.com/elastic/elastic-package/internal/wait"
)

const (
	checkFieldsBody = `{
		"fields": ["*"],
		"runtime_mappings": {
		  "my_ignored": {
			"type": "keyword",
			"script": {
			  "source": "for (def v : params['_fields']._ignored.values) { emit(v); }"
			}
		  }
		},
		"aggs": {
		  "all_ignored": {
			"filter": {
			  "exists": {
				"field": "_ignored"
			  }
			},
			"aggs": {
			  "ignored_fields": {
				"terms": {
				  "size": 100,
				  "field": "my_ignored"
				}
			  },
			  "ignored_docs": {
				"top_hits": {
				  "size": 5
				}
			  }
			}
		  }
		}
	  }`
	DevDeployDir = "_dev/deploy"

	// TestType defining system tests
	TestType testrunner.TestType = "system"

	// Maximum number of events to query.
	elasticsearchQuerySize = 500

	// ServiceLogsAgentDir is folder path where log files produced by the service
	// are stored on the Agent container's filesystem.
	ServiceLogsAgentDir = "/tmp/service_logs"

	waitForDataDefaultTimeout = 10 * time.Minute
)

type logsRegexp struct {
	includes *regexp.Regexp
	excludes []*regexp.Regexp
}

type logsByContainer struct {
	containerName string
	patterns      []logsRegexp
}

var (
	errorPatterns = []logsByContainer{
		{
			containerName: "elastic-agent",
			patterns: []logsRegexp{
				{
					includes: regexp.MustCompile("^Cannot index event publisher.Event"),
					excludes: []*regexp.Regexp{
						// this regex is excluded to ensure that logs coming from the `system` package installed by default are not taken into account
						regexp.MustCompile(`action \[indices:data\/write\/bulk\[s\]\] is unauthorized for API key id \[.*\] of user \[.*\] on indices \[.*\], this action is granted by the index privileges \[.*\]`),
					},
				},
				{
					includes: regexp.MustCompile("->(FAILED|DEGRADED)"),

					// this regex is excluded to avoid a regresion in 8.11 that can make a component to pass to a degraded state during some seconds after reassigning or removing a policy
					excludes: []*regexp.Regexp{
						regexp.MustCompile(`Component state changed .* \(HEALTHY->DEGRADED\): Degraded: pid .* missed .* check-in`),
					},
				},
				{
					// HTTPJSON template error.
					includes: regexp.MustCompile(`^error processing response: template: :\d+:\d+: executing "" at <`),
					excludes: []*regexp.Regexp{
						// Unfortunate: https://github.com/elastic/beats/issues/34544
						// See also https://github.com/elastic/beats/pull/39929.
						regexp.MustCompile(`: map has no entry for key`),
						regexp.MustCompile(`: can't evaluate field (?:[^ ]+) in type interface`),
					},
				},
			},
		},
	}
	enableIndependentAgentsEnv   = environment.WithElasticPackagePrefix("TEST_ENABLE_INDEPENDENT_AGENT")
	dumpScenarioDocsEnv          = environment.WithElasticPackagePrefix("TEST_DUMP_SCENARIO_DOCS")
	fieldValidationTestMethodEnv = environment.WithElasticPackagePrefix("FIELD_VALIDATION_TEST_METHOD")

	semver_8_14_0 = semver.MustParse("8.14.0")
)

type fieldValidationMethod int

const (
	fieldsMethod fieldValidationMethod = iota
	mappingsMethod
)

var validationMethods = map[string]fieldValidationMethod{
	"fields":   fieldsMethod,
	"mappings": mappingsMethod,
}

type tester struct {
	profile            *profile.Profile
	testFolder         testrunner.TestFolder
	packageRootPath    string
	generateTestResult bool
	esAPI              *elasticsearch.API
	esClient           *elasticsearch.Client
	kibanaClient       *kibana.Client

	runIndependentElasticAgent bool

	fieldValidationMethod fieldValidationMethod

	deferCleanup   time.Duration
	serviceVariant string
	configFileName string

	runSetup     bool
	runTearDown  bool
	runTestsOnly bool

	pipelines []ingest.Pipeline

	dataStreamPath     string
	stackVersion       kibana.VersionInfo
	locationManager    *locations.LocationManager
	resourcesManager   *resources.Manager
	pkgManifest        *packages.PackageManifest
	dataStreamManifest *packages.DataStreamManifest
	withCoverage       bool
	coverageType       string
	checkFailureStore  bool

	serviceStateFilePath string

	globalTestConfig testrunner.GlobalRunnerTestConfig

	// Execution order of following handlers is defined in runner.TearDown() method.
	removeAgentHandler        func(context.Context) error
	deleteTestPolicyHandler   func(context.Context) error
	cleanTestScenarioHandler  func(context.Context) error
	resetAgentPolicyHandler   func(context.Context) error
	resetAgentLogLevelHandler func(context.Context) error
	shutdownServiceHandler    func(context.Context) error
	shutdownAgentHandler      func(context.Context) error
}

type SystemTesterOptions struct {
	Profile            *profile.Profile
	TestFolder         testrunner.TestFolder
	PackageRootPath    string
	GenerateTestResult bool
	API                *elasticsearch.API
	KibanaClient       *kibana.Client

	// FIXME: Keeping Elasticsearch client to be able to do low-level requests for parameters not supported yet by the API.
	ESClient *elasticsearch.Client

	DeferCleanup      time.Duration
	ServiceVariant    string
	ConfigFileName    string
	GlobalTestConfig  testrunner.GlobalRunnerTestConfig
	WithCoverage      bool
	CoverageType      string
	CheckFailureStore bool

	RunSetup     bool
	RunTearDown  bool
	RunTestsOnly bool
}

func NewSystemTester(options SystemTesterOptions) (*tester, error) {
	r := tester{
		profile:                    options.Profile,
		testFolder:                 options.TestFolder,
		packageRootPath:            options.PackageRootPath,
		generateTestResult:         options.GenerateTestResult,
		esAPI:                      options.API,
		esClient:                   options.ESClient,
		kibanaClient:               options.KibanaClient,
		deferCleanup:               options.DeferCleanup,
		serviceVariant:             options.ServiceVariant,
		configFileName:             options.ConfigFileName,
		runSetup:                   options.RunSetup,
		runTestsOnly:               options.RunTestsOnly,
		runTearDown:                options.RunTearDown,
		globalTestConfig:           options.GlobalTestConfig,
		withCoverage:               options.WithCoverage,
		coverageType:               options.CoverageType,
		checkFailureStore:          options.CheckFailureStore,
		runIndependentElasticAgent: true,
	}
	r.resourcesManager = resources.NewManager()
	r.resourcesManager.RegisterProvider(resources.DefaultKibanaProviderName, &resources.KibanaProvider{Client: r.kibanaClient})

	r.serviceStateFilePath = filepath.Join(stateFolderPath(r.profile.ProfilePath), serviceStateFileName)

	var err error

	r.locationManager, err = locations.NewLocationManager()
	if err != nil {
		return nil, fmt.Errorf("reading service logs directory failed: %w", err)
	}

	r.dataStreamPath, _, err = packages.FindDataStreamRootForPath(r.testFolder.Path)
	if err != nil {
		return nil, fmt.Errorf("locating data stream root failed: %w", err)
	}

	if r.esAPI == nil {
		return nil, errors.New("missing Elasticsearch client")
	}
	if r.kibanaClient == nil {
		return nil, errors.New("missing Kibana client")
	}

	r.stackVersion, err = r.kibanaClient.Version()
	if err != nil {
		return nil, fmt.Errorf("cannot request Kibana version: %w", err)
	}

	r.pkgManifest, err = packages.ReadPackageManifestFromPackageRoot(r.packageRootPath)
	if err != nil {
		return nil, fmt.Errorf("reading package manifest failed: %w", err)
	}

	r.dataStreamManifest, err = packages.ReadDataStreamManifest(filepath.Join(r.dataStreamPath, packages.DataStreamManifestFile))
	if err != nil {
		return nil, fmt.Errorf("reading data stream manifest failed: %w", err)
	}

	// If the environment variable is present, it always has preference over the root
	// privileges value (if any) defined in the manifest file
	v, ok := os.LookupEnv(enableIndependentAgentsEnv)
	if ok {
		r.runIndependentElasticAgent = strings.ToLower(v) == "true"
	}

	// default method using just fields
	r.fieldValidationMethod = fieldsMethod
	v, ok = os.LookupEnv(fieldValidationTestMethodEnv)
	if ok {
		method, ok := validationMethods[v]
		if !ok {
			return nil, fmt.Errorf("invalid field method option: %s", v)
		}
		r.fieldValidationMethod = method
	}

	return &r, nil
}

// Ensures that runner implements testrunner.Tester interface
var _ testrunner.Tester = new(tester)

// Type returns the type of test that can be run by this test runner.
func (r *tester) Type() testrunner.TestType {
	return TestType
}

// String returns the human-friendly name of the test runner.
func (r *tester) String() string {
	return "system"
}

// Parallel indicates if this tester can run in parallel or not.
func (r tester) Parallel() bool {
	// it is required independent Elastic Agents to run in parallel system tests
	return r.runIndependentElasticAgent && r.globalTestConfig.Parallel
}

// Run runs the system tests defined under the given folder
func (r *tester) Run(ctx context.Context) ([]testrunner.TestResult, error) {
	stackConfig, err := stack.LoadConfig(r.profile)
	if err != nil {
		return nil, err
	}

	if !r.runSetup && !r.runTearDown && !r.runTestsOnly {
		return r.run(ctx, stackConfig)
	}

	result := r.newResult("(init)")

	svcInfo, err := r.createServiceInfo()
	if err != nil {
		return result.WithError(err)
	}

	configFile := filepath.Join(r.testFolder.Path, r.configFileName)
	testConfig, err := newConfig(configFile, svcInfo, r.serviceVariant)
	if err != nil {
		return nil, fmt.Errorf("unable to load system test case file '%s': %w", configFile, err)
	}
	logger.Debugf("Using config: %q", testConfig.Name())

	resultName := ""
	switch {
	case r.runSetup:
		resultName = "setup"
	case r.runTearDown:
		resultName = "teardown"
	case r.runTestsOnly:
		resultName = "tests"
	}
	result = r.newResult(fmt.Sprintf("%s - %s", resultName, testConfig.Name()))

	scenario, err := r.prepareScenario(ctx, testConfig, stackConfig, svcInfo)
	if r.runSetup && err != nil {
		tdErr := r.tearDownTest(ctx)
		if tdErr != nil {
			logger.Errorf("failed to tear down runner: %s", tdErr.Error())
		}

		setupDirErr := r.removeServiceStateFile()
		if setupDirErr != nil {
			logger.Error(err.Error())
		}
		return result.WithError(err)
	}

	if r.runTestsOnly {
		if err != nil {
			return result.WithError(fmt.Errorf("failed to prepare scenario: %w", err))
		}
		results, err := r.validateTestScenario(ctx, result, scenario, testConfig)
		tdErr := r.tearDownTest(ctx)
		if tdErr != nil {
			logger.Errorf("failed to tear down runner: %s", tdErr.Error())
		}
		return results, err

	}

	if r.runTearDown {
		if err != nil {
			logger.Errorf("failed to prepare scenario: %s", err.Error())
			logger.Errorf("continue with the tear down process")
		}
		if err := r.tearDownTest(ctx); err != nil {
			return result.WithError(err)
		}

		err := r.removeServiceStateFile()
		if err != nil {
			return result.WithError(err)
		}
	}

	return result.WithSuccess()
}

type resourcesOptions struct {
	installedPackage bool
}

func (r *tester) createAgentOptions(policyName string) agentdeployer.FactoryOptions {
	return agentdeployer.FactoryOptions{
		Profile:            r.profile,
		PackageRootPath:    r.packageRootPath,
		DataStreamRootPath: r.dataStreamPath,
		DevDeployDir:       DevDeployDir,
		Type:               agentdeployer.TypeTest,
		StackVersion:       r.stackVersion.Version(),
		PackageName:        r.testFolder.Package,
		DataStream:         r.testFolder.DataStream,
		PolicyName:         policyName,
		RunTearDown:        r.runTearDown,
		RunTestsOnly:       r.runTestsOnly,
		RunSetup:           r.runSetup,
	}
}

func (r *tester) createServiceOptions(variantName string) servicedeployer.FactoryOptions {
	return servicedeployer.FactoryOptions{
		Profile:                r.profile,
		PackageRootPath:        r.packageRootPath,
		DataStreamRootPath:     r.dataStreamPath,
		DevDeployDir:           DevDeployDir,
		Variant:                variantName,
		Type:                   servicedeployer.TypeTest,
		StackVersion:           r.stackVersion.Version(),
		RunTearDown:            r.runTearDown,
		RunTestsOnly:           r.runTestsOnly,
		RunSetup:               r.runSetup,
		DeployIndependentAgent: r.runIndependentElasticAgent,
	}
}

func (r *tester) createAgentInfo(policy *kibana.Policy, config *testConfig, runID string) (agentdeployer.AgentInfo, error) {
	var info agentdeployer.AgentInfo

	info.Name = r.testFolder.Package
	info.Logs.Folder.Agent = ServiceLogsAgentDir
	info.Test.RunID = runID

	dirPath, err := agentdeployer.CreateServiceLogsDir(r.profile, r.packageRootPath, r.testFolder.DataStream, runID)
	if err != nil {
		return agentdeployer.AgentInfo{}, fmt.Errorf("failed to create service logs dir: %w", err)
	}
	info.Logs.Folder.Local = dirPath

	info.Policy.Name = policy.Name
	info.Policy.ID = policy.ID

	// Copy all agent settings from the test configuration file
	info.Agent.AgentSettings = config.Agent.AgentSettings

	// If user is defined in the configuration file, it has preference
	// and it should not be overwritten by the value in the package or DataStream manifest
	if info.Agent.User == "" && (r.pkgManifest.Agent.Privileges.Root || r.dataStreamManifest.Agent.Privileges.Root) {
		info.Agent.User = "root"
	}

	if info.Agent.User == "root" {
		// Ensure that CAP_CHOWN is present if the user for testing is root
		if !slices.Contains(info.Agent.LinuxCapabilities, "CAP_CHOWN") {
			info.Agent.LinuxCapabilities = append(info.Agent.LinuxCapabilities, "CAP_CHOWN")
		}
	}

	// This could be removed once package-spec adds this new field
	if !slices.Contains([]string{"", "default", "complete", "systemd"}, info.Agent.BaseImage) {
		return agentdeployer.AgentInfo{}, fmt.Errorf("invalid value for agent.base_image: %q", info.Agent.BaseImage)
	}

	return info, nil
}

func (r *tester) createServiceInfo() (servicedeployer.ServiceInfo, error) {
	var svcInfo servicedeployer.ServiceInfo
	svcInfo.Name = r.testFolder.Package
	svcInfo.Logs.Folder.Local = r.locationManager.ServiceLogDir()
	svcInfo.Logs.Folder.Agent = ServiceLogsAgentDir
	svcInfo.Test.RunID = common.CreateTestRunID()

	if r.runTearDown || r.runTestsOnly {
		logger.Debug("Skip creating output directory")
	} else {
		outputDir, err := servicedeployer.CreateOutputDir(r.locationManager, svcInfo.Test.RunID)
		if err != nil {
			return servicedeployer.ServiceInfo{}, fmt.Errorf("could not create output dir for terraform deployer %w", err)
		}
		svcInfo.OutputDir = outputDir
	}

	svcInfo.Agent.Independent = false

	return svcInfo, nil
}

// TearDown method doesn't perform any global action as the "tear down" is executed per test case.
func (r *tester) TearDown(ctx context.Context) error {
	return nil
}

func (r *tester) tearDownTest(ctx context.Context) error {
	if r.deferCleanup > 0 {
		logger.Debugf("waiting for %s before tearing down...", r.deferCleanup)
		select {
		case <-time.After(r.deferCleanup):
		case <-ctx.Done():
		}
	}

	// Avoid cancellations during cleanup.
	cleanupCtx := context.WithoutCancel(ctx)

	// This handler should be run before shutting down Elastic Agents (agent deployer)
	// or services that could run agents like Custom Agents (service deployer)
	// or Kind deployer.
	if r.resetAgentPolicyHandler != nil {
		if err := r.resetAgentPolicyHandler(cleanupCtx); err != nil {
			return err
		}
		r.resetAgentPolicyHandler = nil
	}

	// Shutting down the service should be run one of the first actions
	// to ensure that resources created by terraform are deleted even if other
	// errors fail.
	if r.shutdownServiceHandler != nil {
		if err := r.shutdownServiceHandler(cleanupCtx); err != nil {
			return err
		}
		r.shutdownServiceHandler = nil
	}

	if r.cleanTestScenarioHandler != nil {
		if err := r.cleanTestScenarioHandler(cleanupCtx); err != nil {
			return err
		}
		r.cleanTestScenarioHandler = nil
	}

	if r.resetAgentLogLevelHandler != nil {
		if err := r.resetAgentLogLevelHandler(cleanupCtx); err != nil {
			return err
		}
		r.resetAgentLogLevelHandler = nil
	}

	if r.removeAgentHandler != nil {
		if err := r.removeAgentHandler(cleanupCtx); err != nil {
			return err
		}
		r.removeAgentHandler = nil
	}

	if r.shutdownAgentHandler != nil {
		if err := r.shutdownAgentHandler(cleanupCtx); err != nil {
			return err
		}
		r.shutdownAgentHandler = nil
	}

	if r.deleteTestPolicyHandler != nil {
		if err := r.deleteTestPolicyHandler(cleanupCtx); err != nil {
			return err
		}
		r.deleteTestPolicyHandler = nil
	}

	return nil
}

func (r *tester) newResult(name string) *testrunner.ResultComposer {
	return testrunner.NewResultComposer(testrunner.TestResult{
		TestType:   TestType,
		Name:       name,
		Package:    r.testFolder.Package,
		DataStream: r.testFolder.DataStream,
	})
}

func (r *tester) run(ctx context.Context, stackConfig stack.Config) (results []testrunner.TestResult, err error) {
	result := r.newResult("(init)")

	startTesting := time.Now()

	results, err = r.runTestPerVariant(ctx, stackConfig, result, r.configFileName, r.serviceVariant)
	if err != nil {
		return results, err
	}

	// Every tester is in charge of just one test, so if there is no error,
	// then there should be just one result for tests. As an exception, there could
	// be two results if there is any issue checking Elastic Agent logs.
	if len(results) > 0 && results[0].Skipped != nil {
		logger.Debugf("Test skipped, avoid checking agent logs")
		return results, nil
	}

	tempDir, err := os.MkdirTemp("", "test-system-")
	if err != nil {
		return nil, fmt.Errorf("can't create temporal directory: %w", err)
	}
	defer os.RemoveAll(tempDir)

	provider, err := stack.BuildProvider(stackConfig.Provider, r.profile)
	if err != nil {
		return nil, fmt.Errorf("failed to build stack provider: %w", err)
	}

	dumpOptions := stack.DumpOptions{
		Output:  tempDir,
		Profile: r.profile,
	}
	dump, err := provider.Dump(context.WithoutCancel(ctx), dumpOptions)
	if err != nil {
		return nil, fmt.Errorf("dump failed: %w", err)
	}

	logResults, err := r.checkAgentLogs(dump, startTesting, errorPatterns)
	if err != nil {
		return result.WithError(err)
	}
	results = append(results, logResults...)

	return results, nil
}

func (r *tester) runTestPerVariant(ctx context.Context, stackConfig stack.Config, result *testrunner.ResultComposer, cfgFile, variantName string) ([]testrunner.TestResult, error) {
	svcInfo, err := r.createServiceInfo()
	if err != nil {
		return result.WithError(err)
	}

	configFile := filepath.Join(r.testFolder.Path, cfgFile)
	testConfig, err := newConfig(configFile, svcInfo, variantName)
	if err != nil {
		return nil, fmt.Errorf("unable to load system test case file '%s': %w", configFile, err)
	}
	logger.Debugf("Using config: %q", testConfig.Name())

	partial, err := r.runTest(ctx, testConfig, stackConfig, svcInfo)

	tdErr := r.tearDownTest(ctx)
	if err != nil {
		return partial, err
	}
	if tdErr != nil {
		return partial, fmt.Errorf("failed to tear down runner: %w", tdErr)
	}
	return partial, nil
}

func isSyntheticSourceModeEnabled(ctx context.Context, api *elasticsearch.API, dataStreamName string) (bool, error) {
	// We append a suffix so we don't use an existing resource, what may cause conflicts in old versions of
	// Elasticsearch, such as https://github.com/elastic/elasticsearch/issues/84256.
	resp, err := api.Indices.SimulateIndexTemplate(dataStreamName+"simulated",
		api.Indices.SimulateIndexTemplate.WithContext(ctx),
	)
	if err != nil {
		return false, fmt.Errorf("could not simulate index template for %s: %w", dataStreamName, err)
	}
	defer resp.Body.Close()

	if resp.IsError() {
		return false, fmt.Errorf("could not simulate index template for %s: %s", dataStreamName, resp.String())
	}

	var results struct {
		Template struct {
			Mappings struct {
				Source struct {
					Mode string `json:"mode"`
				} `json:"_source"`
			} `json:"mappings"`
			Settings struct {
				Index struct {
					Mode string `json:"mode"`
				} `json:"index"`
			} `json:"settings"`
		} `json:"template"`
	}

	if err := json.NewDecoder(resp.Body).Decode(&results); err != nil {
		return false, fmt.Errorf("could not decode index template simulation response: %w", err)
	}

	if results.Template.Mappings.Source.Mode == "synthetic" {
		return true, nil
	}

	// It seems that some index modes enable synthetic source mode even when it is not explicitly mentioned
	// in the mappings. So assume that when these index modes are used, the synthetic mode is also used.
	syntheticsIndexModes := []string{
		"logs", // Replaced in 8.15.0 with "logsdb", see https://github.com/elastic/elasticsearch/pull/111054
		"logsdb",
		"time_series",
	}
	if slices.Contains(syntheticsIndexModes, results.Template.Settings.Index.Mode) {
		return true, nil
	}

	return false, nil
}

type hits struct {
	Source        []common.MapStr `json:"_source"`
	Fields        []common.MapStr `json:"fields"`
	IgnoredFields []string
	DegradedDocs  []common.MapStr
}

func (h hits) getDocs(syntheticsEnabled bool) []common.MapStr {
	if syntheticsEnabled {
		return h.Fields
	}
	return h.Source
}

func (h hits) size() int {
	return len(h.Source)
}

func (r *tester) getDocs(ctx context.Context, dataStream string) (*hits, error) {
	resp, err := r.esAPI.Search(
		r.esAPI.Search.WithContext(ctx),
		r.esAPI.Search.WithIndex(dataStream),
		r.esAPI.Search.WithSort("@timestamp:asc"),
		r.esAPI.Search.WithSize(elasticsearchQuerySize),
		r.esAPI.Search.WithSource("true"),
		r.esAPI.Search.WithBody(strings.NewReader(checkFieldsBody)),
		r.esAPI.Search.WithIgnoreUnavailable(true),
	)
	if err != nil {
		return nil, fmt.Errorf("could not search index or data stream: %w", err)
	}
	defer resp.Body.Close()

	if resp.StatusCode == http.StatusServiceUnavailable && strings.Contains(resp.String(), "no_shard_available_action_exception") {
		// Index is being created, but no shards are available yet.
		// See https://github.com/elastic/elasticsearch/issues/65846
		return &hits{}, nil
	}
	if resp.IsError() {
		return nil, fmt.Errorf("failed to search docs for index or data stream %s: %s", dataStream, resp.String())
	}

	var results struct {
		Hits struct {
			Total struct {
				Value int
			}
			Hits []struct {
				Source common.MapStr `json:"_source"`
				Fields common.MapStr `json:"fields"`
			}
		}
		Aggregations struct {
			AllIgnored struct {
				DocCount      int `json:"doc_count"`
				IgnoredFields struct {
					Buckets []struct {
						Key string `json:"key"`
					} `json:"buckets"`
				} `json:"ignored_fields"`
				IgnoredDocs struct {
					Hits struct {
						Hits []common.MapStr `json:"hits"`
					} `json:"hits"`
				} `json:"ignored_docs"`
			} `json:"all_ignored"`
		} `json:"aggregations"`
		Error *struct {
			Type   string
			Reason string
		}
		Status int
	}

	if err := json.NewDecoder(resp.Body).Decode(&results); err != nil {
		return nil, fmt.Errorf("could not decode search results response: %w", err)
	}

	numHits := results.Hits.Total.Value
	if results.Error != nil {
		logger.Debugf("found %d hits in %s index or data stream: %s: %s Status=%d",
			numHits, dataStream, results.Error.Type, results.Error.Reason, results.Status)
	} else {
		logger.Debugf("found %d hits in %s index or data stream", numHits, dataStream)
	}

	var hits hits
	for _, hit := range results.Hits.Hits {
		hits.Source = append(hits.Source, hit.Source)
		hits.Fields = append(hits.Fields, hit.Fields)
	}
	for _, bucket := range results.Aggregations.AllIgnored.IgnoredFields.Buckets {
		hits.IgnoredFields = append(hits.IgnoredFields, bucket.Key)
	}
	hits.DegradedDocs = results.Aggregations.AllIgnored.IgnoredDocs.Hits.Hits

	return &hits, nil
}

func (r *tester) getFailureStoreDocs(ctx context.Context, dataStream string) ([]failureStoreDocument, error) {
	query := map[string]any{
		"query": map[string]any{
			"bool": map[string]any{
				// Ignoring failures with error.type version_conflict_engine_exception because there are packages which
				// explicitly set the _id with the fingerprint processor to avoid duplicates.
				"must_not": map[string]any{
					"term": map[string]any{
						"error.type": "version_conflict_engine_exception",
					},
				},
			},
		},
	}
	body, err := json.Marshal(query)
	if err != nil {
		return nil, fmt.Errorf("failed to encode search query: %w", err)
	}
	// FIXME: Using the low-level transport till the API SDK supports the failure store.
	request, err := http.NewRequest(http.MethodPost, fmt.Sprintf("/%s/_search?failure_store=only", dataStream), bytes.NewReader(body))
	if err != nil {
		return nil, fmt.Errorf("failed to create search request: %w", err)
	}
	request.Header.Set("Content-Type", "application/json")

	resp, err := r.esClient.Transport.Perform(request)
	if err != nil {
		return nil, fmt.Errorf("failed to perform search request: %w", err)
	}
	defer resp.Body.Close()

	switch {
	case resp.StatusCode == http.StatusNotFound:
		// Can happen if the data stream hasn't been created yet.
		return nil, nil
	case resp.StatusCode == http.StatusServiceUnavailable:
		// Index is being created, but no shards are available yet.
		// See https://github.com/elastic/elasticsearch/issues/65846
		return nil, nil
	case resp.StatusCode >= 400:
		return nil, fmt.Errorf("search request returned status code %d", resp.StatusCode)
	}

	var results struct {
		Hits struct {
			Hits []struct {
				Source failureStoreDocument `json:"_source"`
				Fields common.MapStr        `json:"fields"`
			} `json:"hits"`
		} `json:"hits"`
	}
	err = json.NewDecoder(resp.Body).Decode(&results)
	if err != nil {
		return nil, fmt.Errorf("failed to decode search response: %w", err)
	}

	var docs []failureStoreDocument
	for _, hit := range results.Hits.Hits {
		docs = append(docs, hit.Source)
	}

	return docs, nil
}

type deprecationWarning struct {
	Level   string `json:"level"`
	Message string `json:"message"`
	URL     string `json:"url"`
	Details string `json:"details"`

	ResolveDuringRollingUpgrade bool `json:"resolve_during_rolling_upgrade"`

	index string
}

func (r *tester) getDeprecationWarnings(ctx context.Context, dataStream string) ([]deprecationWarning, error) {
	resp, err := r.esAPI.Migration.Deprecations(
		r.esAPI.Migration.Deprecations.WithContext(ctx),
		r.esAPI.Migration.Deprecations.WithIndex(dataStream),
	)
	if err != nil {
		return nil, fmt.Errorf("request failed: %w", err)
	}
	defer resp.Body.Close()

	if resp.IsError() {
		return nil, fmt.Errorf("unexpected status code in response: %s", resp.String())
	}

	// Apart from index_settings, there are also cluster_settings, node_settings and ml_settings.
	// There is also a data_streams field in the response that is not documented and is empty.
	// Here we are interested only on warnings on index settings.
	var results struct {
		IndexSettings map[string][]deprecationWarning `json:"index_settings"`
	}
	err = json.NewDecoder(resp.Body).Decode(&results)
	if err != nil {
		return nil, fmt.Errorf("cannot decode response: %w", err)
	}

	var result []deprecationWarning
	for index, warnings := range results.IndexSettings {
		for _, warning := range warnings {
			warning.index = index
			result = append(result, warning)
		}
	}
	return result, nil
}

func (r *tester) checkDeprecationWarnings(stackVersion *semver.Version, dataStream string, warnings []deprecationWarning, configName string) []testrunner.TestResult {
	var results []testrunner.TestResult
	for _, warning := range warnings {
		if ignoredDeprecationWarning(stackVersion, warning) {
			continue
		}
		details := warning.Details
		if warning.index != "" {
			details = fmt.Sprintf("%s (index: %s)", details, warning.index)
		}
		tr := testrunner.TestResult{
			TestType:       TestType,
			Name:           "Deprecation warnings - " + configName,
			Package:        r.testFolder.Package,
			DataStream:     r.testFolder.DataStream,
			FailureMsg:     warning.Message,
			FailureDetails: details,
		}
		results = append(results, tr)
	}
	return results
}

func mustParseConstraint(c string) *semver.Constraints {
	constraint, err := semver.NewConstraint(c)
	if err != nil {
		panic(err)
	}
	return constraint
}

var ignoredWarnings = []struct {
	constraints *semver.Constraints
	pattern     *regexp.Regexp
}{
	{
		// This deprecation warning was introduced in 8.17.0 and fixed in Fleet in 8.17.2.
		// See https://github.com/elastic/kibana/pull/207133
		// Ignoring it because packages cannot do much about this on these versions.
		constraints: mustParseConstraint(`>=8.17.0,<8.17.2`),
		pattern:     regexp.MustCompile(`^Configuring source mode in mappings is deprecated and will be removed in future versions.`),
	},
}

func ignoredDeprecationWarning(stackVersion *semver.Version, warning deprecationWarning) bool {
	for _, rule := range ignoredWarnings {
		if rule.constraints != nil && !rule.constraints.Check(stackVersion) {
			continue
		}
		if rule.pattern.MatchString(warning.Message) {
			return true
		}
	}
	return false
}

type scenarioTest struct {
	dataStream          string
	indexTemplateName   string
	policyTemplateName  string
	kibanaDataStream    kibana.PackageDataStream
	syntheticEnabled    bool
	docs                []common.MapStr
	failureStore        []failureStoreDocument
	deprecationWarnings []deprecationWarning
	ignoredFields       []string
	degradedDocs        []common.MapStr
	agent               agentdeployer.DeployedAgent
	startTestTime       time.Time
}

type pipelineTrace []string

func (p *pipelineTrace) UnmarshalJSON(d []byte) error {
	var alias interface{}
	if err := json.Unmarshal(d, &alias); err != nil {
		return err
	}
	switch v := alias.(type) {
	case string:
		*p = append(*p, v)
	case []any:
		// asume it is going to be an array of strings
		for _, value := range v {
			*p = append(*p, fmt.Sprint(value))
		}
	default:
		return fmt.Errorf("unexpected type found for pipeline_trace: %T", v)
	}
	return nil
}

type failureStoreDocument struct {
	Error struct {
		Type          string        `json:"type"`
		Message       string        `json:"message"`
		StackTrace    string        `json:"stack_trace"`
		PipelineTrace pipelineTrace `json:"pipeline_trace"`
		Pipeline      string        `json:"pipeline"`
		ProcessorType string        `json:"processor_type"`
	} `json:"error"`
}

func (r *tester) deleteDataStream(ctx context.Context, dataStream string) error {
	resp, err := r.esAPI.Indices.DeleteDataStream([]string{dataStream},
		r.esAPI.Indices.DeleteDataStream.WithContext(ctx),
	)
	if err != nil {
		return fmt.Errorf("delete request failed for data stream %s: %w", dataStream, err)
	}
	defer resp.Body.Close()
	if resp.StatusCode == http.StatusNotFound {
		// Data stream doesn't exist, there was nothing to do.
		return nil
	}
	if resp.IsError() {
		return fmt.Errorf("delete request failed for data stream %s: %s", dataStream, resp.String())
	}
	return nil
}

func (r *tester) prepareScenario(ctx context.Context, config *testConfig, stackConfig stack.Config, svcInfo servicedeployer.ServiceInfo) (*scenarioTest, error) {
	serviceOptions := r.createServiceOptions(config.ServiceVariantName)

	var err error
	var serviceStateData ServiceState
	if r.runSetup {
		err = r.createServiceStateDir()
		if err != nil {
			return nil, fmt.Errorf("failed to create setup services dir: %w", err)
		}
	}
	scenario := scenarioTest{}

	if r.runTearDown || r.runTestsOnly {
		serviceStateData, err = readServiceStateData(r.serviceStateFilePath)
		if err != nil {
			return nil, fmt.Errorf("failed to read service setup data: %w", err)
		}
	}

	serviceOptions.DeployIndependentAgent = r.runIndependentElasticAgent

	policyTemplateName := config.PolicyTemplate
	if policyTemplateName == "" {
		policyTemplateName, err = findPolicyTemplateForInput(*r.pkgManifest, *r.dataStreamManifest, config.Input)
		if err != nil {
			return nil, fmt.Errorf("failed to determine the associated policy_template: %w", err)
		}
	}
	scenario.policyTemplateName = policyTemplateName

	policyTemplate, err := selectPolicyTemplateByName(r.pkgManifest.PolicyTemplates, scenario.policyTemplateName)
	if err != nil {
		return nil, fmt.Errorf("failed to find the selected policy_template: %w", err)
	}

	// Configure package (single data stream) via Fleet APIs.
	testTime := time.Now().Format("20060102T15:04:05Z")
	var policyToTest, policyCurrent, policyToEnroll *kibana.Policy
	if r.runTearDown || r.runTestsOnly {
		policyCurrent = &serviceStateData.CurrentPolicy
		policyToEnroll = &serviceStateData.EnrollPolicy
		logger.Debugf("Got current policy from file: %q - %q", policyCurrent.Name, policyCurrent.ID)
	} else {
		// Created a specific Agent Policy to enrolling purposes
		// There are some issues when the stack is running for some time,
		// agents cannot enroll with the default policy
		// This enroll policy must be created even if independent Elastic Agents are not used. Agents created
		// in Kubernetes or Custom Agents require this enroll policy too (service deployer).
		logger.Debug("creating enroll policy...")
		policyEnroll := kibana.Policy{
			Name:        fmt.Sprintf("ep-test-system-enroll-%s-%s-%s-%s-%s", r.testFolder.Package, r.testFolder.DataStream, r.serviceVariant, r.configFileName, testTime),
			Description: fmt.Sprintf("test policy created by elastic-package to enroll agent for data stream %s/%s", r.testFolder.Package, r.testFolder.DataStream),
			Namespace:   common.CreateTestRunID(),
		}

		policyToEnroll, err = r.kibanaClient.CreatePolicy(ctx, policyEnroll)
		if err != nil {
			return nil, fmt.Errorf("could not create test policy: %w", err)
		}
	}

	r.deleteTestPolicyHandler = func(ctx context.Context) error {
		// ensure that policyToEnroll policy gets deleted if the execution receives a signal
		// before creating the test policy
		// This handler is going to be redefined after creating the test policy
		if r.runTestsOnly {
			return nil
		}
		if err := r.kibanaClient.DeletePolicy(ctx, policyToEnroll.ID); err != nil {
			return fmt.Errorf("error cleaning up test policy: %w", err)
		}
		return nil
	}

	if r.runTearDown {
		// required to assign the policy stored in the service state file
		// so data stream related to this Agent Policy can be obtained (and deleted)
		// in the cleanTestScenarioHandler handler
		policyToTest = policyCurrent
	} else {
		// Create a specific Agent Policy just for testing this test.
		// This allows us to ensure that the Agent Policy used for testing is
		// assigned to the agent with all the required changes (e.g. Package DataStream)
		logger.Debug("creating test policy...")
		policy := kibana.Policy{
			Name:        fmt.Sprintf("ep-test-system-%s-%s-%s-%s-%s", r.testFolder.Package, r.testFolder.DataStream, r.serviceVariant, r.configFileName, testTime),
			Description: fmt.Sprintf("test policy created by elastic-package test system for data stream %s/%s", r.testFolder.Package, r.testFolder.DataStream),
			Namespace:   common.CreateTestRunID(),
		}
		// Assign the data_output_id to the agent policy to configure the output to logstash. The value is inferred from stack/_static/kibana.yml.tmpl
		// TODO: Migrate from stack.logstash_enabled to the stack config.
		if r.profile.Config("stack.logstash_enabled", "false") == "true" {
			policy.DataOutputID = "fleet-logstash-output"
		}
		if stackConfig.OutputID != "" {
			policy.DataOutputID = stackConfig.OutputID
		}
		policyToTest, err = r.kibanaClient.CreatePolicy(ctx, policy)
		if err != nil {
			return nil, fmt.Errorf("could not create test policy: %w", err)
		}
	}

	r.deleteTestPolicyHandler = func(ctx context.Context) error {
		logger.Debug("deleting test policies...")
		if err := r.kibanaClient.DeletePolicy(ctx, policyToTest.ID); err != nil {
			return fmt.Errorf("error cleaning up test policy: %w", err)
		}
		if r.runTestsOnly {
			return nil
		}
		if err := r.kibanaClient.DeletePolicy(ctx, policyToEnroll.ID); err != nil {
			return fmt.Errorf("error cleaning up test policy: %w", err)
		}
		return nil
	}

	// policyToEnroll is used in both independent agents and agents created by servicedeployer (custom or kubernetes agents)
	policy := policyToEnroll
	if r.runTearDown || r.runTestsOnly {
		// required in order to be able select the right agent in `checkEnrolledAgents` when
		// using independent agents or custom/kubernetes agents since policy data is set into `agentInfo` variable`
		policy = policyCurrent
	}

	agentDeployed, agentInfo, err := r.setupAgent(ctx, config, serviceStateData, policy)
	if err != nil {
		return nil, err
	}

	scenario.agent = agentDeployed

	service, svcInfo, err := r.setupService(ctx, config, serviceOptions, svcInfo, agentInfo, agentDeployed, policy, serviceStateData)
	if errors.Is(err, os.ErrNotExist) {
		logger.Debugf("No service deployer defined for this test")
	} else if err != nil {
		return nil, err
	}

	// Reload test config with ctx variable substitution.
	config, err = newConfig(config.Path, svcInfo, serviceOptions.Variant)
	if err != nil {
		return nil, fmt.Errorf("unable to reload system test case configuration: %w", err)
	}

	// store the time just before adding the Test Policy, this time will be used to check
	// the agent logs from that time onwards to avoid possible previous errors present in logs
	scenario.startTestTime = time.Now()

	logger.Debug("adding package data stream to test policy...")
	ds := createPackageDatastream(*policyToTest, *r.pkgManifest, policyTemplate, *r.dataStreamManifest, *config, policyToTest.Namespace)
	if r.runTearDown {
		logger.Debug("Skip adding data stream config to policy")
	} else {
		if err := r.kibanaClient.AddPackageDataStreamToPolicy(ctx, ds); err != nil {
			return nil, fmt.Errorf("could not add data stream config to policy: %w", err)
		}
	}
	scenario.kibanaDataStream = ds

	// Delete old data
	logger.Debug("deleting old data in data stream...")

	// Input packages can set `data_stream.dataset` by convention to customize the dataset.
	dataStreamDataset := ds.Inputs[0].Streams[0].DataStream.Dataset
	if r.pkgManifest.Type == "input" {
		v, _ := config.Vars.GetValue("data_stream.dataset")
		if dataset, ok := v.(string); ok && dataset != "" {
			dataStreamDataset = dataset
		}
	}
	scenario.indexTemplateName = fmt.Sprintf(
		"%s-%s",
		ds.Inputs[0].Streams[0].DataStream.Type,
		dataStreamDataset,
	)
	scenario.dataStream = fmt.Sprintf(
		"%s-%s",
		scenario.indexTemplateName,
		ds.Namespace,
	)

	r.cleanTestScenarioHandler = func(ctx context.Context) error {
		logger.Debugf("Deleting data stream for testing %s", scenario.dataStream)
		err := r.deleteDataStream(ctx, scenario.dataStream)
		if err != nil {
			return fmt.Errorf("failed to delete data stream %s: %w", scenario.dataStream, err)
		}
		return nil
	}

	// FIXME: running per stages does not work when multiple agents are created
	var origPolicy kibana.Policy
	// While there could be created Elastic Agents within `setupService()` (custom agents and k8s agents),
	// this "checkEnrolledAgents" call to must be located after creating the service.
	agents, err := checkEnrolledAgents(ctx, r.kibanaClient, agentInfo, svcInfo, r.runIndependentElasticAgent)
	if err != nil {
		return nil, fmt.Errorf("can't check enrolled agents: %w", err)
	}
	agent := agents[0]
	logger.Debugf("Selected enrolled agent %q", agent.ID)

	r.removeAgentHandler = func(ctx context.Context) error {
		if r.runTestsOnly {
			return nil
		}
		// When not using independent agents, service deployers like kubernetes or custom agents create new Elastic Agent
		if !r.runIndependentElasticAgent && !svcInfo.Agent.Independent {
			return nil
		}
		logger.Debug("removing agent...")
		err := r.kibanaClient.RemoveAgent(ctx, agent)
		if err != nil {
			return fmt.Errorf("failed to remove agent %q: %w", agent.ID, err)
		}
		return nil
	}

	if r.runTearDown {
		origPolicy = serviceStateData.OrigPolicy
		logger.Debugf("Got orig policy from file: %q - %q", origPolicy.Name, origPolicy.ID)
	} else {
		// Store previous agent policy assigned to the agent
		origPolicy = kibana.Policy{
			ID:       agent.PolicyID,
			Revision: agent.PolicyRevision,
		}
	}

	r.resetAgentPolicyHandler = func(ctx context.Context) error {
		if r.runSetup {
			// it should be kept the same policy just when system tests are
			// triggered with the flags for running spolicyToAssignDatastreamTestsetup stage (--setup)
			return nil
		}

		// RunTestOnly step (--no-provision) should also reassign back the previous (original) policy
		// even with with independent Elastic Agents, since this step creates a new test policy each execution
		// Moreover, ensure there is no agent service deployer (deprecated) being used
		if scenario.agent != nil && r.runIndependentElasticAgent && !r.runTestsOnly {
			return nil
		}

		logger.Debug("reassigning original policy back to agent...")
		if err := r.kibanaClient.AssignPolicyToAgent(ctx, agent, origPolicy); err != nil {
			return fmt.Errorf("error reassigning original policy to agent: %w", err)
		}
		return nil
	}

	origAgent := agent
	origLogLevel := ""
	if r.runTearDown {
		logger.Debug("Skip assiging log level debug to agent")
		origLogLevel = serviceStateData.Agent.LocalMetadata.Elastic.Agent.LogLevel
	} else {
		logger.Debug("Set Debug log level to agent")
		origLogLevel = agent.LocalMetadata.Elastic.Agent.LogLevel
		err = r.kibanaClient.SetAgentLogLevel(ctx, agent.ID, "debug")
		if err != nil {
			return nil, fmt.Errorf("error setting log level debug for agent %s: %w", agent.ID, err)
		}
	}
	r.resetAgentLogLevelHandler = func(ctx context.Context) error {
		if r.runTestsOnly || r.runSetup {
			return nil
		}

		// No need to reset agent log level when running independent Elastic Agents
		// since the Elastic Agent is going to be removed/uninstalled
		// Morevoer, ensure there is no agent service deployer (deprecated) being used
		if scenario.agent != nil && r.runIndependentElasticAgent {
			return nil
		}

		logger.Debugf("reassigning original log level %q back to agent...", origLogLevel)

		if err := r.kibanaClient.SetAgentLogLevel(ctx, agent.ID, origLogLevel); err != nil {
			return fmt.Errorf("error reassigning original log level to agent: %w", err)
		}
		return nil
	}

	if r.runTearDown {
		logger.Debug("Skip assigning package data stream to agent")
	} else {
		policyWithDataStream, err := r.kibanaClient.GetPolicy(ctx, policyToTest.ID)
		if err != nil {
			return nil, fmt.Errorf("could not read the policy with data stream: %w", err)
		}

		logger.Debug("assigning package data stream to agent...")
		if err := r.kibanaClient.AssignPolicyToAgent(ctx, agent, *policyWithDataStream); err != nil {
			return nil, fmt.Errorf("could not assign policy to agent: %w", err)
		}
	}

	// Signal to the service that the agent is ready (policy is assigned).
	if service != nil && config.ServiceNotifySignal != "" {
		if err = service.Signal(ctx, config.ServiceNotifySignal); err != nil {
			return nil, fmt.Errorf("failed to notify test service: %w", err)
		}
	}

	if r.runTearDown {
		return &scenario, nil
	}

	waitOpts := waitForDocsOptions{
		timeout: config.WaitForDataTimeout,
		stopCondition: func(hits *hits, oldHits int) (bool, error) {
			if config.Assert.HitCount > 0 {
				if hits.size() < config.Assert.HitCount {
					return false, nil
				}

				ret := hits.size() == oldHits
				if !ret {
					time.Sleep(4 * time.Second)
				}

				return ret, nil
			}

			return hits.size() > 0, nil
		},
	}

	hits, waitErr := r.waitForDocs(ctx, scenario.dataStream, waitOpts)

	// before checking "waitErr" error , it is necessary to check if the service has finished with error
	// to report as a test case failed
	if service != nil && config.Service != "" && !config.IgnoreServiceError {
		exited, code, err := service.ExitCode(ctx, config.Service)
		if err != nil && !errors.Is(err, servicedeployer.ErrNotSupported) {
			return nil, err
		}
		if exited && code > 0 {
			return nil, testrunner.ErrTestCaseFailed{Reason: fmt.Sprintf("the test service %s unexpectedly exited with code %d", config.Service, code)}
		}
	}

	if waitErr != nil {
		return nil, waitErr
	}

	// Get deprecation warnings after ensuring that there are ingested docs and thus the
	// data stream exists.
	scenario.deprecationWarnings, err = r.getDeprecationWarnings(ctx, scenario.dataStream)
	if err != nil {
		return nil, fmt.Errorf("failed to get deprecation warnings for data stream %s: %w", scenario.dataStream, err)
	}
	logger.Debugf("Found %d deprecation warnings for data stream %s", len(scenario.deprecationWarnings), scenario.dataStream)

	logger.Debugf("Check whether or not synthetic source mode is enabled (data stream %s)...", scenario.dataStream)
	scenario.syntheticEnabled, err = isSyntheticSourceModeEnabled(ctx, r.esAPI, scenario.dataStream)
	if err != nil {
		return nil, fmt.Errorf("failed to check if synthetic source mode is enabled for data stream %s: %w", scenario.dataStream, err)
	}
	logger.Debugf("Data stream %s has synthetic source mode enabled: %t", scenario.dataStream, scenario.syntheticEnabled)

	scenario.docs = hits.getDocs(scenario.syntheticEnabled)
	scenario.ignoredFields = hits.IgnoredFields
	scenario.degradedDocs = hits.DegradedDocs
	if r.checkFailureStore {
		logger.Debugf("Checking failure store for data stream %s", scenario.dataStream)
		scenario.failureStore, err = r.getFailureStoreDocs(ctx, scenario.dataStream)
		if err != nil {
			return nil, fmt.Errorf("failed to get documents from the failure store for data stream %s: %w", scenario.dataStream, err)
		}
		logger.Debugf("Found %d docs in failure store for data stream %s", len(scenario.failureStore), scenario.dataStream)
	}

	if r.runSetup {
		opts := scenarioStateOpts{
			origPolicy:    &origPolicy,
			enrollPolicy:  policyToEnroll,
			currentPolicy: policyToTest,
			config:        config,
			agent:         origAgent,
			agentInfo:     agentInfo,
			svcInfo:       svcInfo,
		}
		err = writeScenarioState(opts, r.serviceStateFilePath)
		if err != nil {
			return nil, err
		}
	}

	return &scenario, nil
}

func (r *tester) setupService(ctx context.Context, config *testConfig, serviceOptions servicedeployer.FactoryOptions, svcInfo servicedeployer.ServiceInfo, agentInfo agentdeployer.AgentInfo, agentDeployed agentdeployer.DeployedAgent, policy *kibana.Policy, state ServiceState) (servicedeployer.DeployedService, servicedeployer.ServiceInfo, error) {
	logger.Debug("setting up service...")
	if r.runTearDown || r.runTestsOnly {
		svcInfo.Test.RunID = state.ServiceRunID
		svcInfo.OutputDir = state.ServiceOutputDir
	}

	// By default using agent running in the Elastic stack
	svcInfo.AgentNetworkName = stack.Network(r.profile)
	if agentDeployed != nil {
		svcInfo.AgentNetworkName = agentInfo.NetworkName
	}

	// Set the right folder for logs except for custom agents that are still deployed using "servicedeployer"
	if r.runIndependentElasticAgent && agentDeployed != nil {
		svcInfo.Logs.Folder.Local = agentInfo.Logs.Folder.Local
	}

	// In case of custom or kubernetes agents (servicedeployer) it is needed also the Agent Policy created
	// for each test execution
	serviceOptions.PolicyName = policy.Name

	if config.Service != "" {
		svcInfo.Name = config.Service
	}

	serviceDeployer, err := servicedeployer.Factory(serviceOptions)
	if err != nil {
		return nil, svcInfo, fmt.Errorf("could not create service runner: %w", err)
	}

	service, err := serviceDeployer.SetUp(ctx, svcInfo)
	if err != nil {
		return nil, svcInfo, fmt.Errorf("could not setup service: %w", err)
	}

	r.shutdownServiceHandler = func(ctx context.Context) error {
		if r.runTestsOnly {
			return nil
		}
		if service == nil {
			return nil
		}
		logger.Debug("tearing down service...")
		if err := service.TearDown(ctx); err != nil {
			return fmt.Errorf("error tearing down service: %w", err)
		}

		return nil
	}

	return service, service.Info(), nil
}

func (r *tester) setupAgent(ctx context.Context, config *testConfig, state ServiceState, policy *kibana.Policy) (agentdeployer.DeployedAgent, agentdeployer.AgentInfo, error) {
	if !r.runIndependentElasticAgent {
		return nil, agentdeployer.AgentInfo{}, nil
	}
	agentRunID := common.CreateTestRunID()
	if r.runTearDown || r.runTestsOnly {
		agentRunID = state.AgentRunID
	}
	logger.Debug("setting up independent Elastic Agent...")
	agentInfo, err := r.createAgentInfo(policy, config, agentRunID)
	if err != nil {
		return nil, agentdeployer.AgentInfo{}, err
	}

	agentOptions := r.createAgentOptions(agentInfo.Policy.Name)
	agentDeployer, err := agentdeployer.Factory(agentOptions)
	if err != nil {
		return nil, agentInfo, fmt.Errorf("could not create agent runner: %w", err)
	}
	if agentDeployer == nil {
		logger.Debug("Not found agent deployer. Agent will be created along with the service.")
		return nil, agentInfo, nil
	}

	agentDeployed, err := agentDeployer.SetUp(ctx, agentInfo)
	if err != nil {
		return nil, agentInfo, fmt.Errorf("could not setup agent: %w", err)
	}
	r.shutdownAgentHandler = func(ctx context.Context) error {
		if r.runTestsOnly {
			return nil
		}
		if agentDeployer == nil {
			return nil
		}
		logger.Debug("tearing down agent...")
		if err := agentDeployed.TearDown(ctx); err != nil {
			return fmt.Errorf("error tearing down agent: %w", err)
		}

		return nil
	}
	return agentDeployed, agentDeployed.Info(), nil
}

func (r *tester) removeServiceStateFile() error {
	err := os.Remove(r.serviceStateFilePath)
	if err != nil {
		return fmt.Errorf("failed to remove file %q: %w", r.serviceStateFilePath, err)
	}
	return nil
}

func (r *tester) createServiceStateDir() error {
	dirPath := filepath.Dir(r.serviceStateFilePath)
	err := os.MkdirAll(dirPath, 0755)
	if err != nil {
		return fmt.Errorf("mkdir failed (path: %s): %w", dirPath, err)
	}
	return nil
}

func (r *tester) validateTestScenario(ctx context.Context, result *testrunner.ResultComposer, scenario *scenarioTest, config *testConfig) ([]testrunner.TestResult, error) {
	if err := validateFailureStore(scenario.failureStore); err != nil {
		return result.WithError(err)
	}

	// Validate fields in docs
	// when reroute processors are used, expectedDatasets should be set depends on the processor config
	var expectedDatasets []string
	for _, pipeline := range r.pipelines {
		var esIngestPipeline map[string]any
		err := yaml.Unmarshal(pipeline.Content, &esIngestPipeline)
		if err != nil {
			return nil, fmt.Errorf("unmarshalling ingest pipeline content failed: %w", err)
		}
		processors, _ := esIngestPipeline["processors"].([]any)
		for _, p := range processors {
			processor, ok := p.(map[string]any)
			if !ok {
				return nil, fmt.Errorf("unexpected processor %+v", p)
			}
			if reroute, ok := processor["reroute"]; ok {
				if rerouteP, ok := reroute.(ingest.RerouteProcessor); ok {
					expectedDatasets = append(expectedDatasets, rerouteP.Dataset...)
				}
			}
		}
	}

	if expectedDatasets == nil {
		var expectedDataset string
		if ds := r.testFolder.DataStream; ds != "" {
			expectedDataset = getDataStreamDataset(*r.pkgManifest, *r.dataStreamManifest)
		} else {
			expectedDataset = r.pkgManifest.Name + "." + scenario.policyTemplateName
		}
		expectedDatasets = []string{expectedDataset}
	}
	if r.pkgManifest.Type == "input" {
		v, _ := config.Vars.GetValue("data_stream.dataset")
		if dataset, ok := v.(string); ok && dataset != "" {
			expectedDatasets = append(expectedDatasets, dataset)
		}
	}

	fieldsValidator, err := fields.CreateValidatorForDirectory(r.dataStreamPath,
		fields.WithSpecVersion(r.pkgManifest.SpecVersion),
		fields.WithNumericKeywordFields(config.NumericKeywordFields),
		fields.WithStringNumberFields(config.StringNumberFields),
		fields.WithExpectedDatasets(expectedDatasets),
		fields.WithEnabledImportAllECSSChema(true),
		fields.WithDisableNormalization(scenario.syntheticEnabled),
	)
	if err != nil {
		return result.WithErrorf("creating fields validator for data stream failed (path: %s): %w", r.dataStreamPath, err)
	}

	if errs := validateFields(scenario.docs, fieldsValidator); len(errs) > 0 {
		return result.WithError(testrunner.ErrTestCaseFailed{
			Reason:  fmt.Sprintf("one or more errors found in documents stored in %s data stream", scenario.dataStream),
			Details: errs.Error(),
		})
	}

	if r.fieldValidationMethod == mappingsMethod {
		logger.Warn("Validation based on mappings enabled (technical preview)")
		exceptionFields := listExceptionFields(scenario.docs, fieldsValidator)

		mappingsValidator, err := fields.CreateValidatorForMappings(r.esClient,
			fields.WithMappingValidatorFallbackSchema(fieldsValidator.Schema),
			fields.WithMappingValidatorIndexTemplate(scenario.indexTemplateName),
			fields.WithMappingValidatorDataStream(scenario.dataStream),
			fields.WithMappingValidatorExceptionFields(exceptionFields),
		)
		if err != nil {
			return result.WithErrorf("creating mappings validator for data stream failed (data stream: %s): %w", scenario.dataStream, err)
		}

		if errs := validateMappings(ctx, mappingsValidator); len(errs) > 0 {
			return result.WithError(testrunner.ErrTestCaseFailed{
				Reason:  fmt.Sprintf("one or more errors found in mappings in %s index template (data stream %q)", scenario.indexTemplateName, scenario.dataStream),
				Details: errs.Error(),
			})
		}
	}

	stackVersion, err := semver.NewVersion(r.stackVersion.Number)
	if err != nil {
		return result.WithErrorf("failed to parse stack version: %w", err)
	}

	err = validateIgnoredFields(stackVersion, scenario, config)
	if err != nil {
		return result.WithError(err)
	}

	docs := scenario.docs
	if scenario.syntheticEnabled {
		docs, err = fieldsValidator.SanitizeSyntheticSourceDocs(scenario.docs)
		if err != nil {
			results, _ := result.WithErrorf("failed to sanitize synthetic source docs: %w", err)
			return results, nil
		}
	}

	specVersion, err := semver.NewVersion(r.pkgManifest.SpecVersion)
	if err != nil {
		return result.WithErrorf("failed to parse format version %q: %w", r.pkgManifest.SpecVersion, err)
	}

	// Write sample events file from first doc, if requested
	if err := r.generateTestResultFile(docs, *specVersion); err != nil {
		return result.WithError(err)
	}

	// Check Hit Count within docs, if 0 then it has not been specified
	if assertionPass, message := assertHitCount(config.Assert.HitCount, docs); !assertionPass {
		result.FailureMsg = message
	}

	// Check transforms if present
	if err := r.checkTransforms(ctx, stackVersion, config, r.pkgManifest, scenario.kibanaDataStream, scenario.dataStream, scenario.syntheticEnabled); err != nil {
		results, _ := result.WithError(err)
		return results, nil
	}

	if scenario.agent != nil {
		logResults, err := r.checkNewAgentLogs(ctx, scenario.agent, scenario.startTestTime, errorPatterns, config.Name())
		if err != nil {
			return result.WithError(err)
		}
		if len(logResults) > 0 {
			return logResults, nil
		}
	}

	if results := r.checkDeprecationWarnings(stackVersion, scenario.dataStream, scenario.deprecationWarnings, config.Name()); len(results) > 0 {
		return results, nil
	}

	if r.withCoverage {
		coverage, err := r.generateCoverageReport(result.CoveragePackageName())
		if err != nil {
			return result.WithErrorf("coverage report generation failed: %w", err)
		}
		result = result.WithCoverage(coverage)
	}

	return result.WithSuccess()
}

func (r *tester) runTest(ctx context.Context, config *testConfig, stackConfig stack.Config, svcInfo servicedeployer.ServiceInfo) ([]testrunner.TestResult, error) {
	result := r.newResult(config.Name())

	if skip := testrunner.AnySkipConfig(config.Skip, r.globalTestConfig.Skip); skip != nil {
		logger.Warnf("skipping %s test for %s/%s: %s (details: %s)",
			TestType, r.testFolder.Package, r.testFolder.DataStream,
			skip.Reason, skip.Link)
		return result.WithSkip(skip)
	}

	logger.Debugf("running test with configuration '%s'", config.Name())

	scenario, err := r.prepareScenario(ctx, config, stackConfig, svcInfo)
	if err != nil {
		return result.WithError(err)
	}

	if dump, ok := os.LookupEnv(dumpScenarioDocsEnv); ok && dump != "" {
		err := dumpScenarioDocs(scenario.docs)
		if err != nil {
			return nil, fmt.Errorf("failed to dump scenario docs: %w", err)
		}
	}

	return r.validateTestScenario(ctx, result, scenario, config)
}

func dumpScenarioDocs(docs any) error {
	timestamp := time.Now().Format("20060102150405")
	path := filepath.Join(os.TempDir(), fmt.Sprintf("elastic-package-test-docs-dump-%s.json", timestamp))
	f, err := os.Create(path)
	if err != nil {
		return fmt.Errorf("failed to create dump file: %w", err)
	}
	defer f.Close()

	logger.Infof("Dumping scenario documents to %s", path)

	enc := json.NewEncoder(f)
	enc.SetIndent("", "  ")
	enc.SetEscapeHTML(false)
	if err := enc.Encode(docs); err != nil {
		return fmt.Errorf("failed to encode docs: %w", err)
	}
	return nil
}

func checkEnrolledAgents(ctx context.Context, client *kibana.Client, agentInfo agentdeployer.AgentInfo, svcInfo servicedeployer.ServiceInfo, runIndependentElasticAgent bool) ([]kibana.Agent, error) {
	var agents []kibana.Agent

	enrolled, err := wait.UntilTrue(ctx, func(ctx context.Context) (bool, error) {
		allAgents, err := client.ListAgents(ctx)
		if err != nil {
			return false, fmt.Errorf("could not list agents: %w", err)
		}

		if runIndependentElasticAgent {
			agents = filterIndependentAgents(allAgents, agentInfo)
		} else {
			agents = filterAgents(allAgents, svcInfo)
		}
		logger.Debugf("found %d enrolled agent(s)", len(agents))
		if len(agents) == 0 {
			return false, nil // selected agents are unavailable yet
		}
		return true, nil
	}, 1*time.Second, 5*time.Minute)
	if err != nil {
		return nil, fmt.Errorf("agent enrollment failed: %w", err)
	}
	if !enrolled {
		return nil, errors.New("no agent enrolled in time")
	}
	return agents, nil
}

func createPackageDatastream(
	kibanaPolicy kibana.Policy,
	pkg packages.PackageManifest,
	policyTemplate packages.PolicyTemplate,
	ds packages.DataStreamManifest,
	config testConfig,
	suffix string,
) kibana.PackageDataStream {
	if pkg.Type == "input" {
		return createInputPackageDatastream(kibanaPolicy, pkg, policyTemplate, config, suffix)
	}
	return createIntegrationPackageDatastream(kibanaPolicy, pkg, policyTemplate, ds, config, suffix)
}

func createIntegrationPackageDatastream(
	kibanaPolicy kibana.Policy,
	pkg packages.PackageManifest,
	policyTemplate packages.PolicyTemplate,
	ds packages.DataStreamManifest,
	config testConfig,
	suffix string,
) kibana.PackageDataStream {
	r := kibana.PackageDataStream{
		Name:      fmt.Sprintf("%s-%s-%s", pkg.Name, ds.Name, suffix),
		Namespace: kibanaPolicy.Namespace,
		PolicyID:  kibanaPolicy.ID,
		Enabled:   true,
		Inputs: []kibana.Input{
			{
				PolicyTemplate: policyTemplate.Name,
				Enabled:        true,
			},
		},
	}
	r.Package.Name = pkg.Name
	r.Package.Title = pkg.Title
	r.Package.Version = pkg.Version

	stream := ds.Streams[getDataStreamIndex(config.Input, ds)]
	streamInput := stream.Input
	r.Inputs[0].Type = streamInput

	streams := []kibana.Stream{
		{
			ID:      fmt.Sprintf("%s-%s.%s", streamInput, pkg.Name, ds.Name),
			Enabled: true,
			DataStream: kibana.DataStream{
				Type:    ds.Type,
				Dataset: getDataStreamDataset(pkg, ds),
			},
		},
	}

	// Add dataStream-level vars
	streams[0].Vars = setKibanaVariables(stream.Vars, config.DataStream.Vars)
	r.Inputs[0].Streams = streams

	// Add input-level vars
	input := policyTemplate.FindInputByType(streamInput)
	if input != nil {
		r.Inputs[0].Vars = setKibanaVariables(input.Vars, config.Vars)
	}

	// Add package-level vars
	r.Vars = setKibanaVariables(pkg.Vars, config.Vars)

	return r
}

func createInputPackageDatastream(
	kibanaPolicy kibana.Policy,
	pkg packages.PackageManifest,
	policyTemplate packages.PolicyTemplate,
	config testConfig,
	suffix string,
) kibana.PackageDataStream {
	r := kibana.PackageDataStream{
		Name:      fmt.Sprintf("%s-%s-%s", pkg.Name, policyTemplate.Name, suffix),
		Namespace: kibanaPolicy.Namespace,
		PolicyID:  kibanaPolicy.ID,
		Enabled:   true,
	}
	r.Package.Name = pkg.Name
	r.Package.Title = pkg.Title
	r.Package.Version = pkg.Version
	r.Inputs = []kibana.Input{
		{
			PolicyTemplate: policyTemplate.Name,
			Enabled:        true,
			Vars:           kibana.Vars{},
		},
	}

	streamInput := policyTemplate.Input
	r.Inputs[0].Type = streamInput

	dataset := fmt.Sprintf("%s.%s", pkg.Name, policyTemplate.Name)
	streams := []kibana.Stream{
		{
			ID:      fmt.Sprintf("%s-%s.%s", streamInput, pkg.Name, policyTemplate.Name),
			Enabled: true,
			DataStream: kibana.DataStream{
				Type:    policyTemplate.Type,
				Dataset: dataset,
			},
		},
	}

	// Add policyTemplate-level vars.
	vars := setKibanaVariables(policyTemplate.Vars, config.Vars)
	if _, found := vars["data_stream.dataset"]; !found {
		dataStreamDataset := dataset
		v, _ := config.Vars.GetValue("data_stream.dataset")
		if dataset, ok := v.(string); ok && dataset != "" {
			dataStreamDataset = dataset
		}

		var value packages.VarValue
		value.Unpack(dataStreamDataset)
		vars["data_stream.dataset"] = kibana.Var{
			Value: value,
			Type:  "text",
		}
	}

	streams[0].Vars = vars
	r.Inputs[0].Streams = streams
	return r
}

func setKibanaVariables(definitions []packages.Variable, values common.MapStr) kibana.Vars {
	vars := kibana.Vars{}
	for _, definition := range definitions {
		val := definition.Default

		value, err := values.GetValue(definition.Name)
		if err == nil {
			val = packages.VarValue{}
			val.Unpack(value)
		}

		vars[definition.Name] = kibana.Var{
			Type:  definition.Type,
			Value: val,
		}
	}
	return vars
}

// getDataStreamIndex returns the index of the data stream whose input name
// matches. Otherwise it returns the 0.
func getDataStreamIndex(inputName string, ds packages.DataStreamManifest) int {
	for i, s := range ds.Streams {
		if s.Input == inputName {
			return i
		}
	}
	return 0
}

func getDataStreamDataset(pkg packages.PackageManifest, ds packages.DataStreamManifest) string {
	if len(ds.Dataset) > 0 {
		return ds.Dataset
	}
	return fmt.Sprintf("%s.%s", pkg.Name, ds.Name)
}

// findPolicyTemplateForInput returns the name of the policy_template that
// applies to the input under test. An error is returned if no policy template
// matches or if multiple policy templates match and the response is ambiguous.
func findPolicyTemplateForInput(pkg packages.PackageManifest, ds packages.DataStreamManifest, inputName string) (string, error) {
	if pkg.Type == "input" {
		return findPolicyTemplateForInputPackage(pkg, inputName)
	}
	return findPolicyTemplateForDataStream(pkg, ds, inputName)
}

func findPolicyTemplateForDataStream(pkg packages.PackageManifest, ds packages.DataStreamManifest, inputName string) (string, error) {
	if inputName == "" {
		if len(ds.Streams) == 0 {
			return "", errors.New("no streams declared in data stream manifest")
		}
		inputName = ds.Streams[getDataStreamIndex(inputName, ds)].Input
	}

	var matchedPolicyTemplates []string
	for _, policyTemplate := range pkg.PolicyTemplates {
		// Does this policy_template include this input type?
		if policyTemplate.FindInputByType(inputName) == nil {
			continue
		}

		// Does the policy_template apply to this data stream (when data streams are specified)?
		if len(policyTemplate.DataStreams) > 0 && !slices.Contains(policyTemplate.DataStreams, ds.Name) {
			continue
		}

		matchedPolicyTemplates = append(matchedPolicyTemplates, policyTemplate.Name)
	}

	switch len(matchedPolicyTemplates) {
	case 1:
		return matchedPolicyTemplates[0], nil
	case 0:
		return "", fmt.Errorf("no policy template was found for data stream %q "+
			"with input type %q: verify that you have included the data stream "+
			"and input in the package's policy_template list", ds.Name, inputName)
	default:
		return "", fmt.Errorf("ambiguous result: multiple policy templates ([%s]) "+
			"were found that apply to data stream %q with input type %q: please "+
			"specify the 'policy_template' in the system test config",
			strings.Join(matchedPolicyTemplates, ", "), ds.Name, inputName)
	}
}

func findPolicyTemplateForInputPackage(pkg packages.PackageManifest, inputName string) (string, error) {
	if inputName == "" {
		if len(pkg.PolicyTemplates) == 0 {
			return "", errors.New("no policy templates specified for input package")
		}
		inputName = pkg.PolicyTemplates[0].Input
	}

	var matched []string
	for _, policyTemplate := range pkg.PolicyTemplates {
		if policyTemplate.Input != inputName {
			continue
		}

		matched = append(matched, policyTemplate.Name)
	}

	switch len(matched) {
	case 1:
		return matched[0], nil
	case 0:
		return "", fmt.Errorf("no policy template was found"+
			"with input type %q: verify that you have included the data stream "+
			"and input in the package's policy_template list", inputName)
	default:
		return "", fmt.Errorf("ambiguous result: multiple policy templates ([%s]) "+
			"with input type %q: please "+
			"specify the 'policy_template' in the system test config",
			strings.Join(matched, ", "), inputName)
	}
}

func selectPolicyTemplateByName(policies []packages.PolicyTemplate, name string) (packages.PolicyTemplate, error) {
	for _, policy := range policies {
		if policy.Name == name {
			return policy, nil
		}
	}
	return packages.PolicyTemplate{}, fmt.Errorf("policy template %q not found", name)
}

<<<<<<< HEAD
func (r *tester) checkTransforms(ctx context.Context, stackVersion *semver.Version, config *testConfig, pkgManifest *packages.PackageManifest, ds kibana.PackageDataStream, dataStream string, syntheticEnabled bool) error {
=======
func (r *tester) checkTransforms(ctx context.Context, config *testConfig, pkgManifest *packages.PackageManifest, ds kibana.PackageDataStream, dataStream string, syntheticEnabled bool) error {
	if config.SkipTransformValidation {
		return nil
	}

>>>>>>> b7445a2d
	transforms, err := packages.ReadTransformsFromPackageRoot(r.packageRootPath)
	if err != nil {
		return fmt.Errorf("loading transforms for package failed (root: %s): %w", r.packageRootPath, err)
	}

	// Before stack version 8.14.0, there are some issues generating the corresponding
	// mappings for the fields defined in the transforms
	// Forced to not use mappings to validate transforms before 8.14.0
	// Related issue: https://github.com/elastic/kibana/issues/175331
	validationMethod := r.fieldValidationMethod
	if stackVersion.LessThan(semver_8_14_0) {
		logger.Debugf("Forced to validate transforms based on fields, not available for stack versions < 8.14.0")
		validationMethod = fieldsMethod
	}

	for _, transform := range transforms {
		hasSource, err := transform.HasSource(dataStream)
		if err != nil {
			return fmt.Errorf("failed to check if transform %q has %s as source: %w", transform.Name, dataStream, err)
		}
		if !hasSource {
			logger.Debugf("transform %q does not match %q as source (sources: %s)", transform.Name, dataStream, transform.Definition.Source.Index)
			continue
		}

		logger.Debugf("checking transform %q", transform.Name)

		// IDs format is: "<type>-<package>.<transform>-<namespace>-<version>"
		// For instance: "logs-ti_anomali.latest_ioc-default-0.1.0"
		transformPattern := fmt.Sprintf("%s-%s.%s-*-%s",
			// It cannot be used "ds.Inputs[0].Streams[0].DataStream.Type" since Fleet
			// always create the transform with the prefix "logs-"
			// https://github.com/elastic/kibana/blob/eed02b930ad332ad7261a0a4dff521e36021fb31/x-pack/platform/plugins/shared/fleet/server/services/epm/elasticsearch/transform/install.ts#L855
			"logs",
			pkgManifest.Name,
			transform.Name,
			transform.Definition.Meta.FleetTransformVersion,
		)
		transformId, err := r.getTransformId(ctx, transformPattern)
		if err != nil {
			return fmt.Errorf("failed to determine transform ID: %w", err)
		}

		// Using the preview instead of checking the actual index because
		// transforms with retention policies may be deleting the documents based
		// on old fixtures as soon as they are indexed.
		transformDocs, err := r.previewTransform(ctx, transformId)
		if err != nil {
			return fmt.Errorf("failed to preview transform %q: %w", transformId, err)
		}
		if len(transformDocs) == 0 {
			return fmt.Errorf("no documents found in preview for transform %q", transformId)
		}

		logger.Debugf("Found %d documents in preview for transform %q", len(transformDocs), transformId)

		transformRootPath := filepath.Dir(transform.Path)
		fieldsValidator, err := fields.CreateValidatorForDirectory(transformRootPath,
			fields.WithSpecVersion(pkgManifest.SpecVersion),
			fields.WithNumericKeywordFields(config.NumericKeywordFields),
			fields.WithEnabledImportAllECSSChema(true),
			fields.WithDisableNormalization(syntheticEnabled),
		)
		if err != nil {
			return fmt.Errorf("creating fields validator for data stream failed (path: %s): %w", transformRootPath, err)
		}

		if errs := validateFields(transformDocs, fieldsValidator); len(errs) > 0 {
			return testrunner.ErrTestCaseFailed{
				Reason:  fmt.Sprintf("errors found in documents of preview for transform %s for data stream %s", transformId, dataStream),
				Details: errs.Error(),
			}
		}

		if validationMethod == mappingsMethod {
			destIndexTransform := transform.Definition.Dest.Index
			// Index Template format is: "<type>-<package>.<transform>-template"
			// For instance: "logs-ti_anomali.latest_intelligence-template"
			indexTemplateTransform := fmt.Sprintf("%s-%s.%s-template",
				ds.Inputs[0].Streams[0].DataStream.Type,
				pkgManifest.Name,
				transform.Name,
			)

			mappingErrs := r.validateTransformsWithMappings(ctx, transformId, transform.Name, destIndexTransform, indexTemplateTransform, transformDocs, fieldsValidator)
			if len(mappingErrs) > 0 {
				return testrunner.ErrTestCaseFailed{
					Reason:  fmt.Sprintf("one or more errors found in mappings in the transform %q (index %s)", transform.Name, destIndexTransform),
					Details: mappingErrs.Error(),
				}
			}
		}
	}

	return nil
}

func (r *tester) validateTransformsWithMappings(ctx context.Context, transformId, transformName, destIndexTransform, indexTemplateTransform string, transformDocs []common.MapStr, fieldsValidator *fields.Validator) multierror.Error {
	// In order to compare the mappings, it is required to wait until the documents has been
	// ingested in the given transform index
	// It looks like that not all documents ingested previously in the main data stream are going
	// to be ingested in the destination index of the transform. That's the reason to disable
	// the asserts
	waitOpts := waitForDocsOptions{
		period: 5 * time.Second,
		// Add specific timeout to ensure transform processes the documents (depends on "delay" field?)
		timeout: 10 * time.Minute,
		stopCondition: func(_ *hits, _ int) (bool, error) {
			processed, err := r.processedDocsByTransform(ctx, transformId)
			if err != nil {
				return false, err
			}
			if processed > 0 {
				logger.Debugf("Documents processed by transform %q: %d", transformId, processed)
			}
			return processed >= len(transformDocs), nil
		},
	}

	if _, err := r.waitForDocs(ctx, destIndexTransform, waitOpts); err != nil {
		return multierror.Error{err}
	}

	// As it could happen that there are no hits found , just deleted docs
	// Here it is used the docs found in the preview API response
	logger.Warn("Validate mappings found in transform (technical preview)")
	exceptionFields := listExceptionFields(transformDocs, fieldsValidator)

	mappingsValidator, err := fields.CreateValidatorForMappings(r.esClient,
		fields.WithMappingValidatorFallbackSchema(fieldsValidator.Schema),
		fields.WithMappingValidatorIndexTemplate(indexTemplateTransform),
		fields.WithMappingValidatorDataStream(destIndexTransform),
		fields.WithMappingValidatorExceptionFields(exceptionFields),
	)
	if err != nil {
		return multierror.Error{fmt.Errorf("creating mappings validator for the %q transform index failed (index: %s): %w", transformName, destIndexTransform, err)}
	}

	if errs := validateMappings(ctx, mappingsValidator); len(errs) > 0 {
		return errs.Unique()
	}
	return nil
}

func (r *tester) getTransformId(ctx context.Context, transformPattern string) (string, error) {
	resp, err := r.esAPI.TransformGetTransform(
		r.esAPI.TransformGetTransform.WithContext(ctx),
		r.esAPI.TransformGetTransform.WithTransformID(transformPattern),
	)
	if err != nil {
		return "", err
	}
	defer resp.Body.Close()

	if resp.IsError() {
		return "", fmt.Errorf("failed to get transforms: %s", resp.String())
	}

	var transforms struct {
		Transforms []struct {
			ID string `json:"id"`
		} `json:"transforms"`
	}

	err = json.NewDecoder(resp.Body).Decode(&transforms)
	switch {
	case err != nil:
		return "", fmt.Errorf("failed to decode response: %w", err)
	case len(transforms.Transforms) == 0:
		return "", fmt.Errorf("no transform found with pattern %q", transformPattern)
	case len(transforms.Transforms) > 1:
		return "", fmt.Errorf("multiple transforms (%d) found with pattern %q", len(transforms.Transforms), transformPattern)
	}
	id := transforms.Transforms[0].ID
	if id == "" {
		return "", fmt.Errorf("empty ID found with pattern %q", transformPattern)
	}
	return id, nil
}

func (r *tester) previewTransform(ctx context.Context, transformId string) ([]common.MapStr, error) {
	resp, err := r.esAPI.TransformPreviewTransform(
		r.esAPI.TransformPreviewTransform.WithContext(ctx),
		r.esAPI.TransformPreviewTransform.WithTransformID(transformId),
	)
	if err != nil {
		return nil, err
	}
	defer resp.Body.Close()

	if resp.IsError() {
		return nil, fmt.Errorf("failed to preview transform %q: %s", transformId, resp.String())
	}

	var preview struct {
		Documents []common.MapStr `json:"preview"`
	}
	err = json.NewDecoder(resp.Body).Decode(&preview)
	if err != nil {
		return nil, fmt.Errorf("failed to decode response: %w", err)
	}

	return preview.Documents, nil
}

func (r *tester) processedDocsByTransform(ctx context.Context, transformId string) (int, error) {
	resp, err := r.esAPI.TransformGetTransformStats(transformId,
		r.esAPI.TransformGetTransformStats.WithContext(ctx),
	)
	if err != nil {
		return 0, err
	}
	defer resp.Body.Close()

	if resp.IsError() {
		return 0, fmt.Errorf("failed to get stats for transform %q: %s", transformId, resp.String())
	}

	var stats struct {
		Transforms []struct {
			Stats struct {
				DocumentsProcessed int `json:"documents_processed"`
			} `json:"stats"`
		} `json:"transforms"`
	}
	err = json.NewDecoder(resp.Body).Decode(&stats)
	if err != nil {
		return 0, fmt.Errorf("failed to decode response: %w", err)
	}

	if len(stats.Transforms) == 0 {
		logger.Debugf("No stats information for transform %q", transformId)
		return 0, nil
	}

	// As it is requested one stransform, there must be just one element in the Transform array
	return stats.Transforms[0].Stats.DocumentsProcessed, nil
}

func filterAgents(allAgents []kibana.Agent, svcInfo servicedeployer.ServiceInfo) []kibana.Agent {
	if svcInfo.Agent.Host.NamePrefix != "" {
		logger.Debugf("filter agents using criteria: NamePrefix=%s", svcInfo.Agent.Host.NamePrefix)
	}

	var filtered []kibana.Agent
	for _, agent := range allAgents {
		if agent.PolicyRevision == 0 {
			continue // For some reason Kibana doesn't always return a valid policy revision (eventually it will be present and valid)
		}

		if svcInfo.Agent.Host.NamePrefix != "" && !strings.HasPrefix(agent.LocalMetadata.Host.Name, svcInfo.Agent.Host.NamePrefix) {
			continue
		}
		filtered = append(filtered, agent)
	}
	return filtered
}

func filterIndependentAgents(allAgents []kibana.Agent, agentInfo agentdeployer.AgentInfo) []kibana.Agent {
	// filtered list of agents must contain all agents started by the stack
	// they could be assigned the default policy (elastic-agent-managed-ep) or the test policy (ep-test-system-*)
	var filtered []kibana.Agent
	for _, agent := range allAgents {
		if agent.PolicyRevision == 0 {
			continue // For some reason Kibana doesn't always return a valid policy revision (eventually it will be present and valid)
		}

		if agent.Status != "online" {
			continue
		}

		if agent.PolicyID != agentInfo.Policy.ID {
			continue
		}

		filtered = append(filtered, agent)
	}
	return filtered
}

func writeSampleEvent(path string, doc common.MapStr, specVersion semver.Version) error {
	jsonFormatter := formatter.JSONFormatterBuilder(specVersion)
	body, err := jsonFormatter.Encode(doc)
	if err != nil {
		return fmt.Errorf("marshalling sample event failed: %w", err)
	}

	err = os.WriteFile(filepath.Join(path, "sample_event.json"), append(body, '\n'), 0644)
	if err != nil {
		return fmt.Errorf("writing sample event failed: %w", err)
	}

	return nil
}

func validateFailureStore(failureStore []failureStoreDocument) error {
	var multiErr multierror.Error
	for _, doc := range failureStore {
		// TODO: Move this to the trace log level when available.
		logger.Debug("Error found in failure store: ", doc.Error.StackTrace)
		multiErr = append(multiErr,
			fmt.Errorf("%s: %s (processor: %s, pipelines: %s)",
				doc.Error.Type,
				doc.Error.Message,
				doc.Error.ProcessorType,
				strings.Join(doc.Error.PipelineTrace, ",")))
	}

	if len(multiErr) > 0 {
		multiErr = multiErr.Unique()
		return testrunner.ErrTestCaseFailed{
			Reason:  "one or more documents found in the failure store",
			Details: multiErr.Error(),
		}
	}

	return nil
}

func validateFields(docs []common.MapStr, fieldsValidator *fields.Validator) multierror.Error {
	multiErr := ensureNoErrorsInDocs(docs)

	for _, doc := range docs {
		errs := fieldsValidator.ValidateDocumentMap(doc)
		if errs != nil {
			multiErr = append(multiErr, errs...)
			continue
		}
	}
	if len(multiErr) > 0 {
		return multiErr.Unique()
	}
	return nil
}

func listExceptionFields(docs []common.MapStr, fieldsValidator *fields.Validator) []string {
	var allFields []string
	visited := make(map[string]any)
	for _, doc := range docs {
		fields := fieldsValidator.ListExceptionFields(doc)
		for _, f := range fields {
			if _, ok := visited[f]; ok {
				continue
			}
			visited[f] = struct{}{}
			allFields = append(allFields, f)
		}
	}

	return allFields
}

func validateIgnoredFields(stackVersion *semver.Version, scenario *scenarioTest, config *testConfig) error {
	skipIgnoredFields := append([]string(nil), config.SkipIgnoredFields...)
	if stackVersion.LessThan(semver.MustParse("8.14.0")) {
		// Pre 8.14 Elasticsearch commonly has event.original not mapped correctly, exclude from check: https://github.com/elastic/elasticsearch/pull/106714
		skipIgnoredFields = append(skipIgnoredFields, "event.original")
	}

	ignoredFields := make([]string, 0, len(scenario.ignoredFields))

	for _, field := range scenario.ignoredFields {
		if !slices.Contains(skipIgnoredFields, field) {
			ignoredFields = append(ignoredFields, field)
		}
	}

	if len(ignoredFields) > 0 {
		issues := make([]struct {
			ID            any `json:"_id"`
			Timestamp     any `json:"@timestamp,omitempty"`
			IgnoredFields any `json:"ignored_field_values"`
		}, len(scenario.degradedDocs))
		for i, d := range scenario.degradedDocs {
			issues[i].ID = d["_id"]
			if source, ok := d["_source"].(map[string]any); ok {
				if ts, ok := source["@timestamp"]; ok {
					issues[i].Timestamp = ts
				}
			}
			issues[i].IgnoredFields = d["ignored_field_values"]
		}
		degradedDocsJSON, err := json.MarshalIndent(issues, "", "  ")
		if err != nil {
			return fmt.Errorf("failed to marshal degraded docs to JSON: %w", err)
		}

		return testrunner.ErrTestCaseFailed{
			Reason:  "found ignored fields in data stream",
			Details: fmt.Sprintf("found ignored fields in data stream %s: %v. Affected documents: %s", scenario.dataStream, ignoredFields, degradedDocsJSON),
		}
	}

	return nil
}

func validateMappings(ctx context.Context, mappingsValidator *fields.MappingValidator) multierror.Error {
	multiErr := mappingsValidator.ValidateIndexMappings(ctx)
	if len(multiErr) > 0 {
		return multiErr.Unique()
	}
	return nil
}

func assertHitCount(expected int, docs []common.MapStr) (pass bool, message string) {
	if expected != 0 {
		observed := len(docs)
		logger.Debugf("assert hit count expected %d, observed %d", expected, observed)
		if observed != expected {
			return false, fmt.Sprintf("observed hit count %d did not match expected hit count %d", observed, expected)
		}
	}
	return true, ""
}

func (r *tester) generateTestResultFile(docs []common.MapStr, specVersion semver.Version) error {
	if !r.generateTestResult {
		return nil
	}

	rootPath := r.packageRootPath
	if ds := r.testFolder.DataStream; ds != "" {
		rootPath = filepath.Join(rootPath, "data_stream", ds)
	}

	if err := writeSampleEvent(rootPath, docs[0], specVersion); err != nil {
		return fmt.Errorf("failed to write sample event file: %w", err)
	}

	return nil
}

func (r *tester) checkNewAgentLogs(ctx context.Context, agent agentdeployer.DeployedAgent, startTesting time.Time, errorPatterns []logsByContainer, configName string) (results []testrunner.TestResult, err error) {
	if agent == nil {
		return nil, nil
	}

	f, err := os.CreateTemp("", "elastic-agent.logs")
	if err != nil {
		return nil, fmt.Errorf("failed to create temp file for logs: %w", err)
	}
	defer os.Remove(f.Name())

	for _, patternsContainer := range errorPatterns {
		if patternsContainer.containerName != "elastic-agent" {
			continue
		}

		startTime := time.Now()

		outputBytes, err := agent.Logs(ctx, startTesting)
		if err != nil {
			return nil, fmt.Errorf("check log messages failed: %s", err)
		}
		_, err = f.Write(outputBytes)
		if err != nil {
			return nil, fmt.Errorf("write log messages failed: %s", err)
		}

		err = r.anyErrorMessages(f.Name(), startTesting, patternsContainer.patterns)
		if e, ok := err.(testrunner.ErrTestCaseFailed); ok {
			tr := testrunner.TestResult{
				TestType:   TestType,
				Name:       fmt.Sprintf("(%s logs - %s)", patternsContainer.containerName, configName),
				Package:    r.testFolder.Package,
				DataStream: r.testFolder.DataStream,
			}
			tr.FailureMsg = e.Error()
			tr.FailureDetails = e.Details
			tr.TimeElapsed = time.Since(startTime)
			results = append(results, tr)
			// Just check elastic-agent
			break
		}

		if err != nil {
			return nil, fmt.Errorf("check log messages failed: %s", err)
		}
		// Just check elastic-agent
		break
	}
	return results, nil
}

func (r *tester) checkAgentLogs(dump []stack.DumpResult, startTesting time.Time, errorPatterns []logsByContainer) (results []testrunner.TestResult, err error) {
	for _, patternsContainer := range errorPatterns {
		startTime := time.Now()

		serviceDumpIndex := slices.IndexFunc(dump, func(d stack.DumpResult) bool {
			return d.ServiceName == patternsContainer.containerName
		})
		if serviceDumpIndex < 0 {
			return nil, fmt.Errorf("could not find logs dump for service %s", patternsContainer.containerName)
		}
		serviceLogsFile := dump[serviceDumpIndex].LogsFile

		err = r.anyErrorMessages(serviceLogsFile, startTesting, patternsContainer.patterns)
		if e, ok := err.(testrunner.ErrTestCaseFailed); ok {
			tr := testrunner.TestResult{
				TestType:   TestType,
				Name:       fmt.Sprintf("(%s logs)", patternsContainer.containerName),
				Package:    r.testFolder.Package,
				DataStream: r.testFolder.DataStream,
			}
			tr.FailureMsg = e.Error()
			tr.FailureDetails = e.Details
			tr.TimeElapsed = time.Since(startTime)
			results = append(results, tr)
			continue
		}

		if err != nil {
			return nil, fmt.Errorf("check log messages failed: %s", err)
		}
	}
	return results, nil
}

func (r *tester) anyErrorMessages(logsFilePath string, startTime time.Time, errorPatterns []logsRegexp) error {
	var multiErr multierror.Error
	processLog := func(log stack.LogLine) error {
		for _, pattern := range errorPatterns {
			if !pattern.includes.MatchString(log.Message) {
				continue
			}
			isExcluded := false
			for _, excludes := range pattern.excludes {
				if excludes.MatchString(log.Message) {
					isExcluded = true
					break
				}
			}
			if isExcluded {
				continue
			}

			multiErr = append(multiErr, fmt.Errorf("found error %q", log.Message))
		}
		return nil
	}
	err := stack.ParseLogs(stack.ParseLogsOptions{
		LogsFilePath: logsFilePath,
		StartTime:    startTime,
	}, processLog)
	if err != nil {
		return err
	}

	if len(multiErr) > 0 {
		return testrunner.ErrTestCaseFailed{
			Reason:  fmt.Sprintf("one or more errors found while examining %s", filepath.Base(logsFilePath)),
			Details: multiErr.Error(),
		}
	}
	return nil
}

func (r *tester) generateCoverageReport(pkgName string) (testrunner.CoverageReport, error) {
	dsPattern := "*"
	if r.dataStreamManifest != nil && r.dataStreamManifest.Name != "" {
		dsPattern = r.dataStreamManifest.Name
	}

	// This list of patterns includes patterns for all types of packages. It should not be a problem if some path doesn't exist.
	patterns := []string{
		filepath.Join(r.packageRootPath, "manifest.yml"),
		filepath.Join(r.packageRootPath, "fields", "*.yml"),
		filepath.Join(r.packageRootPath, "data_stream", dsPattern, "manifest.yml"),
		filepath.Join(r.packageRootPath, "data_stream", dsPattern, "fields", "*.yml"),
	}

	return testrunner.GenerateBaseFileCoverageReportGlob(pkgName, patterns, r.coverageType, true)
}

type waitForDocsOptions struct {
	period        time.Duration
	timeout       time.Duration
	stopCondition func(*hits, int) (bool, error)
}

func (r *tester) waitForDocs(ctx context.Context, dataStream string, opts waitForDocsOptions) (*hits, error) {
	// Use custom timeout if the service can't collect data immediately.
	waitForDataTimeout := waitForDataDefaultTimeout
	if opts.timeout > 0 {
		waitForDataTimeout = opts.timeout
	}

	periodTime := 1 * time.Second
	if opts.period > 0 {
		periodTime = opts.period
	}

	// (TODO in future) Optionally exercise service to generate load.
	logger.Debugf("checking for expected data in data stream or index (%s)...", waitForDataTimeout)
	var hits *hits
	oldHits := 0
	passed, waitErr := wait.UntilTrue(ctx, func(ctx context.Context) (bool, error) {
		var err error
		hits, err = r.getDocs(ctx, dataStream)
		if err != nil {
			return false, err
		}

		if r.checkFailureStore {
			failureStore, err := r.getFailureStoreDocs(ctx, dataStream)
			if err != nil {
				return false, fmt.Errorf("failed to check failure store: %w", err)
			}
			if n := len(failureStore); n > 0 {
				// Interrupt loop earlier if there are failures in the document store.
				logger.Debugf("Found %d hits in the failure store for %s", len(failureStore), dataStream)
				return true, nil
			}
		}
		defer func() {
			oldHits = hits.size()
		}()

		if opts.stopCondition != nil {
			ret, err := opts.stopCondition(hits, oldHits)
			if err != nil {
				return false, err
			}
			return ret, nil
		}

		return hits.size() > 0, nil
	}, periodTime, waitForDataTimeout)

	if waitErr != nil {
		return nil, waitErr
	}

	if !passed {
		return nil, testrunner.ErrTestCaseFailed{Reason: fmt.Sprintf("could not find hits in data stream or index: %s", dataStream)}
	}

	return hits, nil
}

func ensureNoErrorsInDocs(docs []common.MapStr) multierror.Error {
	var multiErr multierror.Error
	for _, doc := range docs {
		if message, err := doc.GetValue("error.message"); err != common.ErrKeyNotFound {
			multiErr = append(multiErr, fmt.Errorf("found error.message in event: %v", message))
		}
	}

	if len(multiErr) > 0 {
		return multiErr.Unique()
	}

	return nil
}<|MERGE_RESOLUTION|>--- conflicted
+++ resolved
@@ -2032,15 +2032,11 @@
 	return packages.PolicyTemplate{}, fmt.Errorf("policy template %q not found", name)
 }
 
-<<<<<<< HEAD
 func (r *tester) checkTransforms(ctx context.Context, stackVersion *semver.Version, config *testConfig, pkgManifest *packages.PackageManifest, ds kibana.PackageDataStream, dataStream string, syntheticEnabled bool) error {
-=======
-func (r *tester) checkTransforms(ctx context.Context, config *testConfig, pkgManifest *packages.PackageManifest, ds kibana.PackageDataStream, dataStream string, syntheticEnabled bool) error {
 	if config.SkipTransformValidation {
 		return nil
 	}
 
->>>>>>> b7445a2d
 	transforms, err := packages.ReadTransformsFromPackageRoot(r.packageRootPath)
 	if err != nil {
 		return fmt.Errorf("loading transforms for package failed (root: %s): %w", r.packageRootPath, err)

// Copyright Elasticsearch B.V. and/or licensed to Elasticsearch B.V. under one
// or more contributor license agreements. Licensed under the Elastic License;
// you may not use this file except in compliance with the Elastic License.

package system

import (
	"bytes"
	"context"
	"encoding/json"
	"errors"
	"fmt"
	"net/http"
	"os"
	"path/filepath"
	"regexp"
	"slices"
	"strings"
	"time"

	"github.com/Masterminds/semver/v3"
	"gopkg.in/yaml.v3"

	"github.com/elastic/elastic-package/internal/agentdeployer"
	"github.com/elastic/elastic-package/internal/common"
	"github.com/elastic/elastic-package/internal/configuration/locations"
	"github.com/elastic/elastic-package/internal/elasticsearch"
	"github.com/elastic/elastic-package/internal/elasticsearch/ingest"
	"github.com/elastic/elastic-package/internal/environment"
	"github.com/elastic/elastic-package/internal/fields"
	"github.com/elastic/elastic-package/internal/formatter"
	"github.com/elastic/elastic-package/internal/kibana"
	"github.com/elastic/elastic-package/internal/logger"
	"github.com/elastic/elastic-package/internal/multierror"
	"github.com/elastic/elastic-package/internal/packages"
	"github.com/elastic/elastic-package/internal/profile"
	"github.com/elastic/elastic-package/internal/resources"
	"github.com/elastic/elastic-package/internal/servicedeployer"
	"github.com/elastic/elastic-package/internal/stack"
	"github.com/elastic/elastic-package/internal/testrunner"
	"github.com/elastic/elastic-package/internal/wait"
)

const (
	checkFieldsBody = `{
		"fields": ["*"],
		"runtime_mappings": {
		  "my_ignored": {
			"type": "keyword",
			"script": {
			  "source": "for (def v : params['_fields']._ignored.values) { emit(v); }"
			}
		  }
		},
		"aggs": {
		  "all_ignored": {
			"filter": {
			  "exists": {
				"field": "_ignored"
			  }
			},
			"aggs": {
			  "ignored_fields": {
				"terms": {
				  "size": 100,
				  "field": "my_ignored"
				}
			  },
			  "ignored_docs": {
				"top_hits": {
				  "size": 5
				}
			  }
			}
		  }
		}
	  }`
	DevDeployDir = "_dev/deploy"

	// TestType defining system tests
	TestType testrunner.TestType = "system"

	// Maximum number of events to query.
	elasticsearchQuerySize = 500

	// ServiceLogsAgentDir is folder path where log files produced by the service
	// are stored on the Agent container's filesystem.
	ServiceLogsAgentDir = "/tmp/service_logs"

	waitForDataDefaultTimeout = 10 * time.Minute
)

type logsRegexp struct {
	includes *regexp.Regexp
	excludes []*regexp.Regexp
}

type logsByContainer struct {
	containerName string
	patterns      []logsRegexp
}

var (
	errorPatterns = []logsByContainer{
		{
			containerName: "elastic-agent",
			patterns: []logsRegexp{
				{
					includes: regexp.MustCompile("^Cannot index event publisher.Event"),
					excludes: []*regexp.Regexp{
						// this regex is excluded to ensure that logs coming from the `system` package installed by default are not taken into account
						regexp.MustCompile(`action \[indices:data\/write\/bulk\[s\]\] is unauthorized for API key id \[.*\] of user \[.*\] on indices \[.*\], this action is granted by the index privileges \[.*\]`),
					},
				},
				{
					includes: regexp.MustCompile("->(FAILED|DEGRADED)"),

					// this regex is excluded to avoid a regresion in 8.11 that can make a component to pass to a degraded state during some seconds after reassigning or removing a policy
					excludes: []*regexp.Regexp{
						regexp.MustCompile(`Component state changed .* \(HEALTHY->DEGRADED\): Degraded: pid .* missed .* check-in`),
					},
				},
				{
					// HTTPJSON template error.
					includes: regexp.MustCompile(`^error processing response: template: :\d+:\d+: executing "" at <`),
					excludes: []*regexp.Regexp{
						// Unfortunate: https://github.com/elastic/beats/issues/34544
						// See also https://github.com/elastic/beats/pull/39929.
						regexp.MustCompile(`: map has no entry for key`),
						regexp.MustCompile(`: can't evaluate field (?:[^ ]+) in type interface`),
					},
				},
			},
		},
	}
	enableIndependentAgentsEnv   = environment.WithElasticPackagePrefix("TEST_ENABLE_INDEPENDENT_AGENT")
	dumpScenarioDocsEnv          = environment.WithElasticPackagePrefix("TEST_DUMP_SCENARIO_DOCS")
	fieldValidationTestMethodEnv = environment.WithElasticPackagePrefix("FIELD_VALIDATION_TEST_METHOD")

	semver_8_14_0 = semver.MustParse("8.14.0")
)

type fieldValidationMethod int

const (
	fieldsMethod fieldValidationMethod = iota
	mappingsMethod
)

var validationMethods = map[string]fieldValidationMethod{
	"fields":   fieldsMethod,
	"mappings": mappingsMethod,
}

type tester struct {
	profile            *profile.Profile
	testFolder         testrunner.TestFolder
	packageRootPath    string
	generateTestResult bool
	esAPI              *elasticsearch.API
	esClient           *elasticsearch.Client
	kibanaClient       *kibana.Client

	runIndependentElasticAgent bool

	fieldValidationMethod fieldValidationMethod

	deferCleanup   time.Duration
	serviceVariant string
	configFileName string

	runSetup     bool
	runTearDown  bool
	runTestsOnly bool

	pipelines []ingest.Pipeline

	dataStreamPath     string
	stackVersion       kibana.VersionInfo
	locationManager    *locations.LocationManager
	resourcesManager   *resources.Manager
	pkgManifest        *packages.PackageManifest
	dataStreamManifest *packages.DataStreamManifest
	withCoverage       bool
	coverageType       string
	checkFailureStore  bool

	serviceStateFilePath string

	globalTestConfig testrunner.GlobalRunnerTestConfig

	// Execution order of following handlers is defined in runner.TearDown() method.
	removeAgentHandler        func(context.Context) error
	deleteTestPolicyHandler   func(context.Context) error
	cleanTestScenarioHandler  func(context.Context) error
	resetAgentPolicyHandler   func(context.Context) error
	resetAgentLogLevelHandler func(context.Context) error
	shutdownServiceHandler    func(context.Context) error
	shutdownAgentHandler      func(context.Context) error
}

type SystemTesterOptions struct {
	Profile            *profile.Profile
	TestFolder         testrunner.TestFolder
	PackageRootPath    string
	GenerateTestResult bool
	API                *elasticsearch.API
	KibanaClient       *kibana.Client

	// FIXME: Keeping Elasticsearch client to be able to do low-level requests for parameters not supported yet by the API.
	ESClient *elasticsearch.Client

	DeferCleanup      time.Duration
	ServiceVariant    string
	ConfigFileName    string
	GlobalTestConfig  testrunner.GlobalRunnerTestConfig
	WithCoverage      bool
	CoverageType      string
	CheckFailureStore bool

	RunSetup     bool
	RunTearDown  bool
	RunTestsOnly bool
}

func NewSystemTester(options SystemTesterOptions) (*tester, error) {
	r := tester{
		profile:                    options.Profile,
		testFolder:                 options.TestFolder,
		packageRootPath:            options.PackageRootPath,
		generateTestResult:         options.GenerateTestResult,
		esAPI:                      options.API,
		esClient:                   options.ESClient,
		kibanaClient:               options.KibanaClient,
		deferCleanup:               options.DeferCleanup,
		serviceVariant:             options.ServiceVariant,
		configFileName:             options.ConfigFileName,
		runSetup:                   options.RunSetup,
		runTestsOnly:               options.RunTestsOnly,
		runTearDown:                options.RunTearDown,
		globalTestConfig:           options.GlobalTestConfig,
		withCoverage:               options.WithCoverage,
		coverageType:               options.CoverageType,
		checkFailureStore:          options.CheckFailureStore,
		runIndependentElasticAgent: true,
	}
	r.resourcesManager = resources.NewManager()
	r.resourcesManager.RegisterProvider(resources.DefaultKibanaProviderName, &resources.KibanaProvider{Client: r.kibanaClient})

	r.serviceStateFilePath = filepath.Join(stateFolderPath(r.profile.ProfilePath), serviceStateFileName)

	var err error

	r.locationManager, err = locations.NewLocationManager()
	if err != nil {
		return nil, fmt.Errorf("reading service logs directory failed: %w", err)
	}

	r.dataStreamPath, _, err = packages.FindDataStreamRootForPath(r.testFolder.Path)
	if err != nil {
		return nil, fmt.Errorf("locating data stream root failed: %w", err)
	}

	if r.esAPI == nil {
		return nil, errors.New("missing Elasticsearch client")
	}
	if r.kibanaClient == nil {
		return nil, errors.New("missing Kibana client")
	}

	r.stackVersion, err = r.kibanaClient.Version()
	if err != nil {
		return nil, fmt.Errorf("cannot request Kibana version: %w", err)
	}

	r.pkgManifest, err = packages.ReadPackageManifestFromPackageRoot(r.packageRootPath)
	if err != nil {
		return nil, fmt.Errorf("reading package manifest failed: %w", err)
	}

	r.dataStreamManifest, err = packages.ReadDataStreamManifest(filepath.Join(r.dataStreamPath, packages.DataStreamManifestFile))
	if err != nil {
		return nil, fmt.Errorf("reading data stream manifest failed: %w", err)
	}

	// If the environment variable is present, it always has preference over the root
	// privileges value (if any) defined in the manifest file
	v, ok := os.LookupEnv(enableIndependentAgentsEnv)
	if ok {
		r.runIndependentElasticAgent = strings.ToLower(v) == "true"
	}

	// default method using just fields
	r.fieldValidationMethod = fieldsMethod
	v, ok = os.LookupEnv(fieldValidationTestMethodEnv)
	if ok {
		method, ok := validationMethods[v]
		if !ok {
			return nil, fmt.Errorf("invalid field method option: %s", v)
		}
		r.fieldValidationMethod = method
	}

	return &r, nil
}

// Ensures that runner implements testrunner.Tester interface
var _ testrunner.Tester = new(tester)

// Type returns the type of test that can be run by this test runner.
func (r *tester) Type() testrunner.TestType {
	return TestType
}

// String returns the human-friendly name of the test runner.
func (r *tester) String() string {
	return "system"
}

// Parallel indicates if this tester can run in parallel or not.
func (r tester) Parallel() bool {
	// it is required independent Elastic Agents to run in parallel system tests
	return r.runIndependentElasticAgent && r.globalTestConfig.Parallel
}

// Run runs the system tests defined under the given folder
func (r *tester) Run(ctx context.Context) ([]testrunner.TestResult, error) {
	stackConfig, err := stack.LoadConfig(r.profile)
	if err != nil {
		return nil, err
	}

	if !r.runSetup && !r.runTearDown && !r.runTestsOnly {
		return r.run(ctx, stackConfig)
	}

	result := r.newResult("(init)")

	svcInfo, err := r.createServiceInfo()
	if err != nil {
		return result.WithError(err)
	}

	configFile := filepath.Join(r.testFolder.Path, r.configFileName)
	testConfig, err := newConfig(configFile, svcInfo, r.serviceVariant)
	if err != nil {
		return nil, fmt.Errorf("unable to load system test case file '%s': %w", configFile, err)
	}
	logger.Debugf("Using config: %q", testConfig.Name())

	resultName := ""
	switch {
	case r.runSetup:
		resultName = "setup"
	case r.runTearDown:
		resultName = "teardown"
	case r.runTestsOnly:
		resultName = "tests"
	}
	result = r.newResult(fmt.Sprintf("%s - %s", resultName, testConfig.Name()))

	scenario, err := r.prepareScenario(ctx, testConfig, stackConfig, svcInfo)
	if r.runSetup && err != nil {
		tdErr := r.tearDownTest(ctx)
		if tdErr != nil {
			logger.Errorf("failed to tear down runner: %s", tdErr.Error())
		}

		setupDirErr := r.removeServiceStateFile()
		if setupDirErr != nil {
			logger.Error(err.Error())
		}
		return result.WithError(err)
	}

	if r.runTestsOnly {
		if err != nil {
			return result.WithError(fmt.Errorf("failed to prepare scenario: %w", err))
		}
		results, err := r.validateTestScenario(ctx, result, scenario, testConfig)
		tdErr := r.tearDownTest(ctx)
		if tdErr != nil {
			logger.Errorf("failed to tear down runner: %s", tdErr.Error())
		}
		return results, err

	}

	if r.runTearDown {
		if err != nil {
			logger.Errorf("failed to prepare scenario: %s", err.Error())
			logger.Errorf("continue with the tear down process")
		}
		if err := r.tearDownTest(ctx); err != nil {
			return result.WithError(err)
		}

		err := r.removeServiceStateFile()
		if err != nil {
			return result.WithError(err)
		}
	}

	return result.WithSuccess()
}

type resourcesOptions struct {
	installedPackage bool
}

func (r *tester) createAgentOptions(policyName string) agentdeployer.FactoryOptions {
	return agentdeployer.FactoryOptions{
		Profile:            r.profile,
		PackageRootPath:    r.packageRootPath,
		DataStreamRootPath: r.dataStreamPath,
		DevDeployDir:       DevDeployDir,
		Type:               agentdeployer.TypeTest,
		StackVersion:       r.stackVersion.Version(),
		PackageName:        r.testFolder.Package,
		DataStream:         r.testFolder.DataStream,
		PolicyName:         policyName,
		RunTearDown:        r.runTearDown,
		RunTestsOnly:       r.runTestsOnly,
		RunSetup:           r.runSetup,
	}
}

func (r *tester) createServiceOptions(variantName string) servicedeployer.FactoryOptions {
	return servicedeployer.FactoryOptions{
		Profile:                r.profile,
		PackageRootPath:        r.packageRootPath,
		DataStreamRootPath:     r.dataStreamPath,
		DevDeployDir:           DevDeployDir,
		Variant:                variantName,
		Type:                   servicedeployer.TypeTest,
		StackVersion:           r.stackVersion.Version(),
		RunTearDown:            r.runTearDown,
		RunTestsOnly:           r.runTestsOnly,
		RunSetup:               r.runSetup,
		DeployIndependentAgent: r.runIndependentElasticAgent,
	}
}

func (r *tester) createAgentInfo(policy *kibana.Policy, config *testConfig, runID string) (agentdeployer.AgentInfo, error) {
	var info agentdeployer.AgentInfo

	info.Name = r.testFolder.Package
	info.Logs.Folder.Agent = ServiceLogsAgentDir
	info.Test.RunID = runID

	dirPath, err := agentdeployer.CreateServiceLogsDir(r.profile, r.packageRootPath, r.testFolder.DataStream, runID)
	if err != nil {
		return agentdeployer.AgentInfo{}, fmt.Errorf("failed to create service logs dir: %w", err)
	}
	info.Logs.Folder.Local = dirPath

	info.Policy.Name = policy.Name
	info.Policy.ID = policy.ID

	// Copy all agent settings from the test configuration file
	info.Agent.AgentSettings = config.Agent.AgentSettings

	// If user is defined in the configuration file, it has preference
	// and it should not be overwritten by the value in the package or DataStream manifest
	if info.Agent.User == "" && (r.pkgManifest.Agent.Privileges.Root || r.dataStreamManifest.Agent.Privileges.Root) {
		info.Agent.User = "root"
	}

	if info.Agent.User == "root" {
		// Ensure that CAP_CHOWN is present if the user for testing is root
		if !slices.Contains(info.Agent.LinuxCapabilities, "CAP_CHOWN") {
			info.Agent.LinuxCapabilities = append(info.Agent.LinuxCapabilities, "CAP_CHOWN")
		}
	}

	// This could be removed once package-spec adds this new field
	if !slices.Contains([]string{"", "default", "complete", "systemd"}, info.Agent.BaseImage) {
		return agentdeployer.AgentInfo{}, fmt.Errorf("invalid value for agent.base_image: %q", info.Agent.BaseImage)
	}

	return info, nil
}

func (r *tester) createServiceInfo() (servicedeployer.ServiceInfo, error) {
	var svcInfo servicedeployer.ServiceInfo
	svcInfo.Name = r.testFolder.Package
	svcInfo.Logs.Folder.Local = r.locationManager.ServiceLogDir()
	svcInfo.Logs.Folder.Agent = ServiceLogsAgentDir
	svcInfo.Test.RunID = common.CreateTestRunID()

	if r.runTearDown || r.runTestsOnly {
		logger.Debug("Skip creating output directory")
	} else {
		outputDir, err := servicedeployer.CreateOutputDir(r.locationManager, svcInfo.Test.RunID)
		if err != nil {
			return servicedeployer.ServiceInfo{}, fmt.Errorf("could not create output dir for terraform deployer %w", err)
		}
		svcInfo.OutputDir = outputDir
	}

	svcInfo.Agent.Independent = false

	return svcInfo, nil
}

// TearDown method doesn't perform any global action as the "tear down" is executed per test case.
func (r *tester) TearDown(ctx context.Context) error {
	return nil
}

func (r *tester) tearDownTest(ctx context.Context) error {
	if r.deferCleanup > 0 {
		logger.Debugf("waiting for %s before tearing down...", r.deferCleanup)
		select {
		case <-time.After(r.deferCleanup):
		case <-ctx.Done():
		}
	}

	// Avoid cancellations during cleanup.
	cleanupCtx := context.WithoutCancel(ctx)

	// This handler should be run before shutting down Elastic Agents (agent deployer)
	// or services that could run agents like Custom Agents (service deployer)
	// or Kind deployer.
	if r.resetAgentPolicyHandler != nil {
		if err := r.resetAgentPolicyHandler(cleanupCtx); err != nil {
			return err
		}
		r.resetAgentPolicyHandler = nil
	}

	// Shutting down the service should be run one of the first actions
	// to ensure that resources created by terraform are deleted even if other
	// errors fail.
	if r.shutdownServiceHandler != nil {
		if err := r.shutdownServiceHandler(cleanupCtx); err != nil {
			return err
		}
		r.shutdownServiceHandler = nil
	}

	if r.cleanTestScenarioHandler != nil {
		if err := r.cleanTestScenarioHandler(cleanupCtx); err != nil {
			return err
		}
		r.cleanTestScenarioHandler = nil
	}

	if r.resetAgentLogLevelHandler != nil {
		if err := r.resetAgentLogLevelHandler(cleanupCtx); err != nil {
			return err
		}
		r.resetAgentLogLevelHandler = nil
	}

	if r.removeAgentHandler != nil {
		if err := r.removeAgentHandler(cleanupCtx); err != nil {
			return err
		}
		r.removeAgentHandler = nil
	}

	if r.shutdownAgentHandler != nil {
		if err := r.shutdownAgentHandler(cleanupCtx); err != nil {
			return err
		}
		r.shutdownAgentHandler = nil
	}

	if r.deleteTestPolicyHandler != nil {
		if err := r.deleteTestPolicyHandler(cleanupCtx); err != nil {
			return err
		}
		r.deleteTestPolicyHandler = nil
	}

	return nil
}

func (r *tester) newResult(name string) *testrunner.ResultComposer {
	return testrunner.NewResultComposer(testrunner.TestResult{
		TestType:   TestType,
		Name:       name,
		Package:    r.testFolder.Package,
		DataStream: r.testFolder.DataStream,
	})
}

func (r *tester) run(ctx context.Context, stackConfig stack.Config) (results []testrunner.TestResult, err error) {
	result := r.newResult("(init)")

	startTesting := time.Now()

	results, err = r.runTestPerVariant(ctx, stackConfig, result, r.configFileName, r.serviceVariant)
	if err != nil {
		return results, err
	}

	// Every tester is in charge of just one test, so if there is no error,
	// then there should be just one result for tests. As an exception, there could
	// be two results if there is any issue checking Elastic Agent logs.
	if len(results) > 0 && results[0].Skipped != nil {
		logger.Debugf("Test skipped, avoid checking agent logs")
		return results, nil
	}

	tempDir, err := os.MkdirTemp("", "test-system-")
	if err != nil {
		return nil, fmt.Errorf("can't create temporal directory: %w", err)
	}
	defer os.RemoveAll(tempDir)

	provider, err := stack.BuildProvider(stackConfig.Provider, r.profile)
	if err != nil {
		return nil, fmt.Errorf("failed to build stack provider: %w", err)
	}

	dumpOptions := stack.DumpOptions{
		Output:  tempDir,
		Profile: r.profile,
	}
	dump, err := provider.Dump(context.WithoutCancel(ctx), dumpOptions)
	if err != nil {
		return nil, fmt.Errorf("dump failed: %w", err)
	}

	logResults, err := r.checkAgentLogs(dump, startTesting, errorPatterns)
	if err != nil {
		return result.WithError(err)
	}
	results = append(results, logResults...)

	return results, nil
}

func (r *tester) runTestPerVariant(ctx context.Context, stackConfig stack.Config, result *testrunner.ResultComposer, cfgFile, variantName string) ([]testrunner.TestResult, error) {
	svcInfo, err := r.createServiceInfo()
	if err != nil {
		return result.WithError(err)
	}

	configFile := filepath.Join(r.testFolder.Path, cfgFile)
	testConfig, err := newConfig(configFile, svcInfo, variantName)
	if err != nil {
		return nil, fmt.Errorf("unable to load system test case file '%s': %w", configFile, err)
	}
	logger.Debugf("Using config: %q", testConfig.Name())

	partial, err := r.runTest(ctx, testConfig, stackConfig, svcInfo)

	tdErr := r.tearDownTest(ctx)
	if err != nil {
		return partial, err
	}
	if tdErr != nil {
		return partial, fmt.Errorf("failed to tear down runner: %w", tdErr)
	}
	return partial, nil
}

func isSyntheticSourceModeEnabled(ctx context.Context, api *elasticsearch.API, dataStreamName string) (bool, error) {
	// We append a suffix so we don't use an existing resource, what may cause conflicts in old versions of
	// Elasticsearch, such as https://github.com/elastic/elasticsearch/issues/84256.
	resp, err := api.Indices.SimulateIndexTemplate(dataStreamName+"simulated",
		api.Indices.SimulateIndexTemplate.WithContext(ctx),
	)
	if err != nil {
		return false, fmt.Errorf("could not simulate index template for %s: %w", dataStreamName, err)
	}
	defer resp.Body.Close()

	if resp.IsError() {
		return false, fmt.Errorf("could not simulate index template for %s: %s", dataStreamName, resp.String())
	}

	var results struct {
		Template struct {
			Mappings struct {
				Source struct {
					Mode string `json:"mode"`
				} `json:"_source"`
			} `json:"mappings"`
			Settings struct {
				Index struct {
					Mode    string `json:"mode"`
					Mapping struct {
						Source struct {
							Mode string `json:"mode"`
						} `json:"source"`
					} `json:"mapping"`
				} `json:"index"`
			} `json:"settings"`
		} `json:"template"`
	}

	if err := json.NewDecoder(resp.Body).Decode(&results); err != nil {
		return false, fmt.Errorf("could not decode index template simulation response: %w", err)
	}

	// in 8.17.2 source mode definition is now under settings object
	if results.Template.Mappings.Source.Mode == "synthetic" || results.Template.Settings.Index.Mapping.Source.Mode == "synthetic" {
		return true, nil
	}

	// It seems that some index modes enable synthetic source mode even when it is not explicitly mentioned
	// in the mappings. So assume that when these index modes are used, the synthetic mode is also used.
	syntheticsIndexModes := []string{
		"logs", // Replaced in 8.15.0 with "logsdb", see https://github.com/elastic/elasticsearch/pull/111054
		"logsdb",
		"time_series",
	}
	if slices.Contains(syntheticsIndexModes, results.Template.Settings.Index.Mode) {
		return true, nil
	}

	return false, nil
}

type hits struct {
	Source        []common.MapStr `json:"_source"`
	Fields        []common.MapStr `json:"fields"`
	IgnoredFields []string
	DegradedDocs  []common.MapStr
}

func (h hits) getDocs(syntheticsEnabled bool) []common.MapStr {
	if syntheticsEnabled {
		return h.Fields
	}
	return h.Source
}

func (h hits) size() int {
	return len(h.Source)
}

func (r *tester) getDocs(ctx context.Context, dataStream string) (*hits, error) {
	resp, err := r.esAPI.Search(
		r.esAPI.Search.WithContext(ctx),
		r.esAPI.Search.WithIndex(dataStream),
		r.esAPI.Search.WithSort("@timestamp:asc"),
		r.esAPI.Search.WithSize(elasticsearchQuerySize),
		r.esAPI.Search.WithSource("true"),
		r.esAPI.Search.WithBody(strings.NewReader(checkFieldsBody)),
		r.esAPI.Search.WithIgnoreUnavailable(true),
	)
	if err != nil {
		return nil, fmt.Errorf("could not search index or data stream: %w", err)
	}
	defer resp.Body.Close()

	if resp.StatusCode == http.StatusServiceUnavailable && strings.Contains(resp.String(), "no_shard_available_action_exception") {
		// Index is being created, but no shards are available yet.
		// See https://github.com/elastic/elasticsearch/issues/65846
		return &hits{}, nil
	}
	if resp.IsError() {
		return nil, fmt.Errorf("failed to search docs for index or data stream %s: %s", dataStream, resp.String())
	}

	var results struct {
		Hits struct {
			Total struct {
				Value int
			}
			Hits []struct {
				Source common.MapStr `json:"_source"`
				Fields common.MapStr `json:"fields"`
			}
		}
		Aggregations struct {
			AllIgnored struct {
				DocCount      int `json:"doc_count"`
				IgnoredFields struct {
					Buckets []struct {
						Key string `json:"key"`
					} `json:"buckets"`
				} `json:"ignored_fields"`
				IgnoredDocs struct {
					Hits struct {
						Hits []common.MapStr `json:"hits"`
					} `json:"hits"`
				} `json:"ignored_docs"`
			} `json:"all_ignored"`
		} `json:"aggregations"`
		Error *struct {
			Type   string
			Reason string
		}
		Status int
	}

	if err := json.NewDecoder(resp.Body).Decode(&results); err != nil {
		return nil, fmt.Errorf("could not decode search results response: %w", err)
	}

	numHits := results.Hits.Total.Value
	if results.Error != nil {
		logger.Debugf("found %d hits in %s index or data stream: %s: %s Status=%d",
			numHits, dataStream, results.Error.Type, results.Error.Reason, results.Status)
	} else {
		logger.Debugf("found %d hits in %s index or data stream", numHits, dataStream)
	}

	var hits hits
	for _, hit := range results.Hits.Hits {
		hits.Source = append(hits.Source, hit.Source)
		hits.Fields = append(hits.Fields, hit.Fields)
	}
	for _, bucket := range results.Aggregations.AllIgnored.IgnoredFields.Buckets {
		hits.IgnoredFields = append(hits.IgnoredFields, bucket.Key)
	}
	hits.DegradedDocs = results.Aggregations.AllIgnored.IgnoredDocs.Hits.Hits

	return &hits, nil
}

func (r *tester) getFailureStoreDocs(ctx context.Context, dataStream string) ([]failureStoreDocument, error) {
	query := map[string]any{
		"query": map[string]any{
			"bool": map[string]any{
				// Ignoring failures with error.type version_conflict_engine_exception because there are packages which
				// explicitly set the _id with the fingerprint processor to avoid duplicates.
				"must_not": map[string]any{
					"term": map[string]any{
						"error.type": "version_conflict_engine_exception",
					},
				},
			},
		},
	}
	body, err := json.Marshal(query)
	if err != nil {
		return nil, fmt.Errorf("failed to encode search query: %w", err)
	}
	// FIXME: Using the low-level transport till the API SDK supports the failure store.
	request, err := http.NewRequest(http.MethodPost, fmt.Sprintf("/%s/_search?failure_store=only", dataStream), bytes.NewReader(body))
	if err != nil {
		return nil, fmt.Errorf("failed to create search request: %w", err)
	}
	request.Header.Set("Content-Type", "application/json")

	resp, err := r.esClient.Transport.Perform(request)
	if err != nil {
		return nil, fmt.Errorf("failed to perform search request: %w", err)
	}
	defer resp.Body.Close()

	switch {
	case resp.StatusCode == http.StatusNotFound:
		// Can happen if the data stream hasn't been created yet.
		return nil, nil
	case resp.StatusCode == http.StatusServiceUnavailable:
		// Index is being created, but no shards are available yet.
		// See https://github.com/elastic/elasticsearch/issues/65846
		return nil, nil
	case resp.StatusCode >= 400:
		return nil, fmt.Errorf("search request returned status code %d", resp.StatusCode)
	}

	var results struct {
		Hits struct {
			Hits []struct {
				Source failureStoreDocument `json:"_source"`
				Fields common.MapStr        `json:"fields"`
			} `json:"hits"`
		} `json:"hits"`
	}
	err = json.NewDecoder(resp.Body).Decode(&results)
	if err != nil {
		return nil, fmt.Errorf("failed to decode search response: %w", err)
	}

	var docs []failureStoreDocument
	for _, hit := range results.Hits.Hits {
		docs = append(docs, hit.Source)
	}

	return docs, nil
}

type deprecationWarning struct {
	Level   string `json:"level"`
	Message string `json:"message"`
	URL     string `json:"url"`
	Details string `json:"details"`

	ResolveDuringRollingUpgrade bool `json:"resolve_during_rolling_upgrade"`

	index string
}

func (r *tester) getDeprecationWarnings(ctx context.Context, dataStream string) ([]deprecationWarning, error) {
	resp, err := r.esAPI.Migration.Deprecations(
		r.esAPI.Migration.Deprecations.WithContext(ctx),
		r.esAPI.Migration.Deprecations.WithIndex(dataStream),
	)
	if err != nil {
		return nil, fmt.Errorf("request failed: %w", err)
	}
	defer resp.Body.Close()

	if resp.IsError() {
		return nil, fmt.Errorf("unexpected status code in response: %s", resp.String())
	}

	// Apart from index_settings, there are also cluster_settings, node_settings and ml_settings.
	// There is also a data_streams field in the response that is not documented and is empty.
	// Here we are interested only on warnings on index settings.
	var results struct {
		IndexSettings map[string][]deprecationWarning `json:"index_settings"`
	}
	err = json.NewDecoder(resp.Body).Decode(&results)
	if err != nil {
		return nil, fmt.Errorf("cannot decode response: %w", err)
	}

	var result []deprecationWarning
	for index, warnings := range results.IndexSettings {
		for _, warning := range warnings {
			warning.index = index
			result = append(result, warning)
		}
	}
	return result, nil
}

func (r *tester) checkDeprecationWarnings(stackVersion *semver.Version, dataStream string, warnings []deprecationWarning, configName string) []testrunner.TestResult {
	var results []testrunner.TestResult
	for _, warning := range warnings {
		if ignoredDeprecationWarning(stackVersion, warning) {
			continue
		}
		details := warning.Details
		if warning.index != "" {
			details = fmt.Sprintf("%s (index: %s)", details, warning.index)
		}
		tr := testrunner.TestResult{
			TestType:       TestType,
			Name:           "Deprecation warnings - " + configName,
			Package:        r.testFolder.Package,
			DataStream:     r.testFolder.DataStream,
			FailureMsg:     warning.Message,
			FailureDetails: details,
		}
		results = append(results, tr)
	}
	return results
}

func mustParseConstraint(c string) *semver.Constraints {
	constraint, err := semver.NewConstraint(c)
	if err != nil {
		panic(err)
	}
	return constraint
}

var ignoredWarnings = []struct {
	constraints *semver.Constraints
	pattern     *regexp.Regexp
}{
	{
		// This deprecation warning was introduced in 8.17.0 and fixed in Fleet in 8.17.2.
		// See https://github.com/elastic/kibana/pull/207133
		// Ignoring it because packages cannot do much about this on these versions.
		constraints: mustParseConstraint(`>=8.17.0,<8.17.2`),
		pattern:     regexp.MustCompile(`^Configuring source mode in mappings is deprecated and will be removed in future versions.`),
	},
}

func ignoredDeprecationWarning(stackVersion *semver.Version, warning deprecationWarning) bool {
	for _, rule := range ignoredWarnings {
		if rule.constraints != nil && !rule.constraints.Check(stackVersion) {
			continue
		}
		if rule.pattern.MatchString(warning.Message) {
			return true
		}
	}
	return false
}

type scenarioTest struct {
	dataStream          string
	indexTemplateName   string
	policyTemplateName  string
	kibanaDataStream    kibana.PackageDataStream
	syntheticEnabled    bool
	docs                []common.MapStr
	failureStore        []failureStoreDocument
	deprecationWarnings []deprecationWarning
	ignoredFields       []string
	degradedDocs        []common.MapStr
	agent               agentdeployer.DeployedAgent
	startTestTime       time.Time
}

type pipelineTrace []string

func (p *pipelineTrace) UnmarshalJSON(d []byte) error {
	var alias interface{}
	if err := json.Unmarshal(d, &alias); err != nil {
		return err
	}
	switch v := alias.(type) {
	case string:
		*p = append(*p, v)
	case []any:
		// asume it is going to be an array of strings
		for _, value := range v {
			*p = append(*p, fmt.Sprint(value))
		}
	default:
		return fmt.Errorf("unexpected type found for pipeline_trace: %T", v)
	}
	return nil
}

type failureStoreDocument struct {
	Error struct {
		Type          string        `json:"type"`
		Message       string        `json:"message"`
		StackTrace    string        `json:"stack_trace"`
		PipelineTrace pipelineTrace `json:"pipeline_trace"`
		Pipeline      string        `json:"pipeline"`
		ProcessorType string        `json:"processor_type"`
	} `json:"error"`
}

func (r *tester) deleteDataStream(ctx context.Context, dataStream string) error {
	resp, err := r.esAPI.Indices.DeleteDataStream([]string{dataStream},
		r.esAPI.Indices.DeleteDataStream.WithContext(ctx),
	)
	if err != nil {
		return fmt.Errorf("delete request failed for data stream %s: %w", dataStream, err)
	}
	defer resp.Body.Close()
	if resp.StatusCode == http.StatusNotFound {
		// Data stream doesn't exist, there was nothing to do.
		return nil
	}
	if resp.IsError() {
		return fmt.Errorf("delete request failed for data stream %s: %s", dataStream, resp.String())
	}
	return nil
}

func (r *tester) prepareScenario(ctx context.Context, config *testConfig, stackConfig stack.Config, svcInfo servicedeployer.ServiceInfo) (*scenarioTest, error) {
	serviceOptions := r.createServiceOptions(config.ServiceVariantName)

	var err error
	var serviceStateData ServiceState
	if r.runSetup {
		err = r.createServiceStateDir()
		if err != nil {
			return nil, fmt.Errorf("failed to create setup services dir: %w", err)
		}
	}
	scenario := scenarioTest{}

	if r.runTearDown || r.runTestsOnly {
		serviceStateData, err = readServiceStateData(r.serviceStateFilePath)
		if err != nil {
			return nil, fmt.Errorf("failed to read service setup data: %w", err)
		}
	}

	serviceOptions.DeployIndependentAgent = r.runIndependentElasticAgent

	policyTemplateName := config.PolicyTemplate
	if policyTemplateName == "" {
		policyTemplateName, err = findPolicyTemplateForInput(*r.pkgManifest, *r.dataStreamManifest, config.Input)
		if err != nil {
			return nil, fmt.Errorf("failed to determine the associated policy_template: %w", err)
		}
	}
	scenario.policyTemplateName = policyTemplateName

	policyTemplate, err := selectPolicyTemplateByName(r.pkgManifest.PolicyTemplates, scenario.policyTemplateName)
	if err != nil {
		return nil, fmt.Errorf("failed to find the selected policy_template: %w", err)
	}

	// Configure package (single data stream) via Fleet APIs.
	testTime := time.Now().Format("20060102T15:04:05Z")
	var policyToTest, policyCurrent, policyToEnroll *kibana.Policy
	if r.runTearDown || r.runTestsOnly {
		policyCurrent = &serviceStateData.CurrentPolicy
		policyToEnroll = &serviceStateData.EnrollPolicy
		logger.Debugf("Got current policy from file: %q - %q", policyCurrent.Name, policyCurrent.ID)
	} else {
		// Created a specific Agent Policy to enrolling purposes
		// There are some issues when the stack is running for some time,
		// agents cannot enroll with the default policy
		// This enroll policy must be created even if independent Elastic Agents are not used. Agents created
		// in Kubernetes or Custom Agents require this enroll policy too (service deployer).
		logger.Debug("creating enroll policy...")
		policyEnroll := kibana.Policy{
			Name:        fmt.Sprintf("ep-test-system-enroll-%s-%s-%s-%s-%s", r.testFolder.Package, r.testFolder.DataStream, r.serviceVariant, r.configFileName, testTime),
			Description: fmt.Sprintf("test policy created by elastic-package to enroll agent for data stream %s/%s", r.testFolder.Package, r.testFolder.DataStream),
			Namespace:   common.CreateTestRunID(),
		}

		policyToEnroll, err = r.kibanaClient.CreatePolicy(ctx, policyEnroll)
		if err != nil {
			return nil, fmt.Errorf("could not create test policy: %w", err)
		}
	}

	r.deleteTestPolicyHandler = func(ctx context.Context) error {
		// ensure that policyToEnroll policy gets deleted if the execution receives a signal
		// before creating the test policy
		// This handler is going to be redefined after creating the test policy
		if r.runTestsOnly {
			return nil
		}
		if err := r.kibanaClient.DeletePolicy(ctx, policyToEnroll.ID); err != nil {
			return fmt.Errorf("error cleaning up test policy: %w", err)
		}
		return nil
	}

	if r.runTearDown {
		// required to assign the policy stored in the service state file
		// so data stream related to this Agent Policy can be obtained (and deleted)
		// in the cleanTestScenarioHandler handler
		policyToTest = policyCurrent
	} else {
		// Create a specific Agent Policy just for testing this test.
		// This allows us to ensure that the Agent Policy used for testing is
		// assigned to the agent with all the required changes (e.g. Package DataStream)
		logger.Debug("creating test policy...")
		policy := kibana.Policy{
			Name:        fmt.Sprintf("ep-test-system-%s-%s-%s-%s-%s", r.testFolder.Package, r.testFolder.DataStream, r.serviceVariant, r.configFileName, testTime),
			Description: fmt.Sprintf("test policy created by elastic-package test system for data stream %s/%s", r.testFolder.Package, r.testFolder.DataStream),
			Namespace:   common.CreateTestRunID(),
		}
		// Assign the data_output_id to the agent policy to configure the output to logstash. The value is inferred from stack/_static/kibana.yml.tmpl
		// TODO: Migrate from stack.logstash_enabled to the stack config.
		if r.profile.Config("stack.logstash_enabled", "false") == "true" {
			policy.DataOutputID = "fleet-logstash-output"
		}
		if stackConfig.OutputID != "" {
			policy.DataOutputID = stackConfig.OutputID
		}
		policyToTest, err = r.kibanaClient.CreatePolicy(ctx, policy)
		if err != nil {
			return nil, fmt.Errorf("could not create test policy: %w", err)
		}
	}

	r.deleteTestPolicyHandler = func(ctx context.Context) error {
		logger.Debug("deleting test policies...")
		if err := r.kibanaClient.DeletePolicy(ctx, policyToTest.ID); err != nil {
			return fmt.Errorf("error cleaning up test policy: %w", err)
		}
		if r.runTestsOnly {
			return nil
		}
		if err := r.kibanaClient.DeletePolicy(ctx, policyToEnroll.ID); err != nil {
			return fmt.Errorf("error cleaning up test policy: %w", err)
		}
		return nil
	}

	// policyToEnroll is used in both independent agents and agents created by servicedeployer (custom or kubernetes agents)
	policy := policyToEnroll
	if r.runTearDown || r.runTestsOnly {
		// required in order to be able select the right agent in `checkEnrolledAgents` when
		// using independent agents or custom/kubernetes agents since policy data is set into `agentInfo` variable`
		policy = policyCurrent
	}

	agentDeployed, agentInfo, err := r.setupAgent(ctx, config, serviceStateData, policy)
	if err != nil {
		return nil, err
	}

	scenario.agent = agentDeployed

	service, svcInfo, err := r.setupService(ctx, config, serviceOptions, svcInfo, agentInfo, agentDeployed, policy, serviceStateData)
	if errors.Is(err, os.ErrNotExist) {
		logger.Debugf("No service deployer defined for this test")
	} else if err != nil {
		return nil, err
	}

	// Reload test config with ctx variable substitution.
	config, err = newConfig(config.Path, svcInfo, serviceOptions.Variant)
	if err != nil {
		return nil, fmt.Errorf("unable to reload system test case configuration: %w", err)
	}

	// store the time just before adding the Test Policy, this time will be used to check
	// the agent logs from that time onwards to avoid possible previous errors present in logs
	scenario.startTestTime = time.Now()

	logger.Debug("adding package data stream to test policy...")
	ds := createPackageDatastream(*policyToTest, *r.pkgManifest, policyTemplate, *r.dataStreamManifest, *config, policyToTest.Namespace)
	if r.runTearDown {
		logger.Debug("Skip adding data stream config to policy")
	} else {
		if err := r.kibanaClient.AddPackageDataStreamToPolicy(ctx, ds); err != nil {
			return nil, fmt.Errorf("could not add data stream config to policy: %w", err)
		}
	}
	scenario.kibanaDataStream = ds

	// Delete old data
	logger.Debug("deleting old data in data stream...")

	// Input packages can set `data_stream.dataset` by convention to customize the dataset.
	dataStreamDataset := ds.Inputs[0].Streams[0].DataStream.Dataset
	if r.pkgManifest.Type == "input" {
		v, _ := config.Vars.GetValue("data_stream.dataset")
		if dataset, ok := v.(string); ok && dataset != "" {
			dataStreamDataset = dataset
		}
	}
	scenario.indexTemplateName = fmt.Sprintf(
		"%s-%s",
		ds.Inputs[0].Streams[0].DataStream.Type,
		dataStreamDataset,
	)
	scenario.dataStream = fmt.Sprintf(
		"%s-%s",
		scenario.indexTemplateName,
		ds.Namespace,
	)

	r.cleanTestScenarioHandler = func(ctx context.Context) error {
		logger.Debugf("Deleting data stream for testing %s", scenario.dataStream)
		err := r.deleteDataStream(ctx, scenario.dataStream)
		if err != nil {
			return fmt.Errorf("failed to delete data stream %s: %w", scenario.dataStream, err)
		}
		return nil
	}

	// FIXME: running per stages does not work when multiple agents are created
	var origPolicy kibana.Policy
	// While there could be created Elastic Agents within `setupService()` (custom agents and k8s agents),
	// this "checkEnrolledAgents" call to must be located after creating the service.
	agents, err := checkEnrolledAgents(ctx, r.kibanaClient, agentInfo, svcInfo, r.runIndependentElasticAgent)
	if err != nil {
		return nil, fmt.Errorf("can't check enrolled agents: %w", err)
	}
	agent := agents[0]
	logger.Debugf("Selected enrolled agent %q", agent.ID)

	r.removeAgentHandler = func(ctx context.Context) error {
		if r.runTestsOnly {
			return nil
		}
		// When not using independent agents, service deployers like kubernetes or custom agents create new Elastic Agent
		if !r.runIndependentElasticAgent && !svcInfo.Agent.Independent {
			return nil
		}
		logger.Debug("removing agent...")
		err := r.kibanaClient.RemoveAgent(ctx, agent)
		if err != nil {
			return fmt.Errorf("failed to remove agent %q: %w", agent.ID, err)
		}
		return nil
	}

	if r.runTearDown {
		origPolicy = serviceStateData.OrigPolicy
		logger.Debugf("Got orig policy from file: %q - %q", origPolicy.Name, origPolicy.ID)
	} else {
		// Store previous agent policy assigned to the agent
		origPolicy = kibana.Policy{
			ID:       agent.PolicyID,
			Revision: agent.PolicyRevision,
		}
	}

	r.resetAgentPolicyHandler = func(ctx context.Context) error {
		if r.runSetup {
			// it should be kept the same policy just when system tests are
			// triggered with the flags for running spolicyToAssignDatastreamTestsetup stage (--setup)
			return nil
		}

		// RunTestOnly step (--no-provision) should also reassign back the previous (original) policy
		// even with with independent Elastic Agents, since this step creates a new test policy each execution
		// Moreover, ensure there is no agent service deployer (deprecated) being used
		if scenario.agent != nil && r.runIndependentElasticAgent && !r.runTestsOnly {
			return nil
		}

		logger.Debug("reassigning original policy back to agent...")
		if err := r.kibanaClient.AssignPolicyToAgent(ctx, agent, origPolicy); err != nil {
			return fmt.Errorf("error reassigning original policy to agent: %w", err)
		}
		return nil
	}

	origAgent := agent
	origLogLevel := ""
	if r.runTearDown {
		logger.Debug("Skip assiging log level debug to agent")
		origLogLevel = serviceStateData.Agent.LocalMetadata.Elastic.Agent.LogLevel
	} else {
		logger.Debug("Set Debug log level to agent")
		origLogLevel = agent.LocalMetadata.Elastic.Agent.LogLevel
		err = r.kibanaClient.SetAgentLogLevel(ctx, agent.ID, "debug")
		if err != nil {
			return nil, fmt.Errorf("error setting log level debug for agent %s: %w", agent.ID, err)
		}
	}
	r.resetAgentLogLevelHandler = func(ctx context.Context) error {
		if r.runTestsOnly || r.runSetup {
			return nil
		}

		// No need to reset agent log level when running independent Elastic Agents
		// since the Elastic Agent is going to be removed/uninstalled
		// Morevoer, ensure there is no agent service deployer (deprecated) being used
		if scenario.agent != nil && r.runIndependentElasticAgent {
			return nil
		}

		logger.Debugf("reassigning original log level %q back to agent...", origLogLevel)

		if err := r.kibanaClient.SetAgentLogLevel(ctx, agent.ID, origLogLevel); err != nil {
			return fmt.Errorf("error reassigning original log level to agent: %w", err)
		}
		return nil
	}

	if r.runTearDown {
		logger.Debug("Skip assigning package data stream to agent")
	} else {
		policyWithDataStream, err := r.kibanaClient.GetPolicy(ctx, policyToTest.ID)
		if err != nil {
			return nil, fmt.Errorf("could not read the policy with data stream: %w", err)
		}

		logger.Debug("assigning package data stream to agent...")
		if err := r.kibanaClient.AssignPolicyToAgent(ctx, agent, *policyWithDataStream); err != nil {
			return nil, fmt.Errorf("could not assign policy to agent: %w", err)
		}
	}

	// Signal to the service that the agent is ready (policy is assigned).
	if service != nil && config.ServiceNotifySignal != "" {
		if err = service.Signal(ctx, config.ServiceNotifySignal); err != nil {
			return nil, fmt.Errorf("failed to notify test service: %w", err)
		}
	}

	if r.runTearDown {
		return &scenario, nil
	}

	waitOpts := waitForDocsOptions{
		timeout: config.WaitForDataTimeout,
		stopCondition: func(hits *hits, oldHits int) (bool, error) {
			if config.Assert.HitCount > 0 {
				if hits.size() < config.Assert.HitCount {
					return false, nil
				}

				ret := hits.size() == oldHits
				if !ret {
					time.Sleep(4 * time.Second)
				}

				return ret, nil
			}

			return hits.size() > 0, nil
		},
	}

	hits, waitErr := r.waitForDocs(ctx, scenario.dataStream, waitOpts)

	// before checking "waitErr" error , it is necessary to check if the service has finished with error
<<<<<<< HEAD
	// to report as a test case failed
=======
	// to report it as a test case failed
>>>>>>> 3aaadce0
	if service != nil && config.Service != "" && !config.IgnoreServiceError {
		exited, code, err := service.ExitCode(ctx, config.Service)
		if err != nil && !errors.Is(err, servicedeployer.ErrNotSupported) {
			return nil, err
		}
		if exited && code > 0 {
			return nil, testrunner.ErrTestCaseFailed{Reason: fmt.Sprintf("the test service %s unexpectedly exited with code %d", config.Service, code)}
		}
	}

	if waitErr != nil {
		return nil, waitErr
	}

	// Get deprecation warnings after ensuring that there are ingested docs and thus the
	// data stream exists.
	scenario.deprecationWarnings, err = r.getDeprecationWarnings(ctx, scenario.dataStream)
	if err != nil {
		return nil, fmt.Errorf("failed to get deprecation warnings for data stream %s: %w", scenario.dataStream, err)
	}
	logger.Debugf("Found %d deprecation warnings for data stream %s", len(scenario.deprecationWarnings), scenario.dataStream)

	logger.Debugf("Check whether or not synthetic source mode is enabled (data stream %s)...", scenario.dataStream)
	scenario.syntheticEnabled, err = isSyntheticSourceModeEnabled(ctx, r.esAPI, scenario.dataStream)
	if err != nil {
		return nil, fmt.Errorf("failed to check if synthetic source mode is enabled for data stream %s: %w", scenario.dataStream, err)
	}
	logger.Debugf("Data stream %s has synthetic source mode enabled: %t", scenario.dataStream, scenario.syntheticEnabled)

	scenario.docs = hits.getDocs(scenario.syntheticEnabled)
	scenario.ignoredFields = hits.IgnoredFields
	scenario.degradedDocs = hits.DegradedDocs
	if r.checkFailureStore {
		logger.Debugf("Checking failure store for data stream %s", scenario.dataStream)
		scenario.failureStore, err = r.getFailureStoreDocs(ctx, scenario.dataStream)
		if err != nil {
			return nil, fmt.Errorf("failed to get documents from the failure store for data stream %s: %w", scenario.dataStream, err)
		}
		logger.Debugf("Found %d docs in failure store for data stream %s", len(scenario.failureStore), scenario.dataStream)
	}

	if r.runSetup {
		opts := scenarioStateOpts{
			origPolicy:    &origPolicy,
			enrollPolicy:  policyToEnroll,
			currentPolicy: policyToTest,
			config:        config,
			agent:         origAgent,
			agentInfo:     agentInfo,
			svcInfo:       svcInfo,
		}
		err = writeScenarioState(opts, r.serviceStateFilePath)
		if err != nil {
			return nil, err
		}
	}

	return &scenario, nil
}

func (r *tester) setupService(ctx context.Context, config *testConfig, serviceOptions servicedeployer.FactoryOptions, svcInfo servicedeployer.ServiceInfo, agentInfo agentdeployer.AgentInfo, agentDeployed agentdeployer.DeployedAgent, policy *kibana.Policy, state ServiceState) (servicedeployer.DeployedService, servicedeployer.ServiceInfo, error) {
	logger.Debug("setting up service...")
	if r.runTearDown || r.runTestsOnly {
		svcInfo.Test.RunID = state.ServiceRunID
		svcInfo.OutputDir = state.ServiceOutputDir
	}

	// By default using agent running in the Elastic stack
	svcInfo.AgentNetworkName = stack.Network(r.profile)
	if agentDeployed != nil {
		svcInfo.AgentNetworkName = agentInfo.NetworkName
	}

	// Set the right folder for logs except for custom agents that are still deployed using "servicedeployer"
	if r.runIndependentElasticAgent && agentDeployed != nil {
		svcInfo.Logs.Folder.Local = agentInfo.Logs.Folder.Local
	}

	// In case of custom or kubernetes agents (servicedeployer) it is needed also the Agent Policy created
	// for each test execution
	serviceOptions.PolicyName = policy.Name

	if config.Service != "" {
		svcInfo.Name = config.Service
	}

	serviceDeployer, err := servicedeployer.Factory(serviceOptions)
	if err != nil {
		return nil, svcInfo, fmt.Errorf("could not create service runner: %w", err)
	}

	service, err := serviceDeployer.SetUp(ctx, svcInfo)
	if err != nil {
		return nil, svcInfo, fmt.Errorf("could not setup service: %w", err)
	}

	r.shutdownServiceHandler = func(ctx context.Context) error {
		if r.runTestsOnly {
			return nil
		}
		if service == nil {
			return nil
		}
		logger.Debug("tearing down service...")
		if err := service.TearDown(ctx); err != nil {
			return fmt.Errorf("error tearing down service: %w", err)
		}

		return nil
	}

	return service, service.Info(), nil
}

func (r *tester) setupAgent(ctx context.Context, config *testConfig, state ServiceState, policy *kibana.Policy) (agentdeployer.DeployedAgent, agentdeployer.AgentInfo, error) {
	if !r.runIndependentElasticAgent {
		return nil, agentdeployer.AgentInfo{}, nil
	}
	agentRunID := common.CreateTestRunID()
	if r.runTearDown || r.runTestsOnly {
		agentRunID = state.AgentRunID
	}
	logger.Debug("setting up independent Elastic Agent...")
	agentInfo, err := r.createAgentInfo(policy, config, agentRunID)
	if err != nil {
		return nil, agentdeployer.AgentInfo{}, err
	}

	agentOptions := r.createAgentOptions(agentInfo.Policy.Name)
	agentDeployer, err := agentdeployer.Factory(agentOptions)
	if err != nil {
		return nil, agentInfo, fmt.Errorf("could not create agent runner: %w", err)
	}
	if agentDeployer == nil {
		logger.Debug("Not found agent deployer. Agent will be created along with the service.")
		return nil, agentInfo, nil
	}

	agentDeployed, err := agentDeployer.SetUp(ctx, agentInfo)
	if err != nil {
		return nil, agentInfo, fmt.Errorf("could not setup agent: %w", err)
	}
	r.shutdownAgentHandler = func(ctx context.Context) error {
		if r.runTestsOnly {
			return nil
		}
		if agentDeployer == nil {
			return nil
		}
		logger.Debug("tearing down agent...")
		if err := agentDeployed.TearDown(ctx); err != nil {
			return fmt.Errorf("error tearing down agent: %w", err)
		}

		return nil
	}
	return agentDeployed, agentDeployed.Info(), nil
}

func (r *tester) removeServiceStateFile() error {
	err := os.Remove(r.serviceStateFilePath)
	if err != nil {
		return fmt.Errorf("failed to remove file %q: %w", r.serviceStateFilePath, err)
	}
	return nil
}

func (r *tester) createServiceStateDir() error {
	dirPath := filepath.Dir(r.serviceStateFilePath)
	err := os.MkdirAll(dirPath, 0755)
	if err != nil {
		return fmt.Errorf("mkdir failed (path: %s): %w", dirPath, err)
	}
	return nil
}

func (r *tester) validateTestScenario(ctx context.Context, result *testrunner.ResultComposer, scenario *scenarioTest, config *testConfig) ([]testrunner.TestResult, error) {
	if err := validateFailureStore(scenario.failureStore); err != nil {
		return result.WithError(err)
	}

	// Validate fields in docs
	// when reroute processors are used, expectedDatasets should be set depends on the processor config
	var expectedDatasets []string
	for _, pipeline := range r.pipelines {
		var esIngestPipeline map[string]any
		err := yaml.Unmarshal(pipeline.Content, &esIngestPipeline)
		if err != nil {
			return nil, fmt.Errorf("unmarshalling ingest pipeline content failed: %w", err)
		}
		processors, _ := esIngestPipeline["processors"].([]any)
		for _, p := range processors {
			processor, ok := p.(map[string]any)
			if !ok {
				return nil, fmt.Errorf("unexpected processor %+v", p)
			}
			if reroute, ok := processor["reroute"]; ok {
				if rerouteP, ok := reroute.(ingest.RerouteProcessor); ok {
					expectedDatasets = append(expectedDatasets, rerouteP.Dataset...)
				}
			}
		}
	}

	if expectedDatasets == nil {
		var expectedDataset string
		if ds := r.testFolder.DataStream; ds != "" {
			expectedDataset = getDataStreamDataset(*r.pkgManifest, *r.dataStreamManifest)
		} else {
			expectedDataset = r.pkgManifest.Name + "." + scenario.policyTemplateName
		}
		expectedDatasets = []string{expectedDataset}
	}
	if r.pkgManifest.Type == "input" {
		v, _ := config.Vars.GetValue("data_stream.dataset")
		if dataset, ok := v.(string); ok && dataset != "" {
			expectedDatasets = append(expectedDatasets, dataset)
		}
	}

	fieldsValidator, err := fields.CreateValidatorForDirectory(r.dataStreamPath,
		fields.WithSpecVersion(r.pkgManifest.SpecVersion),
		fields.WithNumericKeywordFields(config.NumericKeywordFields),
		fields.WithStringNumberFields(config.StringNumberFields),
		fields.WithExpectedDatasets(expectedDatasets),
		fields.WithEnabledImportAllECSSChema(true),
		fields.WithDisableNormalization(scenario.syntheticEnabled),
	)
	if err != nil {
		return result.WithErrorf("creating fields validator for data stream failed (path: %s): %w", r.dataStreamPath, err)
	}

	if errs := validateFields(scenario.docs, fieldsValidator); len(errs) > 0 {
		return result.WithError(testrunner.ErrTestCaseFailed{
			Reason:  fmt.Sprintf("one or more errors found in documents stored in %s data stream", scenario.dataStream),
			Details: errs.Error(),
		})
	}

	if r.fieldValidationMethod == mappingsMethod {
		logger.Warn("Validation based on mappings enabled (technical preview)")
		exceptionFields := listExceptionFields(scenario.docs, fieldsValidator)

		mappingsValidator, err := fields.CreateValidatorForMappings(r.esClient,
			fields.WithMappingValidatorFallbackSchema(fieldsValidator.Schema),
			fields.WithMappingValidatorIndexTemplate(scenario.indexTemplateName),
			fields.WithMappingValidatorDataStream(scenario.dataStream),
			fields.WithMappingValidatorExceptionFields(exceptionFields),
		)
		if err != nil {
			return result.WithErrorf("creating mappings validator for data stream failed (data stream: %s): %w", scenario.dataStream, err)
		}

		if errs := validateMappings(ctx, mappingsValidator); len(errs) > 0 {
			return result.WithError(testrunner.ErrTestCaseFailed{
				Reason:  fmt.Sprintf("one or more errors found in mappings in %s index template (data stream %q)", scenario.indexTemplateName, scenario.dataStream),
				Details: errs.Error(),
			})
		}
	}

	stackVersion, err := semver.NewVersion(r.stackVersion.Number)
	if err != nil {
		return result.WithErrorf("failed to parse stack version: %w", err)
	}

	err = validateIgnoredFields(stackVersion, scenario, config)
	if err != nil {
		return result.WithError(err)
	}

	docs := scenario.docs
	if scenario.syntheticEnabled {
		docs, err = fieldsValidator.SanitizeSyntheticSourceDocs(scenario.docs)
		if err != nil {
			results, _ := result.WithErrorf("failed to sanitize synthetic source docs: %w", err)
			return results, nil
		}
	}

	specVersion, err := semver.NewVersion(r.pkgManifest.SpecVersion)
	if err != nil {
		return result.WithErrorf("failed to parse format version %q: %w", r.pkgManifest.SpecVersion, err)
	}

	// Write sample events file from first doc, if requested
	if err := r.generateTestResultFile(docs, *specVersion); err != nil {
		return result.WithError(err)
	}

	// Check Hit Count within docs, if 0 then it has not been specified
	if assertionPass, message := assertHitCount(config.Assert.HitCount, docs); !assertionPass {
		result.FailureMsg = message
	}

	// Check transforms if present
	if err := r.checkTransforms(ctx, stackVersion, config, r.pkgManifest, scenario.kibanaDataStream, scenario.dataStream, scenario.syntheticEnabled); err != nil {
		results, _ := result.WithError(err)
		return results, nil
	}

	if scenario.agent != nil {
		logResults, err := r.checkNewAgentLogs(ctx, scenario.agent, scenario.startTestTime, errorPatterns, config.Name())
		if err != nil {
			return result.WithError(err)
		}
		if len(logResults) > 0 {
			return logResults, nil
		}
	}

	if results := r.checkDeprecationWarnings(stackVersion, scenario.dataStream, scenario.deprecationWarnings, config.Name()); len(results) > 0 {
		return results, nil
	}

	if r.withCoverage {
		coverage, err := r.generateCoverageReport(result.CoveragePackageName())
		if err != nil {
			return result.WithErrorf("coverage report generation failed: %w", err)
		}
		result = result.WithCoverage(coverage)
	}

	return result.WithSuccess()
}

func (r *tester) runTest(ctx context.Context, config *testConfig, stackConfig stack.Config, svcInfo servicedeployer.ServiceInfo) ([]testrunner.TestResult, error) {
	result := r.newResult(config.Name())

	if skip := testrunner.AnySkipConfig(config.Skip, r.globalTestConfig.Skip); skip != nil {
		logger.Warnf("skipping %s test for %s/%s: %s (details: %s)",
			TestType, r.testFolder.Package, r.testFolder.DataStream,
			skip.Reason, skip.Link)
		return result.WithSkip(skip)
	}

	logger.Debugf("running test with configuration '%s'", config.Name())

	scenario, err := r.prepareScenario(ctx, config, stackConfig, svcInfo)
	if err != nil {
		return result.WithError(err)
	}

	if dump, ok := os.LookupEnv(dumpScenarioDocsEnv); ok && dump != "" {
		err := dumpScenarioDocs(scenario.docs)
		if err != nil {
			return nil, fmt.Errorf("failed to dump scenario docs: %w", err)
		}
	}

	return r.validateTestScenario(ctx, result, scenario, config)
}

func dumpScenarioDocs(docs any) error {
	timestamp := time.Now().Format("20060102150405")
	path := filepath.Join(os.TempDir(), fmt.Sprintf("elastic-package-test-docs-dump-%s.json", timestamp))
	f, err := os.Create(path)
	if err != nil {
		return fmt.Errorf("failed to create dump file: %w", err)
	}
	defer f.Close()

	logger.Infof("Dumping scenario documents to %s", path)

	enc := json.NewEncoder(f)
	enc.SetIndent("", "  ")
	enc.SetEscapeHTML(false)
	if err := enc.Encode(docs); err != nil {
		return fmt.Errorf("failed to encode docs: %w", err)
	}
	return nil
}

func checkEnrolledAgents(ctx context.Context, client *kibana.Client, agentInfo agentdeployer.AgentInfo, svcInfo servicedeployer.ServiceInfo, runIndependentElasticAgent bool) ([]kibana.Agent, error) {
	var agents []kibana.Agent

	enrolled, err := wait.UntilTrue(ctx, func(ctx context.Context) (bool, error) {
		allAgents, err := client.ListAgents(ctx)
		if err != nil {
			return false, fmt.Errorf("could not list agents: %w", err)
		}

		if runIndependentElasticAgent {
			agents = filterIndependentAgents(allAgents, agentInfo)
		} else {
			agents = filterAgents(allAgents, svcInfo)
		}
		logger.Debugf("found %d enrolled agent(s)", len(agents))
		if len(agents) == 0 {
			return false, nil // selected agents are unavailable yet
		}
		return true, nil
	}, 1*time.Second, 5*time.Minute)
	if err != nil {
		return nil, fmt.Errorf("agent enrollment failed: %w", err)
	}
	if !enrolled {
		return nil, errors.New("no agent enrolled in time")
	}
	return agents, nil
}

func createPackageDatastream(
	kibanaPolicy kibana.Policy,
	pkg packages.PackageManifest,
	policyTemplate packages.PolicyTemplate,
	ds packages.DataStreamManifest,
	config testConfig,
	suffix string,
) kibana.PackageDataStream {
	if pkg.Type == "input" {
		return createInputPackageDatastream(kibanaPolicy, pkg, policyTemplate, config, suffix)
	}
	return createIntegrationPackageDatastream(kibanaPolicy, pkg, policyTemplate, ds, config, suffix)
}

func createIntegrationPackageDatastream(
	kibanaPolicy kibana.Policy,
	pkg packages.PackageManifest,
	policyTemplate packages.PolicyTemplate,
	ds packages.DataStreamManifest,
	config testConfig,
	suffix string,
) kibana.PackageDataStream {
	r := kibana.PackageDataStream{
		Name:      fmt.Sprintf("%s-%s-%s", pkg.Name, ds.Name, suffix),
		Namespace: kibanaPolicy.Namespace,
		PolicyID:  kibanaPolicy.ID,
		Enabled:   true,
		Inputs: []kibana.Input{
			{
				PolicyTemplate: policyTemplate.Name,
				Enabled:        true,
			},
		},
	}
	r.Package.Name = pkg.Name
	r.Package.Title = pkg.Title
	r.Package.Version = pkg.Version

	stream := ds.Streams[getDataStreamIndex(config.Input, ds)]
	streamInput := stream.Input
	r.Inputs[0].Type = streamInput

	streams := []kibana.Stream{
		{
			ID:      fmt.Sprintf("%s-%s.%s", streamInput, pkg.Name, ds.Name),
			Enabled: true,
			DataStream: kibana.DataStream{
				Type:    ds.Type,
				Dataset: getDataStreamDataset(pkg, ds),
			},
		},
	}

	// Add dataStream-level vars
	streams[0].Vars = setKibanaVariables(stream.Vars, config.DataStream.Vars)
	r.Inputs[0].Streams = streams

	// Add input-level vars
	input := policyTemplate.FindInputByType(streamInput)
	if input != nil {
		r.Inputs[0].Vars = setKibanaVariables(input.Vars, config.Vars)
	}

	// Add package-level vars
	r.Vars = setKibanaVariables(pkg.Vars, config.Vars)

	return r
}

func createInputPackageDatastream(
	kibanaPolicy kibana.Policy,
	pkg packages.PackageManifest,
	policyTemplate packages.PolicyTemplate,
	config testConfig,
	suffix string,
) kibana.PackageDataStream {
	r := kibana.PackageDataStream{
		Name:      fmt.Sprintf("%s-%s-%s", pkg.Name, policyTemplate.Name, suffix),
		Namespace: kibanaPolicy.Namespace,
		PolicyID:  kibanaPolicy.ID,
		Enabled:   true,
	}
	r.Package.Name = pkg.Name
	r.Package.Title = pkg.Title
	r.Package.Version = pkg.Version
	r.Inputs = []kibana.Input{
		{
			PolicyTemplate: policyTemplate.Name,
			Enabled:        true,
			Vars:           kibana.Vars{},
		},
	}

	streamInput := policyTemplate.Input
	r.Inputs[0].Type = streamInput

	dataset := fmt.Sprintf("%s.%s", pkg.Name, policyTemplate.Name)
	streams := []kibana.Stream{
		{
			ID:      fmt.Sprintf("%s-%s.%s", streamInput, pkg.Name, policyTemplate.Name),
			Enabled: true,
			DataStream: kibana.DataStream{
				Type:    policyTemplate.Type,
				Dataset: dataset,
			},
		},
	}

	// Add policyTemplate-level vars.
	vars := setKibanaVariables(policyTemplate.Vars, config.Vars)
	if _, found := vars["data_stream.dataset"]; !found {
		dataStreamDataset := dataset
		v, _ := config.Vars.GetValue("data_stream.dataset")
		if dataset, ok := v.(string); ok && dataset != "" {
			dataStreamDataset = dataset
		}

		var value packages.VarValue
		value.Unpack(dataStreamDataset)
		vars["data_stream.dataset"] = kibana.Var{
			Value: value,
			Type:  "text",
		}
	}

	streams[0].Vars = vars
	r.Inputs[0].Streams = streams
	return r
}

func setKibanaVariables(definitions []packages.Variable, values common.MapStr) kibana.Vars {
	vars := kibana.Vars{}
	for _, definition := range definitions {
		val := definition.Default

		value, err := values.GetValue(definition.Name)
		if err == nil {
			val = packages.VarValue{}
			val.Unpack(value)
		}

		vars[definition.Name] = kibana.Var{
			Type:  definition.Type,
			Value: val,
		}
	}
	return vars
}

// getDataStreamIndex returns the index of the data stream whose input name
// matches. Otherwise it returns the 0.
func getDataStreamIndex(inputName string, ds packages.DataStreamManifest) int {
	for i, s := range ds.Streams {
		if s.Input == inputName {
			return i
		}
	}
	return 0
}

func getDataStreamDataset(pkg packages.PackageManifest, ds packages.DataStreamManifest) string {
	if len(ds.Dataset) > 0 {
		return ds.Dataset
	}
	return fmt.Sprintf("%s.%s", pkg.Name, ds.Name)
}

// findPolicyTemplateForInput returns the name of the policy_template that
// applies to the input under test. An error is returned if no policy template
// matches or if multiple policy templates match and the response is ambiguous.
func findPolicyTemplateForInput(pkg packages.PackageManifest, ds packages.DataStreamManifest, inputName string) (string, error) {
	if pkg.Type == "input" {
		return findPolicyTemplateForInputPackage(pkg, inputName)
	}
	return findPolicyTemplateForDataStream(pkg, ds, inputName)
}

func findPolicyTemplateForDataStream(pkg packages.PackageManifest, ds packages.DataStreamManifest, inputName string) (string, error) {
	if inputName == "" {
		if len(ds.Streams) == 0 {
			return "", errors.New("no streams declared in data stream manifest")
		}
		inputName = ds.Streams[getDataStreamIndex(inputName, ds)].Input
	}

	var matchedPolicyTemplates []string
	for _, policyTemplate := range pkg.PolicyTemplates {
		// Does this policy_template include this input type?
		if policyTemplate.FindInputByType(inputName) == nil {
			continue
		}

		// Does the policy_template apply to this data stream (when data streams are specified)?
		if len(policyTemplate.DataStreams) > 0 && !slices.Contains(policyTemplate.DataStreams, ds.Name) {
			continue
		}

		matchedPolicyTemplates = append(matchedPolicyTemplates, policyTemplate.Name)
	}

	switch len(matchedPolicyTemplates) {
	case 1:
		return matchedPolicyTemplates[0], nil
	case 0:
		return "", fmt.Errorf("no policy template was found for data stream %q "+
			"with input type %q: verify that you have included the data stream "+
			"and input in the package's policy_template list", ds.Name, inputName)
	default:
		return "", fmt.Errorf("ambiguous result: multiple policy templates ([%s]) "+
			"were found that apply to data stream %q with input type %q: please "+
			"specify the 'policy_template' in the system test config",
			strings.Join(matchedPolicyTemplates, ", "), ds.Name, inputName)
	}
}

func findPolicyTemplateForInputPackage(pkg packages.PackageManifest, inputName string) (string, error) {
	if inputName == "" {
		if len(pkg.PolicyTemplates) == 0 {
			return "", errors.New("no policy templates specified for input package")
		}
		inputName = pkg.PolicyTemplates[0].Input
	}

	var matched []string
	for _, policyTemplate := range pkg.PolicyTemplates {
		if policyTemplate.Input != inputName {
			continue
		}

		matched = append(matched, policyTemplate.Name)
	}

	switch len(matched) {
	case 1:
		return matched[0], nil
	case 0:
		return "", fmt.Errorf("no policy template was found"+
			"with input type %q: verify that you have included the data stream "+
			"and input in the package's policy_template list", inputName)
	default:
		return "", fmt.Errorf("ambiguous result: multiple policy templates ([%s]) "+
			"with input type %q: please "+
			"specify the 'policy_template' in the system test config",
			strings.Join(matched, ", "), inputName)
	}
}

func selectPolicyTemplateByName(policies []packages.PolicyTemplate, name string) (packages.PolicyTemplate, error) {
	for _, policy := range policies {
		if policy.Name == name {
			return policy, nil
		}
	}
	return packages.PolicyTemplate{}, fmt.Errorf("policy template %q not found", name)
}

func (r *tester) checkTransforms(ctx context.Context, stackVersion *semver.Version, config *testConfig, pkgManifest *packages.PackageManifest, ds kibana.PackageDataStream, dataStream string, syntheticEnabled bool) error {
	if config.SkipTransformValidation {
		return nil
	}

	transforms, err := packages.ReadTransformsFromPackageRoot(r.packageRootPath)
	if err != nil {
		return fmt.Errorf("loading transforms for package failed (root: %s): %w", r.packageRootPath, err)
	}

	// Before stack version 8.14.0, there are some issues generating the corresponding
	// mappings for the fields defined in the transforms
	// Forced to not use mappings to validate transforms before 8.14.0
	// Related issue: https://github.com/elastic/kibana/issues/175331
	validationMethod := r.fieldValidationMethod
	if stackVersion.LessThan(semver_8_14_0) {
		logger.Debugf("Forced to validate transforms based on fields, not available for stack versions < 8.14.0")
		validationMethod = fieldsMethod
	}

	for _, transform := range transforms {
		hasSource, err := transform.HasSource(dataStream)
		if err != nil {
			return fmt.Errorf("failed to check if transform %q has %s as source: %w", transform.Name, dataStream, err)
		}
		if !hasSource {
			logger.Debugf("transform %q does not match %q as source (sources: %s)", transform.Name, dataStream, transform.Definition.Source.Index)
			continue
		}

		logger.Debugf("checking transform %q", transform.Name)

		// IDs format is: "<type>-<package>.<transform>-<namespace>-<version>"
		// For instance: "logs-ti_anomali.latest_ioc-default-0.1.0"
		transformPattern := fmt.Sprintf("%s-%s.%s-*-%s",
			// It cannot be used "ds.Inputs[0].Streams[0].DataStream.Type" since Fleet
			// always create the transform with the prefix "logs-"
			// https://github.com/elastic/kibana/blob/eed02b930ad332ad7261a0a4dff521e36021fb31/x-pack/platform/plugins/shared/fleet/server/services/epm/elasticsearch/transform/install.ts#L855
			"logs",
			pkgManifest.Name,
			transform.Name,
			transform.Definition.Meta.FleetTransformVersion,
		)
		transformId, err := r.getTransformId(ctx, transformPattern)
		if err != nil {
			return fmt.Errorf("failed to determine transform ID: %w", err)
		}

		// Using the preview instead of checking the actual index because
		// transforms with retention policies may be deleting the documents based
		// on old fixtures as soon as they are indexed.
		transformDocs, err := r.previewTransform(ctx, transformId)
		if err != nil {
			return fmt.Errorf("failed to preview transform %q: %w", transformId, err)
		}
		if len(transformDocs) == 0 {
			return fmt.Errorf("no documents found in preview for transform %q", transformId)
		}

		logger.Debugf("Found %d documents in preview for transform %q", len(transformDocs), transformId)

		transformRootPath := filepath.Dir(transform.Path)
		fieldsValidator, err := fields.CreateValidatorForDirectory(transformRootPath,
			fields.WithSpecVersion(pkgManifest.SpecVersion),
			fields.WithNumericKeywordFields(config.NumericKeywordFields),
			fields.WithEnabledImportAllECSSChema(true),
			fields.WithDisableNormalization(syntheticEnabled),
		)
		if err != nil {
			return fmt.Errorf("creating fields validator for data stream failed (path: %s): %w", transformRootPath, err)
		}

		if errs := validateFields(transformDocs, fieldsValidator); len(errs) > 0 {
			return testrunner.ErrTestCaseFailed{
				Reason:  fmt.Sprintf("errors found in documents of preview for transform %s for data stream %s", transformId, dataStream),
				Details: errs.Error(),
			}
		}

		if validationMethod == mappingsMethod {
			destIndexTransform := transform.Definition.Dest.Index
			// Index Template format is: "<type>-<package>.<transform>-template"
			// For instance: "logs-ti_anomali.latest_intelligence-template"
			indexTemplateTransform := fmt.Sprintf("%s-%s.%s-template",
				ds.Inputs[0].Streams[0].DataStream.Type,
				pkgManifest.Name,
				transform.Name,
			)

			mappingErrs := r.validateTransformsWithMappings(ctx, transformId, transform.Name, destIndexTransform, indexTemplateTransform, transformDocs, fieldsValidator)
			if len(mappingErrs) > 0 {
				return testrunner.ErrTestCaseFailed{
					Reason:  fmt.Sprintf("one or more errors found in mappings in the transform %q (index %s)", transform.Name, destIndexTransform),
					Details: mappingErrs.Error(),
				}
			}
		}
	}

	return nil
}

func (r *tester) validateTransformsWithMappings(ctx context.Context, transformId, transformName, destIndexTransform, indexTemplateTransform string, transformDocs []common.MapStr, fieldsValidator *fields.Validator) multierror.Error {
	// In order to compare the mappings, it is required to wait until the documents has been
	// ingested in the given transform index
	// It looks like that not all documents ingested previously in the main data stream are going
	// to be ingested in the destination index of the transform. That's the reason to disable
	// the asserts
	waitOpts := waitForDocsOptions{
		period: 5 * time.Second,
		// Add specific timeout to ensure transform processes the documents (depends on "delay" field?)
		timeout: 10 * time.Minute,
		stopCondition: func(_ *hits, _ int) (bool, error) {
			processed, err := r.processedDocsByTransform(ctx, transformId)
			if err != nil {
				return false, err
			}
			if processed > 0 {
				logger.Debugf("Documents processed by transform %q: %d", transformId, processed)
			}
			return processed >= len(transformDocs), nil
		},
	}

	if _, err := r.waitForDocs(ctx, destIndexTransform, waitOpts); err != nil {
		return multierror.Error{err}
	}

	// As it could happen that there are no hits found , just deleted docs
	// Here it is used the docs found in the preview API response
	logger.Warn("Validate mappings found in transform (technical preview)")
	exceptionFields := listExceptionFields(transformDocs, fieldsValidator)

	mappingsValidator, err := fields.CreateValidatorForMappings(r.esClient,
		fields.WithMappingValidatorFallbackSchema(fieldsValidator.Schema),
		fields.WithMappingValidatorIndexTemplate(indexTemplateTransform),
		fields.WithMappingValidatorDataStream(destIndexTransform),
		fields.WithMappingValidatorExceptionFields(exceptionFields),
	)
	if err != nil {
		return multierror.Error{fmt.Errorf("creating mappings validator for the %q transform index failed (index: %s): %w", transformName, destIndexTransform, err)}
	}

	if errs := validateMappings(ctx, mappingsValidator); len(errs) > 0 {
		return errs.Unique()
	}
	return nil
}

func (r *tester) getTransformId(ctx context.Context, transformPattern string) (string, error) {
	resp, err := r.esAPI.TransformGetTransform(
		r.esAPI.TransformGetTransform.WithContext(ctx),
		r.esAPI.TransformGetTransform.WithTransformID(transformPattern),
	)
	if err != nil {
		return "", err
	}
	defer resp.Body.Close()

	if resp.IsError() {
		return "", fmt.Errorf("failed to get transforms: %s", resp.String())
	}

	var transforms struct {
		Transforms []struct {
			ID string `json:"id"`
		} `json:"transforms"`
	}

	err = json.NewDecoder(resp.Body).Decode(&transforms)
	switch {
	case err != nil:
		return "", fmt.Errorf("failed to decode response: %w", err)
	case len(transforms.Transforms) == 0:
		return "", fmt.Errorf("no transform found with pattern %q", transformPattern)
	case len(transforms.Transforms) > 1:
		return "", fmt.Errorf("multiple transforms (%d) found with pattern %q", len(transforms.Transforms), transformPattern)
	}
	id := transforms.Transforms[0].ID
	if id == "" {
		return "", fmt.Errorf("empty ID found with pattern %q", transformPattern)
	}
	return id, nil
}

func (r *tester) previewTransform(ctx context.Context, transformId string) ([]common.MapStr, error) {
	resp, err := r.esAPI.TransformPreviewTransform(
		r.esAPI.TransformPreviewTransform.WithContext(ctx),
		r.esAPI.TransformPreviewTransform.WithTransformID(transformId),
	)
	if err != nil {
		return nil, err
	}
	defer resp.Body.Close()

	if resp.IsError() {
		return nil, fmt.Errorf("failed to preview transform %q: %s", transformId, resp.String())
	}

	var preview struct {
		Documents []common.MapStr `json:"preview"`
	}
	err = json.NewDecoder(resp.Body).Decode(&preview)
	if err != nil {
		return nil, fmt.Errorf("failed to decode response: %w", err)
	}

	return preview.Documents, nil
}

func (r *tester) processedDocsByTransform(ctx context.Context, transformId string) (int, error) {
	resp, err := r.esAPI.TransformGetTransformStats(transformId,
		r.esAPI.TransformGetTransformStats.WithContext(ctx),
	)
	if err != nil {
		return 0, err
	}
	defer resp.Body.Close()

	if resp.IsError() {
		return 0, fmt.Errorf("failed to get stats for transform %q: %s", transformId, resp.String())
	}

	var stats struct {
		Transforms []struct {
			Stats struct {
				DocumentsProcessed int `json:"documents_processed"`
			} `json:"stats"`
		} `json:"transforms"`
	}
	err = json.NewDecoder(resp.Body).Decode(&stats)
	if err != nil {
		return 0, fmt.Errorf("failed to decode response: %w", err)
	}

	if len(stats.Transforms) == 0 {
		logger.Debugf("No stats information for transform %q", transformId)
		return 0, nil
	}

	// As it is requested one stransform, there must be just one element in the Transform array
	return stats.Transforms[0].Stats.DocumentsProcessed, nil
}

func filterAgents(allAgents []kibana.Agent, svcInfo servicedeployer.ServiceInfo) []kibana.Agent {
	if svcInfo.Agent.Host.NamePrefix != "" {
		logger.Debugf("filter agents using criteria: NamePrefix=%s", svcInfo.Agent.Host.NamePrefix)
	}

	var filtered []kibana.Agent
	for _, agent := range allAgents {
		if agent.PolicyRevision == 0 {
			continue // For some reason Kibana doesn't always return a valid policy revision (eventually it will be present and valid)
		}

		if svcInfo.Agent.Host.NamePrefix != "" && !strings.HasPrefix(agent.LocalMetadata.Host.Name, svcInfo.Agent.Host.NamePrefix) {
			continue
		}
		filtered = append(filtered, agent)
	}
	return filtered
}

func filterIndependentAgents(allAgents []kibana.Agent, agentInfo agentdeployer.AgentInfo) []kibana.Agent {
	// filtered list of agents must contain all agents started by the stack
	// they could be assigned the default policy (elastic-agent-managed-ep) or the test policy (ep-test-system-*)
	var filtered []kibana.Agent
	for _, agent := range allAgents {
		if agent.PolicyRevision == 0 {
			continue // For some reason Kibana doesn't always return a valid policy revision (eventually it will be present and valid)
		}

		if agent.Status != "online" {
			continue
		}

		if agent.PolicyID != agentInfo.Policy.ID {
			continue
		}

		filtered = append(filtered, agent)
	}
	return filtered
}

func writeSampleEvent(path string, doc common.MapStr, specVersion semver.Version) error {
	jsonFormatter := formatter.JSONFormatterBuilder(specVersion)
	body, err := jsonFormatter.Encode(doc)
	if err != nil {
		return fmt.Errorf("marshalling sample event failed: %w", err)
	}

	err = os.WriteFile(filepath.Join(path, "sample_event.json"), append(body, '\n'), 0644)
	if err != nil {
		return fmt.Errorf("writing sample event failed: %w", err)
	}

	return nil
}

func validateFailureStore(failureStore []failureStoreDocument) error {
	var multiErr multierror.Error
	for _, doc := range failureStore {
		// TODO: Move this to the trace log level when available.
		logger.Debug("Error found in failure store: ", doc.Error.StackTrace)
		multiErr = append(multiErr,
			fmt.Errorf("%s: %s (processor: %s, pipelines: %s)",
				doc.Error.Type,
				doc.Error.Message,
				doc.Error.ProcessorType,
				strings.Join(doc.Error.PipelineTrace, ",")))
	}

	if len(multiErr) > 0 {
		multiErr = multiErr.Unique()
		return testrunner.ErrTestCaseFailed{
			Reason:  "one or more documents found in the failure store",
			Details: multiErr.Error(),
		}
	}

	return nil
}

func validateFields(docs []common.MapStr, fieldsValidator *fields.Validator) multierror.Error {
	multiErr := ensureNoErrorsInDocs(docs)

	for _, doc := range docs {
		errs := fieldsValidator.ValidateDocumentMap(doc)
		if errs != nil {
			multiErr = append(multiErr, errs...)
			continue
		}
	}
	if len(multiErr) > 0 {
		return multiErr.Unique()
	}
	return nil
}

func listExceptionFields(docs []common.MapStr, fieldsValidator *fields.Validator) []string {
	var allFields []string
	visited := make(map[string]any)
	for _, doc := range docs {
		fields := fieldsValidator.ListExceptionFields(doc)
		for _, f := range fields {
			if _, ok := visited[f]; ok {
				continue
			}
			visited[f] = struct{}{}
			allFields = append(allFields, f)
		}
	}

	return allFields
}

func validateIgnoredFields(stackVersion *semver.Version, scenario *scenarioTest, config *testConfig) error {
	skipIgnoredFields := append([]string(nil), config.SkipIgnoredFields...)
	if stackVersion.LessThan(semver.MustParse("8.14.0")) {
		// Pre 8.14 Elasticsearch commonly has event.original not mapped correctly, exclude from check: https://github.com/elastic/elasticsearch/pull/106714
		skipIgnoredFields = append(skipIgnoredFields, "event.original")
	}

	ignoredFields := make([]string, 0, len(scenario.ignoredFields))

	for _, field := range scenario.ignoredFields {
		if !slices.Contains(skipIgnoredFields, field) {
			ignoredFields = append(ignoredFields, field)
		}
	}

	if len(ignoredFields) > 0 {
		issues := make([]struct {
			ID            any `json:"_id"`
			Timestamp     any `json:"@timestamp,omitempty"`
			IgnoredFields any `json:"ignored_field_values"`
		}, len(scenario.degradedDocs))
		for i, d := range scenario.degradedDocs {
			issues[i].ID = d["_id"]
			if source, ok := d["_source"].(map[string]any); ok {
				if ts, ok := source["@timestamp"]; ok {
					issues[i].Timestamp = ts
				}
			}
			issues[i].IgnoredFields = d["ignored_field_values"]
		}
		degradedDocsJSON, err := json.MarshalIndent(issues, "", "  ")
		if err != nil {
			return fmt.Errorf("failed to marshal degraded docs to JSON: %w", err)
		}

		return testrunner.ErrTestCaseFailed{
			Reason:  "found ignored fields in data stream",
			Details: fmt.Sprintf("found ignored fields in data stream %s: %v. Affected documents: %s", scenario.dataStream, ignoredFields, degradedDocsJSON),
		}
	}

	return nil
}

func validateMappings(ctx context.Context, mappingsValidator *fields.MappingValidator) multierror.Error {
	multiErr := mappingsValidator.ValidateIndexMappings(ctx)
	if len(multiErr) > 0 {
		return multiErr.Unique()
	}
	return nil
}

func assertHitCount(expected int, docs []common.MapStr) (pass bool, message string) {
	if expected != 0 {
		observed := len(docs)
		logger.Debugf("assert hit count expected %d, observed %d", expected, observed)
		if observed != expected {
			return false, fmt.Sprintf("observed hit count %d did not match expected hit count %d", observed, expected)
		}
	}
	return true, ""
}

func (r *tester) generateTestResultFile(docs []common.MapStr, specVersion semver.Version) error {
	if !r.generateTestResult {
		return nil
	}

	rootPath := r.packageRootPath
	if ds := r.testFolder.DataStream; ds != "" {
		rootPath = filepath.Join(rootPath, "data_stream", ds)
	}

	if err := writeSampleEvent(rootPath, docs[0], specVersion); err != nil {
		return fmt.Errorf("failed to write sample event file: %w", err)
	}

	return nil
}

func (r *tester) checkNewAgentLogs(ctx context.Context, agent agentdeployer.DeployedAgent, startTesting time.Time, errorPatterns []logsByContainer, configName string) (results []testrunner.TestResult, err error) {
	if agent == nil {
		return nil, nil
	}

	f, err := os.CreateTemp("", "elastic-agent.logs")
	if err != nil {
		return nil, fmt.Errorf("failed to create temp file for logs: %w", err)
	}
	defer os.Remove(f.Name())

	for _, patternsContainer := range errorPatterns {
		if patternsContainer.containerName != "elastic-agent" {
			continue
		}

		startTime := time.Now()

		outputBytes, err := agent.Logs(ctx, startTesting)
		if err != nil {
			return nil, fmt.Errorf("check log messages failed: %s", err)
		}
		_, err = f.Write(outputBytes)
		if err != nil {
			return nil, fmt.Errorf("write log messages failed: %s", err)
		}

		err = r.anyErrorMessages(f.Name(), startTesting, patternsContainer.patterns)
		if e, ok := err.(testrunner.ErrTestCaseFailed); ok {
			tr := testrunner.TestResult{
				TestType:   TestType,
				Name:       fmt.Sprintf("(%s logs - %s)", patternsContainer.containerName, configName),
				Package:    r.testFolder.Package,
				DataStream: r.testFolder.DataStream,
			}
			tr.FailureMsg = e.Error()
			tr.FailureDetails = e.Details
			tr.TimeElapsed = time.Since(startTime)
			results = append(results, tr)
			// Just check elastic-agent
			break
		}

		if err != nil {
			return nil, fmt.Errorf("check log messages failed: %s", err)
		}
		// Just check elastic-agent
		break
	}
	return results, nil
}

func (r *tester) checkAgentLogs(dump []stack.DumpResult, startTesting time.Time, errorPatterns []logsByContainer) (results []testrunner.TestResult, err error) {
	for _, patternsContainer := range errorPatterns {
		startTime := time.Now()

		serviceDumpIndex := slices.IndexFunc(dump, func(d stack.DumpResult) bool {
			return d.ServiceName == patternsContainer.containerName
		})
		if serviceDumpIndex < 0 {
			return nil, fmt.Errorf("could not find logs dump for service %s", patternsContainer.containerName)
		}
		serviceLogsFile := dump[serviceDumpIndex].LogsFile

		err = r.anyErrorMessages(serviceLogsFile, startTesting, patternsContainer.patterns)
		if e, ok := err.(testrunner.ErrTestCaseFailed); ok {
			tr := testrunner.TestResult{
				TestType:   TestType,
				Name:       fmt.Sprintf("(%s logs)", patternsContainer.containerName),
				Package:    r.testFolder.Package,
				DataStream: r.testFolder.DataStream,
			}
			tr.FailureMsg = e.Error()
			tr.FailureDetails = e.Details
			tr.TimeElapsed = time.Since(startTime)
			results = append(results, tr)
			continue
		}

		if err != nil {
			return nil, fmt.Errorf("check log messages failed: %s", err)
		}
	}
	return results, nil
}

func (r *tester) anyErrorMessages(logsFilePath string, startTime time.Time, errorPatterns []logsRegexp) error {
	var multiErr multierror.Error
	processLog := func(log stack.LogLine) error {
		for _, pattern := range errorPatterns {
			if !pattern.includes.MatchString(log.Message) {
				continue
			}
			isExcluded := false
			for _, excludes := range pattern.excludes {
				if excludes.MatchString(log.Message) {
					isExcluded = true
					break
				}
			}
			if isExcluded {
				continue
			}

			multiErr = append(multiErr, fmt.Errorf("found error %q", log.Message))
		}
		return nil
	}
	err := stack.ParseLogs(stack.ParseLogsOptions{
		LogsFilePath: logsFilePath,
		StartTime:    startTime,
	}, processLog)
	if err != nil {
		return err
	}

	if len(multiErr) > 0 {
		return testrunner.ErrTestCaseFailed{
			Reason:  fmt.Sprintf("one or more errors found while examining %s", filepath.Base(logsFilePath)),
			Details: multiErr.Error(),
		}
	}
	return nil
}

func (r *tester) generateCoverageReport(pkgName string) (testrunner.CoverageReport, error) {
	dsPattern := "*"
	if r.dataStreamManifest != nil && r.dataStreamManifest.Name != "" {
		dsPattern = r.dataStreamManifest.Name
	}

	// This list of patterns includes patterns for all types of packages. It should not be a problem if some path doesn't exist.
	patterns := []string{
		filepath.Join(r.packageRootPath, "manifest.yml"),
		filepath.Join(r.packageRootPath, "fields", "*.yml"),
		filepath.Join(r.packageRootPath, "data_stream", dsPattern, "manifest.yml"),
		filepath.Join(r.packageRootPath, "data_stream", dsPattern, "fields", "*.yml"),
	}

	return testrunner.GenerateBaseFileCoverageReportGlob(pkgName, patterns, r.coverageType, true)
}

type waitForDocsOptions struct {
	period        time.Duration
	timeout       time.Duration
	stopCondition func(*hits, int) (bool, error)
}

func (r *tester) waitForDocs(ctx context.Context, dataStream string, opts waitForDocsOptions) (*hits, error) {
	// Use custom timeout if the service can't collect data immediately.
	waitForDataTimeout := waitForDataDefaultTimeout
	if opts.timeout > 0 {
		waitForDataTimeout = opts.timeout
	}

	periodTime := 1 * time.Second
	if opts.period > 0 {
		periodTime = opts.period
	}

	// (TODO in future) Optionally exercise service to generate load.
	logger.Debugf("checking for expected data in data stream or index (%s)...", waitForDataTimeout)
	var hits *hits
	oldHits := 0
	passed, waitErr := wait.UntilTrue(ctx, func(ctx context.Context) (bool, error) {
		var err error
		hits, err = r.getDocs(ctx, dataStream)
		if err != nil {
			return false, err
		}

		if r.checkFailureStore {
			failureStore, err := r.getFailureStoreDocs(ctx, dataStream)
			if err != nil {
				return false, fmt.Errorf("failed to check failure store: %w", err)
			}
			if n := len(failureStore); n > 0 {
				// Interrupt loop earlier if there are failures in the document store.
				logger.Debugf("Found %d hits in the failure store for %s", len(failureStore), dataStream)
				return true, nil
			}
		}
		defer func() {
			oldHits = hits.size()
		}()

		if opts.stopCondition != nil {
			ret, err := opts.stopCondition(hits, oldHits)
			if err != nil {
				return false, err
			}
			return ret, nil
		}

		return hits.size() > 0, nil
	}, periodTime, waitForDataTimeout)

	if waitErr != nil {
		return nil, waitErr
	}

	if !passed {
		return nil, testrunner.ErrTestCaseFailed{Reason: fmt.Sprintf("could not find hits in data stream or index: %s", dataStream)}
	}

	return hits, nil
}

func ensureNoErrorsInDocs(docs []common.MapStr) multierror.Error {
	var multiErr multierror.Error
	for _, doc := range docs {
		if message, err := doc.GetValue("error.message"); err != common.ErrKeyNotFound {
			multiErr = append(multiErr, fmt.Errorf("found error.message in event: %v", message))
		}
	}

	if len(multiErr) > 0 {
		return multiErr.Unique()
	}

	return nil
}<|MERGE_RESOLUTION|>--- conflicted
+++ resolved
@@ -1379,11 +1379,7 @@
 	hits, waitErr := r.waitForDocs(ctx, scenario.dataStream, waitOpts)
 
 	// before checking "waitErr" error , it is necessary to check if the service has finished with error
-<<<<<<< HEAD
-	// to report as a test case failed
-=======
 	// to report it as a test case failed
->>>>>>> 3aaadce0
 	if service != nil && config.Service != "" && !config.IgnoreServiceError {
 		exited, code, err := service.ExitCode(ctx, config.Service)
 		if err != nil && !errors.Is(err, servicedeployer.ErrNotSupported) {

// Copyright Elasticsearch B.V. and/or licensed to Elasticsearch B.V. under one
// or more contributor license agreements. Licensed under the Elastic License;
// you may not use this file except in compliance with the Elastic License.

package system

import (
	"context"
	"encoding/json"
	"errors"
	"fmt"
	"io/fs"
	"net/http"
	"os"
	"path/filepath"
	"regexp"
	"slices"
	"strings"
	"time"

	"github.com/Masterminds/semver/v3"
	"gopkg.in/yaml.v3"

	"github.com/elastic/elastic-package/internal/agentdeployer"
	"github.com/elastic/elastic-package/internal/common"
	"github.com/elastic/elastic-package/internal/configuration/locations"
	"github.com/elastic/elastic-package/internal/elasticsearch"
	"github.com/elastic/elastic-package/internal/elasticsearch/ingest"
	"github.com/elastic/elastic-package/internal/environment"
	"github.com/elastic/elastic-package/internal/fields"
	"github.com/elastic/elastic-package/internal/formatter"
	"github.com/elastic/elastic-package/internal/kibana"
	"github.com/elastic/elastic-package/internal/logger"
	"github.com/elastic/elastic-package/internal/multierror"
	"github.com/elastic/elastic-package/internal/packages"
	"github.com/elastic/elastic-package/internal/profile"
	"github.com/elastic/elastic-package/internal/resources"
	"github.com/elastic/elastic-package/internal/servicedeployer"
	"github.com/elastic/elastic-package/internal/stack"
	"github.com/elastic/elastic-package/internal/testrunner"
	"github.com/elastic/elastic-package/internal/wait"
)

const (
	checkFieldsBody = `{
		"fields": ["*"],
		"runtime_mappings": {
		  "my_ignored": {
			"type": "keyword",
			"script": {
			  "source": "for (def v : params['_fields']._ignored.values) { emit(v); }"
			}
		  }
		},
		"aggs": {
		  "all_ignored": {
			"filter": {
			  "exists": {
				"field": "_ignored"
			  }
			},
			"aggs": {
			  "ignored_fields": {
				"terms": {
				  "size": 100,
				  "field": "my_ignored"
				}
			  },
			  "ignored_docs": {
				"top_hits": {
				  "size": 5
				}
			  }
			}
		  }
		}
	  }`
	DevDeployDir = "_dev/deploy"

	// TestType defining system tests
	TestType testrunner.TestType = "system"

	// Maximum number of events to query.
	elasticsearchQuerySize = 500

	// ServiceLogsAgentDir is folder path where log files produced by the service
	// are stored on the Agent container's filesystem.
	ServiceLogsAgentDir = "/tmp/service_logs"

	waitForDataDefaultTimeout = 10 * time.Minute

	otelCollectorInputName = "otelcol"
	otelSuffixDataset      = "otel"
)

type logsRegexp struct {
	includes *regexp.Regexp
	excludes []*regexp.Regexp
}

type logsByContainer struct {
	containerName string
	patterns      []logsRegexp
}

var (
	errorPatterns = []logsByContainer{
		{
			containerName: "elastic-agent",
			patterns: []logsRegexp{
				{
					includes: regexp.MustCompile("^Cannot index event publisher.Event"),
					excludes: []*regexp.Regexp{
						// this regex is excluded to ensure that logs coming from the `system` package installed by default are not taken into account
						regexp.MustCompile(`action \[indices:data\/write\/bulk\[s\]\] is unauthorized for API key id \[.*\] of user \[.*\] on indices \[.*\], this action is granted by the index privileges \[.*\]`),
					},
				},
				{
					includes: regexp.MustCompile("->(FAILED|DEGRADED)"),

					// this regex is excluded to avoid a regresion in 8.11 that can make a component to pass to a degraded state during some seconds after reassigning or removing a policy
					excludes: []*regexp.Regexp{
						regexp.MustCompile(`Component state changed .* \(HEALTHY->DEGRADED\): Degraded: pid .* missed .* check-in`),
					},
				},
				{
					// HTTPJSON template error.
					includes: regexp.MustCompile(`^error processing response: template: :\d+:\d+: executing "" at <`),
					excludes: []*regexp.Regexp{
						// Unfortunate: https://github.com/elastic/beats/issues/34544
						// See also https://github.com/elastic/beats/pull/39929.
						regexp.MustCompile(`: map has no entry for key`),
						regexp.MustCompile(`: can't evaluate field (?:[^ ]+) in type interface`),
					},
				},
			},
		},
	}
	enableIndependentAgentsEnv   = environment.WithElasticPackagePrefix("TEST_ENABLE_INDEPENDENT_AGENT")
	dumpScenarioDocsEnv          = environment.WithElasticPackagePrefix("TEST_DUMP_SCENARIO_DOCS")
	fieldValidationTestMethodEnv = environment.WithElasticPackagePrefix("FIELD_VALIDATION_TEST_METHOD")
	prefixServiceTestRunIDEnv    = environment.WithElasticPackagePrefix("PREFIX_SERVICE_TEST_RUN_ID")
)

type fieldValidationMethod int

const (
	// Required to allow setting `fields` as an option via environment variable
	fieldsMethod fieldValidationMethod = iota
	mappingsMethod
)

var validationMethods = map[string]fieldValidationMethod{
	"fields":   fieldsMethod,
	"mappings": mappingsMethod,
}

type tester struct {
	profile            *profile.Profile
	testFolder         testrunner.TestFolder
	packageRootPath    string
	generateTestResult bool
	esAPI              *elasticsearch.API
	esClient           *elasticsearch.Client
	kibanaClient       *kibana.Client

	runIndependentElasticAgent bool

	fieldValidationMethod fieldValidationMethod

	deferCleanup   time.Duration
	serviceVariant string
	configFileName string

	runSetup     bool
	runTearDown  bool
	runTestsOnly bool

	pipelines []ingest.Pipeline

	dataStreamPath     string
	stackVersion       kibana.VersionInfo
	locationManager    *locations.LocationManager
	resourcesManager   *resources.Manager
	pkgManifest        *packages.PackageManifest
	dataStreamManifest *packages.DataStreamManifest
	withCoverage       bool
	coverageType       string

	serviceStateFilePath string

	globalTestConfig testrunner.GlobalRunnerTestConfig

	// Execution order of following handlers is defined in runner.TearDown() method.
	removeAgentHandler        func(context.Context) error
	deleteTestPolicyHandler   func(context.Context) error
	cleanTestScenarioHandler  func(context.Context) error
	resetAgentPolicyHandler   func(context.Context) error
	resetAgentLogLevelHandler func(context.Context) error
	shutdownServiceHandler    func(context.Context) error
	shutdownAgentHandler      func(context.Context) error
}

type SystemTesterOptions struct {
	Profile            *profile.Profile
	TestFolder         testrunner.TestFolder
	PackageRootPath    string
	GenerateTestResult bool
	API                *elasticsearch.API
	KibanaClient       *kibana.Client

	// FIXME: Keeping Elasticsearch client to be able to do low-level requests for parameters not supported yet by the API.
	ESClient *elasticsearch.Client

	DeferCleanup     time.Duration
	ServiceVariant   string
	ConfigFileName   string
	GlobalTestConfig testrunner.GlobalRunnerTestConfig
	WithCoverage     bool
	CoverageType     string

	RunSetup     bool
	RunTearDown  bool
	RunTestsOnly bool
}

func NewSystemTester(options SystemTesterOptions) (*tester, error) {
	r := tester{
		profile:                    options.Profile,
		testFolder:                 options.TestFolder,
		packageRootPath:            options.PackageRootPath,
		generateTestResult:         options.GenerateTestResult,
		esAPI:                      options.API,
		esClient:                   options.ESClient,
		kibanaClient:               options.KibanaClient,
		deferCleanup:               options.DeferCleanup,
		serviceVariant:             options.ServiceVariant,
		configFileName:             options.ConfigFileName,
		runSetup:                   options.RunSetup,
		runTestsOnly:               options.RunTestsOnly,
		runTearDown:                options.RunTearDown,
		globalTestConfig:           options.GlobalTestConfig,
		withCoverage:               options.WithCoverage,
		coverageType:               options.CoverageType,
		runIndependentElasticAgent: true,
	}
	r.resourcesManager = resources.NewManager()
	r.resourcesManager.RegisterProvider(resources.DefaultKibanaProviderName, &resources.KibanaProvider{Client: r.kibanaClient})

	r.serviceStateFilePath = filepath.Join(stateFolderPath(r.profile.ProfilePath), serviceStateFileName)

	var err error

	r.locationManager, err = locations.NewLocationManager()
	if err != nil {
		return nil, fmt.Errorf("reading service logs directory failed: %w", err)
	}

	r.dataStreamPath, _, err = packages.FindDataStreamRootForPath(r.testFolder.Path)
	if err != nil {
		return nil, fmt.Errorf("locating data stream root failed: %w", err)
	}

	if r.esAPI == nil {
		return nil, errors.New("missing Elasticsearch client")
	}
	if r.kibanaClient == nil {
		return nil, errors.New("missing Kibana client")
	}

	r.stackVersion, err = r.kibanaClient.Version()
	if err != nil {
		return nil, fmt.Errorf("cannot request Kibana version: %w", err)
	}

	r.pkgManifest, err = packages.ReadPackageManifestFromPackageRoot(r.packageRootPath)
	if err != nil {
		return nil, fmt.Errorf("reading package manifest failed: %w", err)
	}

	r.dataStreamManifest, err = packages.ReadDataStreamManifest(filepath.Join(r.dataStreamPath, packages.DataStreamManifestFile))
	if err != nil {
		return nil, fmt.Errorf("reading data stream manifest failed: %w", err)
	}

	// If the environment variable is present, it always has preference over the root
	// privileges value (if any) defined in the manifest file
	v, ok := os.LookupEnv(enableIndependentAgentsEnv)
	if ok {
		r.runIndependentElasticAgent = strings.ToLower(v) == "true"
	}

	// default method to validate using mappings (along with fields)
	r.fieldValidationMethod = mappingsMethod
	v, ok = os.LookupEnv(fieldValidationTestMethodEnv)
	if ok {
		method, ok := validationMethods[v]
		if !ok {
			return nil, fmt.Errorf("invalid field method option: %s", v)
		}
		r.fieldValidationMethod = method
	}

	return &r, nil
}

// Ensures that runner implements testrunner.Tester interface
var _ testrunner.Tester = new(tester)

// Type returns the type of test that can be run by this test runner.
func (r *tester) Type() testrunner.TestType {
	return TestType
}

// String returns the human-friendly name of the test runner.
func (r *tester) String() string {
	return "system"
}

// Parallel indicates if this tester can run in parallel or not.
func (r tester) Parallel() bool {
	// it is required independent Elastic Agents to run in parallel system tests
	return r.runIndependentElasticAgent && r.globalTestConfig.Parallel
}

// Run runs the system tests defined under the given folder
func (r *tester) Run(ctx context.Context) ([]testrunner.TestResult, error) {
	stackConfig, err := stack.LoadConfig(r.profile)
	if err != nil {
		return nil, err
	}

	if !r.runSetup && !r.runTearDown && !r.runTestsOnly {
		return r.run(ctx, stackConfig)
	}

	result := r.newResult("(init)")

	svcInfo, err := r.createServiceInfo()
	if err != nil {
		return result.WithError(err)
	}

	configFile := filepath.Join(r.testFolder.Path, r.configFileName)
	testConfig, err := newConfig(configFile, svcInfo, r.serviceVariant)
	if err != nil {
		return nil, fmt.Errorf("unable to load system test case file '%s': %w", configFile, err)
	}
	logger.Debugf("Using config: %q", testConfig.Name())

	resultName := ""
	switch {
	case r.runSetup:
		resultName = "setup"
	case r.runTearDown:
		resultName = "teardown"
	case r.runTestsOnly:
		resultName = "tests"
	}
	result = r.newResult(fmt.Sprintf("%s - %s", resultName, testConfig.Name()))

	scenario, err := r.prepareScenario(ctx, testConfig, stackConfig, svcInfo)
	if r.runSetup && err != nil {
		tdErr := r.tearDownTest(ctx)
		if tdErr != nil {
			logger.Errorf("failed to tear down runner: %s", tdErr.Error())
		}

		setupDirErr := r.removeServiceStateFile()
		if setupDirErr != nil {
			logger.Error(err.Error())
		}
		return result.WithError(err)
	}

	if r.runTestsOnly {
		if err != nil {
			return result.WithError(fmt.Errorf("failed to prepare scenario: %w", err))
		}
		results, err := r.validateTestScenario(ctx, result, scenario, testConfig)
		tdErr := r.tearDownTest(ctx)
		if tdErr != nil {
			logger.Errorf("failed to tear down runner: %s", tdErr.Error())
		}
		return results, err

	}

	if r.runTearDown {
		if err != nil {
			logger.Errorf("failed to prepare scenario: %s", err.Error())
			logger.Errorf("continue with the tear down process")
		}
		if err := r.tearDownTest(ctx); err != nil {
			return result.WithError(err)
		}

		err := r.removeServiceStateFile()
		if err != nil {
			return result.WithError(err)
		}
	}

	return result.WithSuccess()
}

type resourcesOptions struct {
	installedPackage bool
}

func (r *tester) createAgentOptions(policyName, deployerName string) agentdeployer.FactoryOptions {
	return agentdeployer.FactoryOptions{
		Profile:            r.profile,
		PackageRootPath:    r.packageRootPath,
		DataStreamRootPath: r.dataStreamPath,
		DevDeployDir:       DevDeployDir,
		Type:               agentdeployer.TypeTest,
		StackVersion:       r.stackVersion.Version(),
		PackageName:        r.testFolder.Package,
		DataStream:         r.testFolder.DataStream,
		PolicyName:         policyName,
		DeployerName:       deployerName,
		RunTearDown:        r.runTearDown,
		RunTestsOnly:       r.runTestsOnly,
		RunSetup:           r.runSetup,
	}
}

func (r *tester) createServiceOptions(variantName, deployerName string) servicedeployer.FactoryOptions {
	return servicedeployer.FactoryOptions{
		Profile:                r.profile,
		PackageRootPath:        r.packageRootPath,
		DataStreamRootPath:     r.dataStreamPath,
		DevDeployDir:           DevDeployDir,
		Variant:                variantName,
		Type:                   servicedeployer.TypeTest,
		StackVersion:           r.stackVersion.Version(),
		RunTearDown:            r.runTearDown,
		RunTestsOnly:           r.runTestsOnly,
		RunSetup:               r.runSetup,
		DeployIndependentAgent: r.runIndependentElasticAgent,
		DeployerName:           deployerName,
	}
}

func (r *tester) createAgentInfo(policy *kibana.Policy, config *testConfig, runID string) (agentdeployer.AgentInfo, error) {
	var info agentdeployer.AgentInfo

	info.Name = r.testFolder.Package
	info.Logs.Folder.Agent = ServiceLogsAgentDir
	info.Test.RunID = runID

	dirPath, err := agentdeployer.CreateServiceLogsDir(r.profile, r.packageRootPath, r.testFolder.DataStream, runID)
	if err != nil {
		return agentdeployer.AgentInfo{}, fmt.Errorf("failed to create service logs dir: %w", err)
	}
	info.Logs.Folder.Local = dirPath

	info.Policy.Name = policy.Name
	info.Policy.ID = policy.ID

	// Copy all agent settings from the test configuration file
	info.Agent.AgentSettings = config.Agent.AgentSettings

	// If user is defined in the configuration file, it has preference
	// and it should not be overwritten by the value in the package or DataStream manifest
	if info.Agent.User == "" && (r.pkgManifest.Agent.Privileges.Root || r.dataStreamManifest.Agent.Privileges.Root) {
		info.Agent.User = "root"
	}

	if info.Agent.User == "root" {
		// Ensure that CAP_CHOWN is present if the user for testing is root
		if !slices.Contains(info.Agent.LinuxCapabilities, "CAP_CHOWN") {
			info.Agent.LinuxCapabilities = append(info.Agent.LinuxCapabilities, "CAP_CHOWN")
		}
	}

	// This could be removed once package-spec adds this new field
	if !slices.Contains([]string{"", "default", "complete", "systemd"}, info.Agent.BaseImage) {
		return agentdeployer.AgentInfo{}, fmt.Errorf("invalid value for agent.base_image: %q", info.Agent.BaseImage)
	}

	return info, nil
}

func (r *tester) createServiceInfo() (servicedeployer.ServiceInfo, error) {
	var svcInfo servicedeployer.ServiceInfo
	svcInfo.Name = r.testFolder.Package
	svcInfo.Logs.Folder.Local = r.locationManager.ServiceLogDir()
	svcInfo.Logs.Folder.Agent = ServiceLogsAgentDir

	prefix := ""
	if v, found := os.LookupEnv(prefixServiceTestRunIDEnv); found && v != "" {
		prefix = v
	}
	svcInfo.Test.RunID = common.CreateTestRunIDWithPrefix(prefix)

	if r.runTearDown || r.runTestsOnly {
		logger.Debug("Skip creating output directory")
	} else {
		outputDir, err := servicedeployer.CreateOutputDir(r.locationManager, svcInfo.Test.RunID)
		if err != nil {
			return servicedeployer.ServiceInfo{}, fmt.Errorf("could not create output dir for terraform deployer %w", err)
		}
		svcInfo.OutputDir = outputDir
	}

	svcInfo.Agent.Independent = false

	return svcInfo, nil
}

// TearDown method doesn't perform any global action as the "tear down" is executed per test case.
func (r *tester) TearDown(ctx context.Context) error {
	return nil
}

func (r *tester) tearDownTest(ctx context.Context) error {
	if r.deferCleanup > 0 {
		logger.Debugf("waiting for %s before tearing down...", r.deferCleanup)
		select {
		case <-time.After(r.deferCleanup):
		case <-ctx.Done():
		}
	}

	// Avoid cancellations during cleanup.
	cleanupCtx := context.WithoutCancel(ctx)

	// This handler should be run before shutting down Elastic Agents (agent deployer)
	// or services that could run agents like Custom Agents (service deployer)
	// or Kind deployer.
	if r.resetAgentPolicyHandler != nil {
		if err := r.resetAgentPolicyHandler(cleanupCtx); err != nil {
			return err
		}
		r.resetAgentPolicyHandler = nil
	}

	// Shutting down the service should be run one of the first actions
	// to ensure that resources created by terraform are deleted even if other
	// errors fail.
	if r.shutdownServiceHandler != nil {
		if err := r.shutdownServiceHandler(cleanupCtx); err != nil {
			return err
		}
		r.shutdownServiceHandler = nil
	}

	if r.cleanTestScenarioHandler != nil {
		if err := r.cleanTestScenarioHandler(cleanupCtx); err != nil {
			return err
		}
		r.cleanTestScenarioHandler = nil
	}

	if r.resetAgentLogLevelHandler != nil {
		if err := r.resetAgentLogLevelHandler(cleanupCtx); err != nil {
			return err
		}
		r.resetAgentLogLevelHandler = nil
	}

	if r.removeAgentHandler != nil {
		if err := r.removeAgentHandler(cleanupCtx); err != nil {
			return err
		}
		r.removeAgentHandler = nil
	}

	if r.shutdownAgentHandler != nil {
		if err := r.shutdownAgentHandler(cleanupCtx); err != nil {
			return err
		}
		r.shutdownAgentHandler = nil
	}

	if r.deleteTestPolicyHandler != nil {
		if err := r.deleteTestPolicyHandler(cleanupCtx); err != nil {
			return err
		}
		r.deleteTestPolicyHandler = nil
	}

	return nil
}

func (r *tester) newResult(name string) *testrunner.ResultComposer {
	return testrunner.NewResultComposer(testrunner.TestResult{
		TestType:   TestType,
		Name:       name,
		Package:    r.testFolder.Package,
		DataStream: r.testFolder.DataStream,
	})
}

func (r *tester) run(ctx context.Context, stackConfig stack.Config) (results []testrunner.TestResult, err error) {
	result := r.newResult("(init)")

	startTesting := time.Now()

	results, err = r.runTestPerVariant(ctx, stackConfig, result, r.configFileName, r.serviceVariant)
	if err != nil {
		return results, err
	}

	// Every tester is in charge of just one test, so if there is no error,
	// then there should be just one result for tests. As an exception, there could
	// be two results if there is any issue checking Elastic Agent logs.
	if len(results) > 0 && results[0].Skipped != nil {
		logger.Debugf("Test skipped, avoid checking agent logs")
		return results, nil
	}

	tempDir, err := os.MkdirTemp("", "test-system-")
	if err != nil {
		return nil, fmt.Errorf("can't create temporal directory: %w", err)
	}
	defer os.RemoveAll(tempDir)

	provider, err := stack.BuildProvider(stackConfig.Provider, r.profile)
	if err != nil {
		return nil, fmt.Errorf("failed to build stack provider: %w", err)
	}

	dumpOptions := stack.DumpOptions{
		Output:  tempDir,
		Profile: r.profile,
	}
	dump, err := provider.Dump(context.WithoutCancel(ctx), dumpOptions)
	if err != nil {
		return nil, fmt.Errorf("dump failed: %w", err)
	}

	logResults, err := r.checkAgentLogs(dump, startTesting, errorPatterns)
	if err != nil {
		return result.WithError(err)
	}
	results = append(results, logResults...)

	return results, nil
}

func (r *tester) runTestPerVariant(ctx context.Context, stackConfig stack.Config, result *testrunner.ResultComposer, cfgFile, variantName string) ([]testrunner.TestResult, error) {
	svcInfo, err := r.createServiceInfo()
	if err != nil {
		return result.WithError(err)
	}

	configFile := filepath.Join(r.testFolder.Path, cfgFile)
	testConfig, err := newConfig(configFile, svcInfo, variantName)
	if err != nil {
		return nil, fmt.Errorf("unable to load system test case file '%s': %w", configFile, err)
	}
	logger.Debugf("Using config: %q", testConfig.Name())

	partial, err := r.runTest(ctx, testConfig, stackConfig, svcInfo)

	tdErr := r.tearDownTest(ctx)
	if err != nil {
		return partial, err
	}
	if tdErr != nil {
		return partial, fmt.Errorf("failed to tear down runner: %w", tdErr)
	}
	return partial, nil
}

func isSyntheticSourceModeEnabled(ctx context.Context, api *elasticsearch.API, dataStreamName string) (bool, error) {
	// We append a suffix so we don't use an existing resource, what may cause conflicts in old versions of
	// Elasticsearch, such as https://github.com/elastic/elasticsearch/issues/84256.
	resp, err := api.Indices.SimulateIndexTemplate(dataStreamName+"simulated",
		api.Indices.SimulateIndexTemplate.WithContext(ctx),
	)
	if err != nil {
		return false, fmt.Errorf("could not simulate index template for %s: %w", dataStreamName, err)
	}
	defer resp.Body.Close()

	if resp.IsError() {
		return false, fmt.Errorf("could not simulate index template for %s: %s", dataStreamName, resp.String())
	}

	var results struct {
		Template struct {
			Mappings struct {
				Source struct {
					Mode string `json:"mode"`
				} `json:"_source"`
			} `json:"mappings"`
			Settings struct {
				Index struct {
					Mode    string `json:"mode"`
					Mapping struct {
						Source struct {
							Mode string `json:"mode"`
						} `json:"source"`
					} `json:"mapping"`
				} `json:"index"`
			} `json:"settings"`
		} `json:"template"`
	}

	if err := json.NewDecoder(resp.Body).Decode(&results); err != nil {
		return false, fmt.Errorf("could not decode index template simulation response: %w", err)
	}

	// in 8.17.2 source mode definition is now under settings object
	if results.Template.Mappings.Source.Mode == "synthetic" || results.Template.Settings.Index.Mapping.Source.Mode == "synthetic" {
		return true, nil
	}

	// It seems that some index modes enable synthetic source mode even when it is not explicitly mentioned
	// in the mappings. So assume that when these index modes are used, the synthetic mode is also used.
	syntheticsIndexModes := []string{
		"logs", // Replaced in 8.15.0 with "logsdb", see https://github.com/elastic/elasticsearch/pull/111054
		"logsdb",
		"time_series",
	}
	if slices.Contains(syntheticsIndexModes, results.Template.Settings.Index.Mode) {
		return true, nil
	}

	return false, nil
}

type hits struct {
	Source        []common.MapStr `json:"_source"`
	Fields        []common.MapStr `json:"fields"`
	IgnoredFields []string
	DegradedDocs  []common.MapStr
}

func (h hits) getDocs(syntheticsEnabled bool) []common.MapStr {
	if syntheticsEnabled {
		return h.Fields
	}
	return h.Source
}

func (h hits) size() int {
	return len(h.Source)
}

func (r *tester) getDocs(ctx context.Context, dataStream string) (*hits, error) {
	resp, err := r.esAPI.Search(
		r.esAPI.Search.WithContext(ctx),
		r.esAPI.Search.WithIndex(dataStream),
		r.esAPI.Search.WithSort("@timestamp:asc"),
		r.esAPI.Search.WithSize(elasticsearchQuerySize),
		r.esAPI.Search.WithSource("true"),
		r.esAPI.Search.WithBody(strings.NewReader(checkFieldsBody)),
		r.esAPI.Search.WithIgnoreUnavailable(true),
	)
	if err != nil {
		return nil, fmt.Errorf("could not search data stream: %w", err)
	}
	defer resp.Body.Close()

	if resp.StatusCode == http.StatusServiceUnavailable && strings.Contains(resp.String(), "no_shard_available_action_exception") {
		// Index is being created, but no shards are available yet.
		// See https://github.com/elastic/elasticsearch/issues/65846
		return &hits{}, nil
	}
	if resp.IsError() {
		return nil, fmt.Errorf("failed to search docs for data stream %s: %s", dataStream, resp.String())
	}

	var results struct {
		Hits struct {
			Total struct {
				Value int
			}
			Hits []struct {
				Source common.MapStr `json:"_source"`
				Fields common.MapStr `json:"fields"`
			}
		}
		Aggregations struct {
			AllIgnored struct {
				DocCount      int `json:"doc_count"`
				IgnoredFields struct {
					Buckets []struct {
						Key string `json:"key"`
					} `json:"buckets"`
				} `json:"ignored_fields"`
				IgnoredDocs struct {
					Hits struct {
						Hits []common.MapStr `json:"hits"`
					} `json:"hits"`
				} `json:"ignored_docs"`
			} `json:"all_ignored"`
		} `json:"aggregations"`
		Error *struct {
			Type   string
			Reason string
		}
		Status int
	}

	if err := json.NewDecoder(resp.Body).Decode(&results); err != nil {
		return nil, fmt.Errorf("could not decode search results response: %w", err)
	}

	numHits := results.Hits.Total.Value
	if results.Error != nil {
		logger.Debugf("found %d hits in %s data stream: %s: %s Status=%d",
			numHits, dataStream, results.Error.Type, results.Error.Reason, results.Status)
	} else {
		logger.Debugf("found %d hits in %s data stream", numHits, dataStream)
	}

	var hits hits
	for _, hit := range results.Hits.Hits {
		hits.Source = append(hits.Source, hit.Source)
		hits.Fields = append(hits.Fields, hit.Fields)
	}
	for _, bucket := range results.Aggregations.AllIgnored.IgnoredFields.Buckets {
		hits.IgnoredFields = append(hits.IgnoredFields, bucket.Key)
	}
	hits.DegradedDocs = results.Aggregations.AllIgnored.IgnoredDocs.Hits.Hits

	return &hits, nil
}

type deprecationWarning struct {
	Level   string `json:"level"`
	Message string `json:"message"`
	URL     string `json:"url"`
	Details string `json:"details"`

	ResolveDuringRollingUpgrade bool `json:"resolve_during_rolling_upgrade"`

	index string
}

func (r *tester) getDeprecationWarnings(ctx context.Context, dataStream string) ([]deprecationWarning, error) {
	config, err := stack.LoadConfig(r.profile)
	if err != nil {
		return []deprecationWarning{}, fmt.Errorf("failed to load config from profile: %w", err)
	}
	if config.Provider == stack.ProviderServerless {
		logger.Tracef("Skip deprecation warnings validation in Serverless projects")
		// In serverless, there is no handler for this request. Ignore this validation.
		// Example of response: [400 Bad Request] {"error":"no handler found for uri [/metrics-elastic_package_registry.metrics-62481/_migration/deprecations] and method [GET]"}
		return []deprecationWarning{}, nil
	}
	resp, err := r.esAPI.Migration.Deprecations(
		r.esAPI.Migration.Deprecations.WithContext(ctx),
		r.esAPI.Migration.Deprecations.WithIndex(dataStream),
	)
	if err != nil {
		return nil, fmt.Errorf("request failed: %w", err)
	}
	defer resp.Body.Close()

	if resp.StatusCode == http.StatusBadRequest {
		if config.Provider == stack.ProviderEnvironment {
			// Ignore errors in provider environment too, in this case it could also be a Serverless project.
			logger.Tracef("Ignored deprecation warnings bad request code error in provider environment, response: %s", resp.String())
			return []deprecationWarning{}, nil
		}
	}

	if resp.IsError() {
		return nil, fmt.Errorf("unexpected status code in response: %s", resp.String())
	}

	// Apart from index_settings, there are also cluster_settings, node_settings and ml_settings.
	// There is also a data_streams field in the response that is not documented and is empty.
	// Here we are interested only on warnings on index settings.
	var results struct {
		IndexSettings map[string][]deprecationWarning `json:"index_settings"`
	}
	err = json.NewDecoder(resp.Body).Decode(&results)
	if err != nil {
		return nil, fmt.Errorf("cannot decode response: %w", err)
	}

	var result []deprecationWarning
	for index, warnings := range results.IndexSettings {
		for _, warning := range warnings {
			warning.index = index
			result = append(result, warning)
		}
	}
	return result, nil
}

func (r *tester) checkDeprecationWarnings(stackVersion *semver.Version, warnings []deprecationWarning, configName string) []testrunner.TestResult {
	var results []testrunner.TestResult
	for _, warning := range warnings {
		if ignoredDeprecationWarning(stackVersion, warning) {
			continue
		}
		details := warning.Details
		if warning.index != "" {
			details = fmt.Sprintf("%s (index: %s)", details, warning.index)
		}
		tr := testrunner.TestResult{
			TestType:       TestType,
			Name:           "Deprecation warnings - " + configName,
			Package:        r.testFolder.Package,
			DataStream:     r.testFolder.DataStream,
			FailureMsg:     warning.Message,
			FailureDetails: details,
		}
		results = append(results, tr)
	}
	return results
}

func mustParseConstraint(c string) *semver.Constraints {
	constraint, err := semver.NewConstraint(c)
	if err != nil {
		panic(err)
	}
	return constraint
}

var ignoredWarnings = []struct {
	constraints *semver.Constraints
	pattern     *regexp.Regexp
}{
	{
		// This deprecation warning was introduced in 8.17.0 and fixed in Fleet in 8.17.2.
		// See https://github.com/elastic/kibana/pull/207133
		// Ignoring it because packages cannot do much about this on these versions.
		constraints: mustParseConstraint(`>=8.17.0,<8.17.2`),
		pattern:     regexp.MustCompile(`^Configuring source mode in mappings is deprecated and will be removed in future versions.`),
	},
}

func ignoredDeprecationWarning(stackVersion *semver.Version, warning deprecationWarning) bool {
	for _, rule := range ignoredWarnings {
		if rule.constraints != nil && !rule.constraints.Check(stackVersion) {
			continue
		}
		if rule.pattern.MatchString(warning.Message) {
			return true
		}
	}
	return false
}

type scenarioTest struct {
	// dataStream is the name of the target data stream where documents are indexed
	dataStream          string
	indexTemplateName   string
	policyTemplateName  string
	policyTemplateInput string
	kibanaDataStream    kibana.PackageDataStream
	syntheticEnabled    bool
	docs                []common.MapStr
	deprecationWarnings []deprecationWarning
	ignoredFields       []string
	degradedDocs        []common.MapStr
	agent               agentdeployer.DeployedAgent
	startTestTime       time.Time
}

func (r *tester) deleteDataStream(ctx context.Context, dataStream string) error {
	resp, err := r.esAPI.Indices.DeleteDataStream([]string{dataStream},
		r.esAPI.Indices.DeleteDataStream.WithContext(ctx),
	)
	if err != nil {
		return fmt.Errorf("delete request failed for data stream %s: %w", dataStream, err)
	}
	defer resp.Body.Close()
	if resp.StatusCode == http.StatusNotFound {
		// Data stream doesn't exist, there was nothing to do.
		return nil
	}
	if resp.IsError() {
		return fmt.Errorf("delete request failed for data stream %s: %s", dataStream, resp.String())
	}
	return nil
}

func (r *tester) prepareScenario(ctx context.Context, config *testConfig, stackConfig stack.Config, svcInfo servicedeployer.ServiceInfo) (*scenarioTest, error) {
	serviceOptions := r.createServiceOptions(config.ServiceVariantName, config.Deployer)

	var err error
	var serviceStateData ServiceState
	if r.runSetup {
		err = r.createServiceStateDir()
		if err != nil {
			return nil, fmt.Errorf("failed to create setup services dir: %w", err)
		}
	}
	scenario := scenarioTest{}

	if r.runTearDown || r.runTestsOnly {
		serviceStateData, err = readServiceStateData(r.serviceStateFilePath)
		if err != nil {
			return nil, fmt.Errorf("failed to read service setup data: %w", err)
		}
	}

	serviceOptions.DeployIndependentAgent = r.runIndependentElasticAgent

	policyTemplateName := config.PolicyTemplate
	if policyTemplateName == "" {
		policyTemplateName, err = findPolicyTemplateForInput(*r.pkgManifest, *r.dataStreamManifest, config.Input)
		if err != nil {
			return nil, fmt.Errorf("failed to determine the associated policy_template: %w", err)
		}
	}
	scenario.policyTemplateName = policyTemplateName

	policyTemplate, err := selectPolicyTemplateByName(r.pkgManifest.PolicyTemplates, scenario.policyTemplateName)
	if err != nil {
		return nil, fmt.Errorf("failed to find the selected policy_template: %w", err)
	}
	scenario.policyTemplateInput = policyTemplate.Input

	scenario.policyTemplateInput = policyTemplate.Input

	policyToEnrollOrCurrent, policyToTest, err := r.createOrGetKibanaPolicies(ctx, serviceStateData, stackConfig)
	if err != nil {
		return nil, fmt.Errorf("failed to create kibana policies: %w", err)
	}

	agentDeployed, agentInfo, err := r.setupAgent(ctx, config, serviceStateData, policyToEnrollOrCurrent)
	if err != nil {
		return nil, err
	}

	scenario.agent = agentDeployed

	if agentDeployed != nil {
		// The Elastic Agent created in `r.setupAgent` needs to be retrieved just after starting it, to ensure
		// it can be removed and unenrolled if the service fails to start.
		// This function must also be called after setting the service (r.setupService), since there are other
		// deployers like custom agents or kubernetes deployer that create new Elastic Agents too that needs to
		// be retrieved too.
		_, err := r.checkEnrolledAgents(ctx, agentInfo, svcInfo)
		if err != nil {
			return nil, fmt.Errorf("can't check enrolled agents: %w", err)
		}
	}

	service, svcInfo, err := r.setupService(ctx, config, serviceOptions, svcInfo, agentInfo, agentDeployed, policyToEnrollOrCurrent, serviceStateData)
	if err != nil && !errors.Is(err, os.ErrNotExist) {
		return nil, err
	}
	if serviceOptions.DeployerName == "" && (errors.Is(err, os.ErrNotExist) || service == nil) {
		// If the service deployer is not defined, it means that the test does not require a service deployer.
		// Just valid when the deployer setting is not defined in the test config.
		logger.Debugf("No service deployer defined for this test")
	}

	// Reload test config with ctx variable substitution.
	config, err = newConfig(config.Path, svcInfo, serviceOptions.Variant)
	if err != nil {
		return nil, fmt.Errorf("unable to reload system test case configuration: %w", err)
	}

	// store the time just before adding the Test Policy, this time will be used to check
	// the agent logs from that time onwards to avoid possible previous errors present in logs
	scenario.startTestTime = time.Now()

	logger.Debug("adding package data stream to test policy...")
	ds := createPackageDatastream(*policyToTest, *r.pkgManifest, policyTemplate, *r.dataStreamManifest, *config, policyToTest.Namespace)
	if r.runTearDown {
		logger.Debug("Skip adding data stream config to policy")
	} else {
		if err := r.kibanaClient.AddPackageDataStreamToPolicy(ctx, ds); err != nil {
			return nil, fmt.Errorf("could not add data stream config to policy: %w", err)
		}
	}
	scenario.kibanaDataStream = ds

	scenario.indexTemplateName = r.buildIndexTemplateName(ds, config)
<<<<<<< HEAD
	scenario.dataStream = r.buildDataStreamName(scenario.indexTemplateName, ds.Namespace, policyTemplate)
=======
	scenario.dataStream = r.buildDataStreamName(scenario.policyTemplateInput, ds, config)
>>>>>>> 39017ef7

	r.cleanTestScenarioHandler = func(ctx context.Context) error {
		logger.Debugf("Deleting data stream for testing %s", scenario.dataStream)
		err := r.deleteDataStream(ctx, scenario.dataStream)
		if err != nil {
			return fmt.Errorf("failed to delete data stream %s: %w", scenario.dataStream, err)
		}
		return nil
	}

	// While there could be created Elastic Agents within `setupService()` (custom agents and k8s agents),
	// this "checkEnrolledAgents" call must be duplicated here after creating the service too. This will
	// ensure to get the right Enrolled Elastic Agent too.
	agent, err := r.checkEnrolledAgents(ctx, agentInfo, svcInfo)
	if err != nil {
		return nil, fmt.Errorf("can't check enrolled agents: %w", err)
	}

	// FIXME: running per stages does not work when multiple agents are created
	var origPolicy kibana.Policy
	if r.runTearDown {
		origPolicy = serviceStateData.OrigPolicy
		logger.Debugf("Got orig policy from file: %q - %q", origPolicy.Name, origPolicy.ID)
	} else {
		// Store previous agent policy assigned to the agent
		origPolicy = kibana.Policy{
			ID:       agent.PolicyID,
			Revision: agent.PolicyRevision,
		}
	}

	r.resetAgentPolicyHandler = func(ctx context.Context) error {
		if r.runSetup {
			// it should be kept the same policy just when system tests are
			// triggered with the flags for running spolicyToAssignDatastreamTestsetup stage (--setup)
			return nil
		}

		// RunTestOnly step (--no-provision) should also reassign back the previous (original) policy
		// even with with independent Elastic Agents, since this step creates a new test policy each execution
		// Moreover, ensure there is no agent service deployer (deprecated) being used
		if scenario.agent != nil && r.runIndependentElasticAgent && !r.runTestsOnly {
			return nil
		}

		logger.Debug("reassigning original policy back to agent...")
		if err := r.kibanaClient.AssignPolicyToAgent(ctx, *agent, origPolicy); err != nil {
			return fmt.Errorf("error reassigning original policy to agent: %w", err)
		}
		return nil
	}

	origAgent := agent
	origLogLevel := ""
	if r.runTearDown {
		logger.Debug("Skip assiging log level debug to agent")
		origLogLevel = serviceStateData.Agent.LocalMetadata.Elastic.Agent.LogLevel
	} else {
		logger.Debug("Set Debug log level to agent")
		origLogLevel = agent.LocalMetadata.Elastic.Agent.LogLevel
		err = r.kibanaClient.SetAgentLogLevel(ctx, agent.ID, "debug")
		if err != nil {
			return nil, fmt.Errorf("error setting log level debug for agent %s: %w", agent.ID, err)
		}
	}
	r.resetAgentLogLevelHandler = func(ctx context.Context) error {
		if r.runTestsOnly || r.runSetup {
			return nil
		}

		// No need to reset agent log level when running independent Elastic Agents
		// since the Elastic Agent is going to be removed/uninstalled
		// Morevoer, ensure there is no agent service deployer (deprecated) being used
		if scenario.agent != nil && r.runIndependentElasticAgent {
			return nil
		}

		logger.Debugf("reassigning original log level %q back to agent...", origLogLevel)

		if err := r.kibanaClient.SetAgentLogLevel(ctx, agent.ID, origLogLevel); err != nil {
			return fmt.Errorf("error reassigning original log level to agent: %w", err)
		}
		return nil
	}

	if r.runTearDown {
		logger.Debug("Skip assigning package data stream to agent")
	} else {
		policyWithDataStream, err := r.kibanaClient.GetPolicy(ctx, policyToTest.ID)
		if err != nil {
			return nil, fmt.Errorf("could not read the policy with data stream: %w", err)
		}

		logger.Debug("assigning package data stream to agent...")
		if err := r.kibanaClient.AssignPolicyToAgent(ctx, *agent, *policyWithDataStream); err != nil {
			return nil, fmt.Errorf("could not assign policy to agent: %w", err)
		}
	}

	// Signal to the service that the agent is ready (policy is assigned).
	if service != nil && config.ServiceNotifySignal != "" {
		if err = service.Signal(ctx, config.ServiceNotifySignal); err != nil {
			return nil, fmt.Errorf("failed to notify test service: %w", err)
		}
	}

	if r.runTearDown {
		return &scenario, nil
	}

	hits, waitErr := r.waitForDocs(ctx, config, scenario.dataStream)

	// before checking "waitErr" error , it is necessary to check if the service has finished with error
	// to report it as a test case failed
	if service != nil && config.Service != "" && !config.IgnoreServiceError {
		exited, code, err := service.ExitCode(ctx, config.Service)
		if err != nil && !errors.Is(err, servicedeployer.ErrNotSupported) {
			return nil, err
		}
		if exited && code > 0 {
			return nil, testrunner.ErrTestCaseFailed{Reason: fmt.Sprintf("the test service %s unexpectedly exited with code %d", config.Service, code)}
		}
	}

	if waitErr != nil {
		return nil, waitErr
	}

	// Get deprecation warnings after ensuring that there are ingested docs and thus the
	// data stream exists.
	scenario.deprecationWarnings, err = r.getDeprecationWarnings(ctx, scenario.dataStream)
	if err != nil {
		return nil, fmt.Errorf("failed to get deprecation warnings for data stream %s: %w", scenario.dataStream, err)
	}
	logger.Debugf("Found %d deprecation warnings for data stream %s", len(scenario.deprecationWarnings), scenario.dataStream)

	logger.Debugf("Check whether or not synthetic source mode is enabled (data stream %s)...", scenario.dataStream)
	scenario.syntheticEnabled, err = isSyntheticSourceModeEnabled(ctx, r.esAPI, scenario.dataStream)
	if err != nil {
		return nil, fmt.Errorf("failed to check if synthetic source mode is enabled for data stream %s: %w", scenario.dataStream, err)
	}
	logger.Debugf("Data stream %s has synthetic source mode enabled: %t", scenario.dataStream, scenario.syntheticEnabled)

	scenario.docs = hits.getDocs(scenario.syntheticEnabled)
	scenario.ignoredFields = hits.IgnoredFields
	scenario.degradedDocs = hits.DegradedDocs

	if r.runSetup {
		opts := scenarioStateOpts{
			origPolicy:    &origPolicy,
			enrollPolicy:  policyToEnrollOrCurrent,
			currentPolicy: policyToTest,
			config:        config,
			agent:         *origAgent,
			agentInfo:     agentInfo,
			svcInfo:       svcInfo,
		}
		err = writeScenarioState(opts, r.serviceStateFilePath)
		if err != nil {
			return nil, err
		}
	}

	return &scenario, nil
}

<<<<<<< HEAD
func (r *tester) buildIndexTemplateName(ds kibana.PackageDataStream, config *testConfig) string {
	// Input packages can set `data_stream.dataset` by convention to customize the dataset.
	dataStreamDataset := ds.Inputs[0].Streams[0].DataStream.Dataset
	if r.pkgManifest.Type == "input" {
		v, _ := config.Vars.GetValue("data_stream.dataset")
		if dataset, ok := v.(string); ok && dataset != "" {
			dataStreamDataset = dataset
		}
	}
=======
// buildIndexTemplateName builds the expected index template name that is installed in Elasticsearch
// when the package data stream is added to the policy.
func (r *tester) buildIndexTemplateName(ds kibana.PackageDataStream, config *testConfig) string {
	dataStreamDataset := getExpectedDatasetForTest(r.pkgManifest.Type, ds.Inputs[0].Streams[0].DataStream.Dataset, config)

>>>>>>> 39017ef7
	indexTemplateName := fmt.Sprintf(
		"%s-%s",
		ds.Inputs[0].Streams[0].DataStream.Type,
		dataStreamDataset,
	)
	return indexTemplateName
}

<<<<<<< HEAD
func (r *tester) buildDataStreamName(indexTemplateName, namespace string, policyTemplate packages.PolicyTemplate) string {
	if r.pkgManifest.Type == "input" && policyTemplate.Input == otelCollectorInputName {
		indexTemplateName = fmt.Sprintf("%s.%s", indexTemplateName, otelSuffixDataset)
	}

	dataStreamName := fmt.Sprintf(
		"%s-%s",
		indexTemplateName,
		namespace,
=======
func (r *tester) buildDataStreamName(policyTemplateInput string, ds kibana.PackageDataStream, config *testConfig) string {
	dataStreamDataset := getExpectedDatasetForTest(r.pkgManifest.Type, ds.Inputs[0].Streams[0].DataStream.Dataset, config)

	// Input packages using the otel collector input require to add a specific dataset suffix
	if r.pkgManifest.Type == "input" && policyTemplateInput == otelCollectorInputName {
		dataStreamDataset = fmt.Sprintf("%s.%s", dataStreamDataset, otelSuffixDataset)
	}

	dataStreamName := fmt.Sprintf(
		"%s-%s-%s",
		ds.Inputs[0].Streams[0].DataStream.Type,
		dataStreamDataset,
		ds.Namespace,
>>>>>>> 39017ef7
	)
	return dataStreamName
}

<<<<<<< HEAD
=======
func getExpectedDatasetForTest(pkgType, dataset string, config *testConfig) string {
	if pkgType == "input" {
		// Input packages can set `data_stream.dataset` by convention to customize the dataset.
		v, _ := config.Vars.GetValue("data_stream.dataset")
		if ds, ok := v.(string); ok && ds != "" {
			return ds
		}
	}
	return dataset
}

>>>>>>> 39017ef7
// createOrGetKibanaPolicies creates the Kibana policies required for testing.
// It creates two policies, one for enrolling the agent (policyToEnroll) and another one
// for testing purposes (policyToTest) where the package data stream is added.
// In case the tester is running with --teardown or --no-provision flags, then the policies
// are read from the service state file created in the setup stage.
func (r *tester) createOrGetKibanaPolicies(ctx context.Context, serviceStateData ServiceState, stackConfig stack.Config) (*kibana.Policy, *kibana.Policy, error) {
	// Configure package (single data stream) via Fleet APIs.
	testTime := time.Now().Format("20060102T15:04:05Z")
	var policyToTest, policyCurrent, policyToEnroll *kibana.Policy
	var err error

	if r.runTearDown || r.runTestsOnly {
		policyCurrent = &serviceStateData.CurrentPolicy
		policyToEnroll = &serviceStateData.EnrollPolicy
		logger.Debugf("Got current policy from file: %q - %q", policyCurrent.Name, policyCurrent.ID)
	} else {
		// Created a specific Agent Policy to enrolling purposes
		// There are some issues when the stack is running for some time,
		// agents cannot enroll with the default policy
		// This enroll policy must be created even if independent Elastic Agents are not used. Agents created
		// in Kubernetes or Custom Agents require this enroll policy too (service deployer).
		logger.Debug("creating enroll policy...")
		policyEnroll := kibana.Policy{
			Name:        fmt.Sprintf("ep-test-system-enroll-%s-%s-%s-%s-%s", r.testFolder.Package, r.testFolder.DataStream, r.serviceVariant, r.configFileName, testTime),
			Description: fmt.Sprintf("test policy created by elastic-package to enroll agent for data stream %s/%s", r.testFolder.Package, r.testFolder.DataStream),
			Namespace:   common.CreateTestRunID(),
		}

		policyToEnroll, err = r.kibanaClient.CreatePolicy(ctx, policyEnroll)
		if err != nil {
			return nil, nil, fmt.Errorf("could not create test policy: %w", err)
		}
	}

	r.deleteTestPolicyHandler = func(ctx context.Context) error {
		// ensure that policyToEnroll policy gets deleted if the execution receives a signal
		// before creating the test policy
		// This handler is going to be redefined after creating the test policy
		if r.runTestsOnly {
			return nil
		}
		if err := r.kibanaClient.DeletePolicy(ctx, policyToEnroll.ID); err != nil {
			return fmt.Errorf("error cleaning up test policy: %w", err)
		}
		return nil
	}

	if r.runTearDown {
		// required to assign the policy stored in the service state file
		// so data stream related to this Agent Policy can be obtained (and deleted)
		// in the cleanTestScenarioHandler handler
		policyToTest = policyCurrent
	} else {
		// Create a specific Agent Policy just for testing this test.
		// This allows us to ensure that the Agent Policy used for testing is
		// assigned to the agent with all the required changes (e.g. Package DataStream)
		logger.Debug("creating test policy...")
		policy := kibana.Policy{
			Name:        fmt.Sprintf("ep-test-system-%s-%s-%s-%s-%s", r.testFolder.Package, r.testFolder.DataStream, r.serviceVariant, r.configFileName, testTime),
			Description: fmt.Sprintf("test policy created by elastic-package test system for data stream %s/%s", r.testFolder.Package, r.testFolder.DataStream),
			Namespace:   common.CreateTestRunID(),
		}
		// Assign the data_output_id to the agent policy to configure the output to logstash. The value is inferred from stack/_static/kibana.yml.tmpl
		// TODO: Migrate from stack.logstash_enabled to the stack config.
		if r.profile.Config("stack.logstash_enabled", "false") == "true" {
			policy.DataOutputID = "fleet-logstash-output"
		}
		if stackConfig.OutputID != "" {
			policy.DataOutputID = stackConfig.OutputID
		}
		policyToTest, err = r.kibanaClient.CreatePolicy(ctx, policy)
		if err != nil {
			return nil, nil, fmt.Errorf("could not create test policy: %w", err)
		}
	}

	r.deleteTestPolicyHandler = func(ctx context.Context) error {
		logger.Debug("deleting test policies...")
		if err := r.kibanaClient.DeletePolicy(ctx, policyToTest.ID); err != nil {
			return fmt.Errorf("error cleaning up test policy: %w", err)
		}
		if r.runTestsOnly {
			return nil
		}
		if err := r.kibanaClient.DeletePolicy(ctx, policyToEnroll.ID); err != nil {
			return fmt.Errorf("error cleaning up test policy: %w", err)
		}
		return nil
	}

	if r.runTearDown || r.runTestsOnly {
		// required to return "policyCurrent" policy in order to be able select the right agent in `checkEnrolledAgents` when
		// using independent agents or custom/kubernetes agents since policy data is set into `agentInfo` variable`
		return policyCurrent, policyToTest, nil
	}

	// policyToEnroll is used in both independent agents and agents created by servicedeployer (custom or kubernetes agents)
	return policyToEnroll, policyToTest, nil
}

func (r *tester) setupService(ctx context.Context, config *testConfig, serviceOptions servicedeployer.FactoryOptions, svcInfo servicedeployer.ServiceInfo, agentInfo agentdeployer.AgentInfo, agentDeployed agentdeployer.DeployedAgent, policy *kibana.Policy, state ServiceState) (servicedeployer.DeployedService, servicedeployer.ServiceInfo, error) {
	logger.Info("Setting up service...")
	if r.runTearDown || r.runTestsOnly {
		svcInfo.Test.RunID = state.ServiceRunID
		svcInfo.OutputDir = state.ServiceOutputDir
	}

	// By default using agent running in the Elastic stack
	svcInfo.AgentNetworkName = stack.Network(r.profile)
	if agentDeployed != nil {
		svcInfo.AgentNetworkName = agentInfo.NetworkName
	}

	// Set the right folder for logs except for custom agents that are still deployed using "servicedeployer"
	if r.runIndependentElasticAgent && agentDeployed != nil {
		svcInfo.Logs.Folder.Local = agentInfo.Logs.Folder.Local
	}

	// In case of custom or kubernetes agents (servicedeployer) it is needed also the Agent Policy created
	// for each test execution
	serviceOptions.PolicyName = policy.Name

	if config.Service != "" {
		svcInfo.Name = config.Service
	}

	serviceDeployer, err := servicedeployer.Factory(serviceOptions)
	if err != nil {
		return nil, svcInfo, fmt.Errorf("could not create service runner: %w", err)
	}
	if serviceDeployer == nil {
		return nil, svcInfo, nil
	}

	service, err := serviceDeployer.SetUp(ctx, svcInfo)
	if err != nil {
		return nil, svcInfo, fmt.Errorf("could not setup service: %w", err)
	}

	r.shutdownServiceHandler = func(ctx context.Context) error {
		if r.runTestsOnly {
			return nil
		}
		if service == nil {
			return nil
		}
		logger.Info("Tearing down service...")
		if err := service.TearDown(ctx); err != nil {
			return fmt.Errorf("error tearing down service: %w", err)
		}

		return nil
	}

	return service, service.Info(), nil
}

func (r *tester) setupAgent(ctx context.Context, config *testConfig, state ServiceState, policy *kibana.Policy) (agentdeployer.DeployedAgent, agentdeployer.AgentInfo, error) {
	if !r.runIndependentElasticAgent {
		return nil, agentdeployer.AgentInfo{}, nil
	}
	agentRunID := common.CreateTestRunID()
	if r.runTearDown || r.runTestsOnly {
		agentRunID = state.AgentRunID
	}
	logger.Info("Setting up independent Elastic Agent...")
	agentInfo, err := r.createAgentInfo(policy, config, agentRunID)
	if err != nil {
		return nil, agentdeployer.AgentInfo{}, err
	}

	agentOptions := r.createAgentOptions(agentInfo.Policy.Name, config.Deployer)
	agentDeployer, err := agentdeployer.Factory(agentOptions)
	if err != nil {
		return nil, agentInfo, fmt.Errorf("could not create agent runner: %w", err)
	}
	if agentDeployer == nil {
		logger.Debug("Not found agent deployer. Agent will be created along with the service.")
		return nil, agentInfo, nil
	}

	agentDeployed, err := agentDeployer.SetUp(ctx, agentInfo)
	if err != nil {
		return nil, agentInfo, fmt.Errorf("could not setup agent: %w", err)
	}
	r.shutdownAgentHandler = func(ctx context.Context) error {
		if r.runTestsOnly {
			return nil
		}
		if agentDeployer == nil {
			return nil
		}
		logger.Info("Tearing down agent...")
		if err := agentDeployed.TearDown(ctx); err != nil {
			return fmt.Errorf("error tearing down agent: %w", err)
		}

		return nil
	}
	return agentDeployed, agentDeployed.Info(), nil
}

func (r *tester) removeServiceStateFile() error {
	err := os.Remove(r.serviceStateFilePath)
	if err != nil {
		return fmt.Errorf("failed to remove file %q: %w", r.serviceStateFilePath, err)
	}
	return nil
}

func (r *tester) createServiceStateDir() error {
	dirPath := filepath.Dir(r.serviceStateFilePath)
	err := os.MkdirAll(dirPath, 0755)
	if err != nil {
		return fmt.Errorf("mkdir failed (path: %s): %w", dirPath, err)
	}
	return nil
}

func (r *tester) waitForDocs(ctx context.Context, config *testConfig, dataStream string) (*hits, error) {
	// Use custom timeout if the service can't collect data immediately.
	waitForDataTimeout := waitForDataDefaultTimeout
	if config.WaitForDataTimeout > 0 {
		waitForDataTimeout = config.WaitForDataTimeout
	}

	if config.Assert.HitCount > elasticsearchQuerySize {
		return nil, fmt.Errorf("invalid value for assert.hit_count (%d): it must be lower of the maximum query size (%d)", config.Assert.HitCount, elasticsearchQuerySize)
	}

	if config.Assert.MinCount > elasticsearchQuerySize {
		return nil, fmt.Errorf("invalid value for assert.min_count (%d): it must be lower of the maximum query size (%d)", config.Assert.MinCount, elasticsearchQuerySize)
	}

	// (TODO in future) Optionally exercise service to generate load.
	logger.Debugf("checking for expected data in data stream (%s)...", waitForDataTimeout)
	var hits *hits
	oldHits := 0
	foundFields := map[string]any{}
	passed, waitErr := wait.UntilTrue(ctx, func(ctx context.Context) (bool, error) {
		var err error
		hits, err = r.getDocs(ctx, dataStream)
		if err != nil {
			return false, err
		}

		defer func() {
			oldHits = hits.size()
		}()

		assertHitCount := func() bool {
			if config.Assert.HitCount == 0 {
				// not enabled
				return true
			}
			if hits.size() < config.Assert.HitCount {
				return false
			}

			ret := hits.size() == oldHits
			if !ret {
				time.Sleep(4 * time.Second)
			}

			return ret
		}()

		assertFieldsPresent := func() bool {
			if len(config.Assert.FieldsPresent) == 0 {
				// not enabled
				return true
			}
			if hits.size() == 0 {
				// At least there should be one document ingested
				return false
			}
			for _, f := range config.Assert.FieldsPresent {
				if _, found := foundFields[f]; found {
					continue
				}
				found := false
				for _, d := range hits.Fields {
					if _, err := d.GetValue(f); err == nil {
						found = true
						break
					}
				}
				if !found {
					return false
				}
				logger.Debugf("Found field %q in hits", f)
				foundFields[f] = struct{}{}
			}
			return true
		}()

		assertMinCount := func() bool {
			if config.Assert.MinCount > 0 {
				return hits.size() >= config.Assert.MinCount
			}
			// By default at least one document
			return hits.size() > 0
		}()

		return assertFieldsPresent && assertMinCount && assertHitCount, nil
	}, 1*time.Second, waitForDataTimeout)

	if waitErr != nil {
		return nil, waitErr
	}

	if !passed {
		return nil, testrunner.ErrTestCaseFailed{Reason: fmt.Sprintf("could not find the expected hits in %s data stream", dataStream)}
	}

	return hits, nil
}

func (r *tester) validateTestScenario(ctx context.Context, result *testrunner.ResultComposer, scenario *scenarioTest, config *testConfig) ([]testrunner.TestResult, error) {
<<<<<<< HEAD
	// Validate fields in docs
	// when reroute processors are used, expectedDatasets should be set depends on the processor config
	var expectedDatasets []string
	for _, pipeline := range r.pipelines {
		var esIngestPipeline map[string]any
		err := yaml.Unmarshal(pipeline.Content, &esIngestPipeline)
		if err != nil {
			return nil, fmt.Errorf("unmarshalling ingest pipeline content failed: %w", err)
		}
		processors, _ := esIngestPipeline["processors"].([]any)
		for _, p := range processors {
			processor, ok := p.(map[string]any)
			if !ok {
				return nil, fmt.Errorf("unexpected processor %+v", p)
			}
			if reroute, ok := processor["reroute"]; ok {
				if rerouteP, ok := reroute.(ingest.RerouteProcessor); ok {
					expectedDatasets = append(expectedDatasets, rerouteP.Dataset...)
				}
			}
		}
	}

	if expectedDatasets == nil {
		var expectedDataset string
		if ds := r.testFolder.DataStream; ds != "" {
			expectedDataset = getDataStreamDataset(*r.pkgManifest, *r.dataStreamManifest)
		} else {
			// If there is no data stream, then these packages are input packages and
			// it is used the policy template name as part of the dataset
			expectedDataset = r.pkgManifest.Name + "." + scenario.policyTemplateName
			if scenario.policyTemplateInput == otelCollectorInputName {
				// Input packages whose input is `otelcol` must add the `.otel` suffix
				// Example: httpcheck.metrics.otel
				expectedDataset += "." + otelSuffixDataset
			}
		}
		expectedDatasets = []string{expectedDataset}
	}
	if r.pkgManifest.Type == "input" {
		v, _ := config.Vars.GetValue("data_stream.dataset")
		if dataset, ok := v.(string); ok && dataset != "" {
			expectedDatasets = append(expectedDatasets, dataset)
		}
=======
	expectedDatasets, err := r.expectedDatasets(scenario, config)
	if err != nil {
		return nil, err
>>>>>>> 39017ef7
	}

	// Validate fields in docs
	fieldsValidator, err := fields.CreateValidatorForDirectory(r.dataStreamPath,
		fields.WithSpecVersion(r.pkgManifest.SpecVersion),
		fields.WithNumericKeywordFields(config.NumericKeywordFields),
		fields.WithStringNumberFields(config.StringNumberFields),
		fields.WithExpectedDatasets(expectedDatasets),
		fields.WithEnabledImportAllECSSChema(true),
		fields.WithDisableNormalization(scenario.syntheticEnabled),
	)
	if err != nil {
		return result.WithErrorf("creating fields validator for data stream failed (path: %s): %w", r.dataStreamPath, err)
	}

	if r.isTestUsingOTELCollectorInput(scenario) {
		logger.Debug("Skip field validation for OTEL Collector input")
	} else {
		if errs := validateFields(scenario.docs, fieldsValidator); len(errs) > 0 {
			return result.WithError(testrunner.ErrTestCaseFailed{
				Reason:  fmt.Sprintf("one or more errors found in documents stored in %s data stream", scenario.dataStream),
				Details: errs.Error(),
			})
		}
	}

	if r.isTestUsingOTELCollectorInput(scenario) || r.fieldValidationMethod == mappingsMethod {
		logger.Debug("Performing validation based on mappings")
		exceptionFields := listExceptionFields(scenario.docs, fieldsValidator)

		mappingsValidator, err := fields.CreateValidatorForMappings(r.esClient,
			fields.WithMappingValidatorFallbackSchema(fieldsValidator.Schema),
			fields.WithMappingValidatorIndexTemplate(scenario.indexTemplateName),
			fields.WithMappingValidatorDataStream(scenario.dataStream),
			fields.WithMappingValidatorExceptionFields(exceptionFields),
		)
		if err != nil {
			return result.WithErrorf("creating mappings validator for data stream failed (data stream: %s): %w", scenario.dataStream, err)
		}

		if errs := validateMappings(ctx, mappingsValidator); len(errs) > 0 {
			return result.WithError(testrunner.ErrTestCaseFailed{
				Reason:  fmt.Sprintf("one or more errors found in mappings in %s index template", scenario.indexTemplateName),
				Details: errs.Error(),
			})
		}
	}

	stackVersion, err := semver.NewVersion(r.stackVersion.Number)
	if err != nil {
		return result.WithErrorf("failed to parse stack version: %w", err)
	}

	err = validateIgnoredFields(stackVersion, scenario, config)
	if err != nil {
		return result.WithError(err)
	}

	docs := scenario.docs
	if scenario.syntheticEnabled {
		docs, err = fieldsValidator.SanitizeSyntheticSourceDocs(scenario.docs)
		if err != nil {
			results, _ := result.WithErrorf("failed to sanitize synthetic source docs: %w", err)
			return results, nil
		}
	}

	specVersion, err := semver.NewVersion(r.pkgManifest.SpecVersion)
	if err != nil {
		return result.WithErrorf("failed to parse format version %q: %w", r.pkgManifest.SpecVersion, err)
	}

	// Write sample events file from first doc, if requested
	if err := r.generateTestResultFile(docs, *specVersion); err != nil {
		return result.WithError(err)
	}

	// Check Hit Count within docs, if 0 then it has not been specified
	if assertionPass, message := assertHitCount(config.Assert.HitCount, docs); !assertionPass {
		result.FailureMsg = message
	}

	// Check transforms if present
	if err := r.checkTransforms(ctx, config, r.pkgManifest, scenario.dataStream, scenario.syntheticEnabled); err != nil {
		results, _ := result.WithError(err)
		return results, nil
	}

	if scenario.agent != nil {
		logResults, err := r.checkNewAgentLogs(ctx, scenario.agent, scenario.startTestTime, errorPatterns, config.Name())
		if err != nil {
			return result.WithError(err)
		}
		if len(logResults) > 0 {
			return logResults, nil
		}
	}

	if results := r.checkDeprecationWarnings(stackVersion, scenario.deprecationWarnings, config.Name()); len(results) > 0 {
		return results, nil
	}

	if r.withCoverage {
		coverage, err := r.generateCoverageReport(result.CoveragePackageName())
		if err != nil {
			return result.WithErrorf("coverage report generation failed: %w", err)
		}
		result = result.WithCoverage(coverage)
	}

	return result.WithSuccess()
}

func (r *tester) expectedDatasets(scenario *scenarioTest, config *testConfig) ([]string, error) {
	// when reroute processors are used, expectedDatasets should be set depends on the processor config
	var expectedDatasets []string
	for _, pipeline := range r.pipelines {
		var esIngestPipeline map[string]any
		err := yaml.Unmarshal(pipeline.Content, &esIngestPipeline)
		if err != nil {
			return nil, fmt.Errorf("unmarshalling ingest pipeline content failed: %w", err)
		}
		processors, _ := esIngestPipeline["processors"].([]any)
		for _, p := range processors {
			processor, ok := p.(map[string]any)
			if !ok {
				return nil, fmt.Errorf("unexpected processor %+v", p)
			}
			if reroute, ok := processor["reroute"]; ok {
				if rerouteP, ok := reroute.(ingest.RerouteProcessor); ok {
					expectedDatasets = append(expectedDatasets, rerouteP.Dataset...)
				}
			}
		}
	}

	if expectedDatasets == nil {
		// get dataset directly from package policy added when preparing the scenario
		expectedDataset := scenario.kibanaDataStream.Inputs[0].Streams[0].DataStream.Dataset
		if r.pkgManifest.Type == "input" {
			if scenario.policyTemplateInput == otelCollectorInputName {
				// Input packages whose input is `otelcol` must add the `.otel` suffix
				// Example: httpcheck.metrics.otel
				expectedDataset += "." + otelSuffixDataset
			}
		}
		expectedDatasets = []string{expectedDataset}
	}
	if r.pkgManifest.Type == "input" {
		v, _ := config.Vars.GetValue("data_stream.dataset")
		if dataset, ok := v.(string); ok && dataset != "" {
			if scenario.policyTemplateInput == otelCollectorInputName {
				// Input packages whose input is `otelcol` must add the `.otel` suffix
				// Example: httpcheck.metrics.otel
				dataset += "." + otelSuffixDataset
			}
			expectedDatasets = append(expectedDatasets, dataset)
		}
	}

	return expectedDatasets, nil
}

func (r *tester) runTest(ctx context.Context, config *testConfig, stackConfig stack.Config, svcInfo servicedeployer.ServiceInfo) ([]testrunner.TestResult, error) {
	result := r.newResult(config.Name())

	if skip := testrunner.AnySkipConfig(config.Skip, r.globalTestConfig.Skip); skip != nil {
		logger.Warnf("skipping %s test for %s/%s: %s (details: %s)",
			TestType, r.testFolder.Package, r.testFolder.DataStream,
			skip.Reason, skip.Link)
		return result.WithSkip(skip)
	}

	if r.testFolder.DataStream != "" {
		logger.Infof("Running test for data_stream %q with configuration '%s'", r.testFolder.DataStream, config.Name())
	} else {
		logger.Infof("Running test with configuration '%s'", config.Name())
	}

	scenario, err := r.prepareScenario(ctx, config, stackConfig, svcInfo)
	if err != nil {
		// Known issue: do not include this as part of the xUnit results
		// Example: https://buildkite.com/elastic/integrations/builds/22313#01950431-67a5-4544-a720-6047f5de481b/706-2459
		var pathErr *fs.PathError
		if errors.As(err, &pathErr) && pathErr.Op == "fork/exec" && pathErr.Path == "/usr/bin/docker" {
			return result.WithError(err)
		}
		// report all other errors as error entries in the xUnit file
		results, _ := result.WithError(err)
		return results, nil
	}

	if dump, ok := os.LookupEnv(dumpScenarioDocsEnv); ok && dump != "" {
		err := dumpScenarioDocs(scenario.docs)
		if err != nil {
			return nil, fmt.Errorf("failed to dump scenario docs: %w", err)
		}
	}

	return r.validateTestScenario(ctx, result, scenario, config)
}

func (r *tester) isTestUsingOTELCollectorInput(scenario *scenarioTest) bool {
	// Just supported for input packages currently
	if r.pkgManifest.Type != "input" {
		return false
	}

	if scenario.policyTemplateInput != otelCollectorInputName {
		return false
	}

	return true
}

func dumpScenarioDocs(docs any) error {
	timestamp := time.Now().Format("20060102150405")
	path := filepath.Join(os.TempDir(), fmt.Sprintf("elastic-package-test-docs-dump-%s.json", timestamp))
	f, err := os.Create(path)
	if err != nil {
		return fmt.Errorf("failed to create dump file: %w", err)
	}
	defer f.Close()

	logger.Infof("Dumping scenario documents to %s", path)

	enc := json.NewEncoder(f)
	enc.SetIndent("", "  ")
	enc.SetEscapeHTML(false)
	if err := enc.Encode(docs); err != nil {
		return fmt.Errorf("failed to encode docs: %w", err)
	}
	return nil
}

func (r *tester) checkEnrolledAgents(ctx context.Context, agentInfo agentdeployer.AgentInfo, svcInfo servicedeployer.ServiceInfo) (*kibana.Agent, error) {
	var agents []kibana.Agent

	enrolled, err := wait.UntilTrue(ctx, func(ctx context.Context) (bool, error) {
		allAgents, err := r.kibanaClient.ListAgents(ctx)
		if err != nil {
			return false, fmt.Errorf("could not list agents: %w", err)
		}

		if r.runIndependentElasticAgent {
			agents = filterIndependentAgents(allAgents, agentInfo)
		} else {
			agents = filterAgents(allAgents, svcInfo)
		}
		logger.Debugf("found %d enrolled agent(s)", len(agents))
		if len(agents) == 0 {
			return false, nil // selected agents are unavailable yet
		}
		return true, nil
	}, 1*time.Second, 5*time.Minute)
	if err != nil {
		return nil, fmt.Errorf("agent enrollment failed: %w", err)
	}
	if !enrolled {
		return nil, errors.New("no agent enrolled in time")
	}

	agent := agents[0]
	logger.Debugf("Selected enrolled agent %q", agent.ID)

	r.removeAgentHandler = func(ctx context.Context) error {
		if r.runTestsOnly {
			return nil
		}
		// When not using independent agents, service deployers like kubernetes or custom agents create new Elastic Agent
		if !r.runIndependentElasticAgent && !svcInfo.Agent.Independent {
			return nil
		}
		logger.Debug("removing agent...")
		err := r.kibanaClient.RemoveAgent(ctx, agent)
		if err != nil {
			return fmt.Errorf("failed to remove agent %q: %w", agent.ID, err)
		}
		return nil
	}

	return &agent, nil
}

func createPackageDatastream(
	kibanaPolicy kibana.Policy,
	pkg packages.PackageManifest,
	policyTemplate packages.PolicyTemplate,
	ds packages.DataStreamManifest,
	config testConfig,
	suffix string,
) kibana.PackageDataStream {
	if pkg.Type == "input" {
		return createInputPackageDatastream(kibanaPolicy, pkg, policyTemplate, config, suffix)
	}
	return createIntegrationPackageDatastream(kibanaPolicy, pkg, policyTemplate, ds, config, suffix)
}

func createIntegrationPackageDatastream(
	kibanaPolicy kibana.Policy,
	pkg packages.PackageManifest,
	policyTemplate packages.PolicyTemplate,
	ds packages.DataStreamManifest,
	config testConfig,
	suffix string,
) kibana.PackageDataStream {
	r := kibana.PackageDataStream{
		Name:      fmt.Sprintf("%s-%s-%s", pkg.Name, ds.Name, suffix),
		Namespace: kibanaPolicy.Namespace,
		PolicyID:  kibanaPolicy.ID,
		Enabled:   true,
		Inputs: []kibana.Input{
			{
				PolicyTemplate: policyTemplate.Name,
				Enabled:        true,
			},
		},
	}
	r.Package.Name = pkg.Name
	r.Package.Title = pkg.Title
	r.Package.Version = pkg.Version

	stream := ds.Streams[getDataStreamIndex(config.Input, ds)]
	streamInput := stream.Input
	r.Inputs[0].Type = streamInput

	dataset := fmt.Sprintf("%s.%s", pkg.Name, ds.Name)
	if len(ds.Dataset) > 0 {
		dataset = ds.Dataset
	}
	streams := []kibana.Stream{
		{
			ID:      fmt.Sprintf("%s-%s.%s", streamInput, pkg.Name, ds.Name),
			Enabled: true,
			DataStream: kibana.DataStream{
				Type:    ds.Type,
				Dataset: dataset,
			},
		},
	}

	// Add dataStream-level vars
	streams[0].Vars = setKibanaVariables(stream.Vars, config.DataStream.Vars)
	r.Inputs[0].Streams = streams

	// Add input-level vars
	input := policyTemplate.FindInputByType(streamInput)
	if input != nil {
		r.Inputs[0].Vars = setKibanaVariables(input.Vars, config.Vars)
	}

	// Add package-level vars
	r.Vars = setKibanaVariables(pkg.Vars, config.Vars)

	return r
}

func createInputPackageDatastream(
	kibanaPolicy kibana.Policy,
	pkg packages.PackageManifest,
	policyTemplate packages.PolicyTemplate,
	config testConfig,
	suffix string,
) kibana.PackageDataStream {
	r := kibana.PackageDataStream{
		Name:      fmt.Sprintf("%s-%s-%s", pkg.Name, policyTemplate.Name, suffix),
		Namespace: kibanaPolicy.Namespace,
		PolicyID:  kibanaPolicy.ID,
		Enabled:   true,
	}
	r.Package.Name = pkg.Name
	r.Package.Title = pkg.Title
	r.Package.Version = pkg.Version
	r.Inputs = []kibana.Input{
		{
			PolicyTemplate: policyTemplate.Name,
			Enabled:        true,
			Vars:           kibana.Vars{},
			Type:           policyTemplate.Input,
		},
	}

	dataset := fmt.Sprintf("%s.%s", pkg.Name, policyTemplate.Name)
	streams := []kibana.Stream{
		{
			ID:      fmt.Sprintf("%s-%s.%s", policyTemplate.Input, pkg.Name, policyTemplate.Name),
			Enabled: true,
			DataStream: kibana.DataStream{
				Type:    policyTemplate.Type,
				Dataset: dataset,
			},
		},
	}

	// Add policyTemplate-level vars.
	vars := setKibanaVariables(policyTemplate.Vars, config.Vars)
	if _, found := vars["data_stream.dataset"]; !found {
		dataStreamDataset := dataset
		v, _ := config.Vars.GetValue("data_stream.dataset")
		if dataset, ok := v.(string); ok && dataset != "" {
			dataStreamDataset = dataset
		}

		var value packages.VarValue
		value.Unpack(dataStreamDataset)
		vars["data_stream.dataset"] = kibana.Var{
			Value: value,
			Type:  "text",
		}
	}

	streams[0].Vars = vars
	r.Inputs[0].Streams = streams
	return r
}

func setKibanaVariables(definitions []packages.Variable, values common.MapStr) kibana.Vars {
	vars := kibana.Vars{}
	for _, definition := range definitions {
		val := definition.Default

		value, err := values.GetValue(definition.Name)
		if err == nil {
			val = packages.VarValue{}
			val.Unpack(value)
		}

		vars[definition.Name] = kibana.Var{
			Type:  definition.Type,
			Value: val,
		}
	}
	return vars
}

// getDataStreamIndex returns the index of the data stream whose input name
// matches. Otherwise it returns the 0.
func getDataStreamIndex(inputName string, ds packages.DataStreamManifest) int {
	for i, s := range ds.Streams {
		if s.Input == inputName {
			return i
		}
	}
	return 0
}

// findPolicyTemplateForInput returns the name of the policy_template that
// applies to the input under test. An error is returned if no policy template
// matches or if multiple policy templates match and the response is ambiguous.
func findPolicyTemplateForInput(pkg packages.PackageManifest, ds packages.DataStreamManifest, inputName string) (string, error) {
	if pkg.Type == "input" {
		return findPolicyTemplateForInputPackage(pkg, inputName)
	}
	return findPolicyTemplateForDataStream(pkg, ds, inputName)
}

func findPolicyTemplateForDataStream(pkg packages.PackageManifest, ds packages.DataStreamManifest, inputName string) (string, error) {
	if inputName == "" {
		if len(ds.Streams) == 0 {
			return "", errors.New("no streams declared in data stream manifest")
		}
		inputName = ds.Streams[getDataStreamIndex(inputName, ds)].Input
	}

	var matchedPolicyTemplates []string
	for _, policyTemplate := range pkg.PolicyTemplates {
		// Does this policy_template include this input type?
		if policyTemplate.FindInputByType(inputName) == nil {
			continue
		}

		// Does the policy_template apply to this data stream (when data streams are specified)?
		if len(policyTemplate.DataStreams) > 0 && !slices.Contains(policyTemplate.DataStreams, ds.Name) {
			continue
		}

		matchedPolicyTemplates = append(matchedPolicyTemplates, policyTemplate.Name)
	}

	switch len(matchedPolicyTemplates) {
	case 1:
		return matchedPolicyTemplates[0], nil
	case 0:
		return "", fmt.Errorf("no policy template was found for data stream %q "+
			"with input type %q: verify that you have included the data stream "+
			"and input in the package's policy_template list", ds.Name, inputName)
	default:
		return "", fmt.Errorf("ambiguous result: multiple policy templates ([%s]) "+
			"were found that apply to data stream %q with input type %q: please "+
			"specify the 'policy_template' in the system test config",
			strings.Join(matchedPolicyTemplates, ", "), ds.Name, inputName)
	}
}

func findPolicyTemplateForInputPackage(pkg packages.PackageManifest, inputName string) (string, error) {
	if inputName == "" {
		if len(pkg.PolicyTemplates) == 0 {
			return "", errors.New("no policy templates specified for input package")
		}
		inputName = pkg.PolicyTemplates[0].Input
	}

	var matched []string
	for _, policyTemplate := range pkg.PolicyTemplates {
		if policyTemplate.Input != inputName {
			continue
		}

		matched = append(matched, policyTemplate.Name)
	}

	switch len(matched) {
	case 1:
		return matched[0], nil
	case 0:
		return "", fmt.Errorf("no policy template was found"+
			"with input type %q: verify that you have included the data stream "+
			"and input in the package's policy_template list", inputName)
	default:
		return "", fmt.Errorf("ambiguous result: multiple policy templates ([%s]) "+
			"with input type %q: please "+
			"specify the 'policy_template' in the system test config",
			strings.Join(matched, ", "), inputName)
	}
}

func selectPolicyTemplateByName(policies []packages.PolicyTemplate, name string) (packages.PolicyTemplate, error) {
	for _, policy := range policies {
		if policy.Name == name {
			return policy, nil
		}
	}
	return packages.PolicyTemplate{}, fmt.Errorf("policy template %q not found", name)
}

func (r *tester) checkTransforms(ctx context.Context, config *testConfig, pkgManifest *packages.PackageManifest, dataStream string, syntheticEnabled bool) error {
	if config.SkipTransformValidation {
		return nil
	}

	transforms, err := packages.ReadTransformsFromPackageRoot(r.packageRootPath)
	if err != nil {
		return fmt.Errorf("loading transforms for package failed (root: %s): %w", r.packageRootPath, err)
	}
	for _, transform := range transforms {
		hasSource, err := transform.HasSource(dataStream)
		if err != nil {
			return fmt.Errorf("failed to check if transform %q has %s as source: %w", transform.Name, dataStream, err)
		}
		if !hasSource {
			logger.Debugf("transform %q does not match %q as source (sources: %s)", transform.Name, dataStream, transform.Definition.Source.Index)
			continue
		}

		logger.Debugf("checking transform %q", transform.Name)

		// IDs format is: "<type>-<package>.<transform>-<namespace>-<version>"
		// For instance: "logs-ti_anomali.latest_ioc-default-0.1.0"
		transformPattern := fmt.Sprintf("%s-%s.%s-*-%s",
			// It cannot be used "ds.Inputs[0].Streams[0].DataStream.Type" since Fleet
			// always create the transform with the prefix "logs-"
			// https://github.com/elastic/kibana/blob/eed02b930ad332ad7261a0a4dff521e36021fb31/x-pack/platform/plugins/shared/fleet/server/services/epm/elasticsearch/transform/install.ts#L855
			"logs",
			pkgManifest.Name,
			transform.Name,
			transform.Definition.Meta.FleetTransformVersion,
		)
		transformId, err := r.getTransformId(ctx, transformPattern)
		if err != nil {
			return fmt.Errorf("failed to determine transform ID: %w", err)
		}

		// Using the preview instead of checking the actual index because
		// transforms with retention policies may be deleting the documents based
		// on old fixtures as soon as they are indexed.
		transformDocs, err := r.previewTransform(ctx, transformId)
		if err != nil {
			return fmt.Errorf("failed to preview transform %q: %w", transformId, err)
		}
		if len(transformDocs) == 0 {
			return fmt.Errorf("no documents found in preview for transform %q", transformId)
		}

		transformRootPath := filepath.Dir(transform.Path)
		fieldsValidator, err := fields.CreateValidatorForDirectory(transformRootPath,
			fields.WithSpecVersion(pkgManifest.SpecVersion),
			fields.WithNumericKeywordFields(config.NumericKeywordFields),
			fields.WithEnabledImportAllECSSChema(true),
			fields.WithDisableNormalization(syntheticEnabled),
		)
		if err != nil {
			return fmt.Errorf("creating fields validator for data stream failed (path: %s): %w", transformRootPath, err)
		}
		if errs := validateFields(transformDocs, fieldsValidator); len(errs) > 0 {
			return testrunner.ErrTestCaseFailed{
				Reason:  fmt.Sprintf("errors found in documents of preview for transform %s for data stream %s", transformId, dataStream),
				Details: errs.Error(),
			}
		}
	}

	return nil
}

func (r *tester) getTransformId(ctx context.Context, transformPattern string) (string, error) {
	resp, err := r.esAPI.TransformGetTransform(
		r.esAPI.TransformGetTransform.WithContext(ctx),
		r.esAPI.TransformGetTransform.WithTransformID(transformPattern),
	)
	if err != nil {
		return "", err
	}
	defer resp.Body.Close()

	if resp.IsError() {
		return "", fmt.Errorf("failed to get transforms: %s", resp.String())
	}

	var transforms struct {
		Transforms []struct {
			ID string `json:"id"`
		} `json:"transforms"`
	}

	err = json.NewDecoder(resp.Body).Decode(&transforms)
	switch {
	case err != nil:
		return "", fmt.Errorf("failed to decode response: %w", err)
	case len(transforms.Transforms) == 0:
		return "", fmt.Errorf("no transform found with pattern %q", transformPattern)
	case len(transforms.Transforms) > 1:
		return "", fmt.Errorf("multiple transforms (%d) found with pattern %q", len(transforms.Transforms), transformPattern)
	}
	id := transforms.Transforms[0].ID
	if id == "" {
		return "", fmt.Errorf("empty ID found with pattern %q", transformPattern)
	}
	return id, nil
}

func (r *tester) previewTransform(ctx context.Context, transformId string) ([]common.MapStr, error) {
	resp, err := r.esAPI.TransformPreviewTransform(
		r.esAPI.TransformPreviewTransform.WithContext(ctx),
		r.esAPI.TransformPreviewTransform.WithTransformID(transformId),
	)
	if err != nil {
		return nil, err
	}
	defer resp.Body.Close()

	if resp.IsError() {
		return nil, fmt.Errorf("failed to preview transform %q: %s", transformId, resp.String())
	}

	var preview struct {
		Documents []common.MapStr `json:"preview"`
	}
	err = json.NewDecoder(resp.Body).Decode(&preview)
	if err != nil {
		return nil, fmt.Errorf("failed to decode response: %w", err)
	}

	return preview.Documents, nil
}

func filterAgents(allAgents []kibana.Agent, svcInfo servicedeployer.ServiceInfo) []kibana.Agent {
	if svcInfo.Agent.Host.NamePrefix != "" {
		logger.Debugf("filter agents using criteria: NamePrefix=%s", svcInfo.Agent.Host.NamePrefix)
	}

	var filtered []kibana.Agent
	for _, agent := range allAgents {
		if agent.PolicyRevision == 0 {
			continue // For some reason Kibana doesn't always return a valid policy revision (eventually it will be present and valid)
		}

		if svcInfo.Agent.Host.NamePrefix != "" && !strings.HasPrefix(agent.LocalMetadata.Host.Name, svcInfo.Agent.Host.NamePrefix) {
			continue
		}
		filtered = append(filtered, agent)
	}
	return filtered
}

func filterIndependentAgents(allAgents []kibana.Agent, agentInfo agentdeployer.AgentInfo) []kibana.Agent {
	// filtered list of agents must contain all agents started by the stack
	// they could be assigned the default policy (elastic-agent-managed-ep) or the test policy (ep-test-system-*)
	var filtered []kibana.Agent
	for _, agent := range allAgents {
		if agent.PolicyRevision == 0 {
			continue // For some reason Kibana doesn't always return a valid policy revision (eventually it will be present and valid)
		}

		if agent.Status != "online" {
			continue
		}

		if agent.PolicyID != agentInfo.Policy.ID {
			continue
		}

		filtered = append(filtered, agent)
	}
	return filtered
}

func writeSampleEvent(path string, doc common.MapStr, specVersion semver.Version) error {
	jsonFormatter := formatter.JSONFormatterBuilder(specVersion)
	body, err := jsonFormatter.Encode(doc)
	if err != nil {
		return fmt.Errorf("marshalling sample event failed: %w", err)
	}

	err = os.WriteFile(filepath.Join(path, "sample_event.json"), append(body, '\n'), 0644)
	if err != nil {
		return fmt.Errorf("writing sample event failed: %w", err)
	}

	return nil
}

func validateFields(docs []common.MapStr, fieldsValidator *fields.Validator) multierror.Error {
	var multiErr multierror.Error
	for _, doc := range docs {
		if message, err := doc.GetValue("error.message"); err != common.ErrKeyNotFound {
			multiErr = append(multiErr, fmt.Errorf("found error.message in event: %v", message))
			continue
		}

		errs := fieldsValidator.ValidateDocumentMap(doc)
		if errs != nil {
			multiErr = append(multiErr, errs...)
			continue
		}
	}
	if len(multiErr) > 0 {
		return multiErr.Unique()
	}
	return nil
}

func listExceptionFields(docs []common.MapStr, fieldsValidator *fields.Validator) []string {
	var allFields []string
	visited := make(map[string]any)
	for _, doc := range docs {
		fields := fieldsValidator.ListExceptionFields(doc)
		for _, f := range fields {
			if _, ok := visited[f]; ok {
				continue
			}
			visited[f] = struct{}{}
			allFields = append(allFields, f)
		}
	}

	logger.Tracef("Fields to be skipped validation: %s", strings.Join(allFields, ","))
	return allFields
}

func validateIgnoredFields(stackVersion *semver.Version, scenario *scenarioTest, config *testConfig) error {
	skipIgnoredFields := append([]string(nil), config.SkipIgnoredFields...)
	if stackVersion.LessThan(semver.MustParse("8.14.0")) {
		// Pre 8.14 Elasticsearch commonly has event.original not mapped correctly, exclude from check: https://github.com/elastic/elasticsearch/pull/106714
		skipIgnoredFields = append(skipIgnoredFields, "event.original")
	}

	ignoredFields := make([]string, 0, len(scenario.ignoredFields))

	for _, field := range scenario.ignoredFields {
		if !slices.Contains(skipIgnoredFields, field) {
			ignoredFields = append(ignoredFields, field)
		}
	}

	if len(ignoredFields) > 0 {
		issues := make([]struct {
			ID            any `json:"_id"`
			Timestamp     any `json:"@timestamp,omitempty"`
			IgnoredFields any `json:"ignored_field_values"`
		}, len(scenario.degradedDocs))
		for i, d := range scenario.degradedDocs {
			issues[i].ID = d["_id"]
			if source, ok := d["_source"].(map[string]any); ok {
				if ts, ok := source["@timestamp"]; ok {
					issues[i].Timestamp = ts
				}
			}
			issues[i].IgnoredFields = d["ignored_field_values"]
		}
		degradedDocsJSON, err := json.MarshalIndent(issues, "", "  ")
		if err != nil {
			return fmt.Errorf("failed to marshal degraded docs to JSON: %w", err)
		}

		return testrunner.ErrTestCaseFailed{
			Reason:  "found ignored fields in data stream",
			Details: fmt.Sprintf("found ignored fields in data stream %s: %v. Affected documents: %s", scenario.dataStream, ignoredFields, degradedDocsJSON),
		}
	}

	return nil
}

func validateMappings(ctx context.Context, mappingsValidator *fields.MappingValidator) multierror.Error {
	multiErr := mappingsValidator.ValidateIndexMappings(ctx)
	if len(multiErr) > 0 {
		return multiErr.Unique()
	}
	return nil
}

func assertHitCount(expected int, docs []common.MapStr) (pass bool, message string) {
	if expected != 0 {
		observed := len(docs)
		logger.Debugf("assert hit count expected %d, observed %d", expected, observed)
		if observed != expected {
			return false, fmt.Sprintf("observed hit count %d did not match expected hit count %d", observed, expected)
		}
	}
	return true, ""
}

func (r *tester) generateTestResultFile(docs []common.MapStr, specVersion semver.Version) error {
	if !r.generateTestResult {
		return nil
	}

	rootPath := r.packageRootPath
	if ds := r.testFolder.DataStream; ds != "" {
		rootPath = filepath.Join(rootPath, "data_stream", ds)
	}

	if err := writeSampleEvent(rootPath, docs[0], specVersion); err != nil {
		return fmt.Errorf("failed to write sample event file: %w", err)
	}

	return nil
}

func (r *tester) checkNewAgentLogs(ctx context.Context, agent agentdeployer.DeployedAgent, startTesting time.Time, errorPatterns []logsByContainer, configName string) (results []testrunner.TestResult, err error) {
	if agent == nil {
		return nil, nil
	}

	f, err := os.CreateTemp("", "elastic-agent.logs")
	if err != nil {
		return nil, fmt.Errorf("failed to create temp file for logs: %w", err)
	}
	defer os.Remove(f.Name())

	for _, patternsContainer := range errorPatterns {
		if patternsContainer.containerName != "elastic-agent" {
			continue
		}

		startTime := time.Now()

		outputBytes, err := agent.Logs(ctx, startTesting)
		if err != nil {
			return nil, fmt.Errorf("check log messages failed: %s", err)
		}
		_, err = f.Write(outputBytes)
		if err != nil {
			return nil, fmt.Errorf("write log messages failed: %s", err)
		}

		err = r.anyErrorMessages(f.Name(), startTesting, patternsContainer.patterns)
		if e, ok := err.(testrunner.ErrTestCaseFailed); ok {
			tr := testrunner.TestResult{
				TestType:   TestType,
				Name:       fmt.Sprintf("(%s logs - %s)", patternsContainer.containerName, configName),
				Package:    r.testFolder.Package,
				DataStream: r.testFolder.DataStream,
			}
			tr.FailureMsg = e.Error()
			tr.FailureDetails = e.Details
			tr.TimeElapsed = time.Since(startTime)
			results = append(results, tr)
			// Just check elastic-agent
			break
		}

		if err != nil {
			return nil, fmt.Errorf("check log messages failed: %s", err)
		}
		// Just check elastic-agent
		break
	}
	return results, nil
}

func (r *tester) checkAgentLogs(dump []stack.DumpResult, startTesting time.Time, errorPatterns []logsByContainer) (results []testrunner.TestResult, err error) {
	for _, patternsContainer := range errorPatterns {
		startTime := time.Now()

		serviceDumpIndex := slices.IndexFunc(dump, func(d stack.DumpResult) bool {
			return d.ServiceName == patternsContainer.containerName
		})
		if serviceDumpIndex < 0 {
			return nil, fmt.Errorf("could not find logs dump for service %s", patternsContainer.containerName)
		}
		serviceLogsFile := dump[serviceDumpIndex].LogsFile

		err = r.anyErrorMessages(serviceLogsFile, startTesting, patternsContainer.patterns)
		if e, ok := err.(testrunner.ErrTestCaseFailed); ok {
			tr := testrunner.TestResult{
				TestType:   TestType,
				Name:       fmt.Sprintf("(%s logs)", patternsContainer.containerName),
				Package:    r.testFolder.Package,
				DataStream: r.testFolder.DataStream,
			}
			tr.FailureMsg = e.Error()
			tr.FailureDetails = e.Details
			tr.TimeElapsed = time.Since(startTime)
			results = append(results, tr)
			continue
		}

		if err != nil {
			return nil, fmt.Errorf("check log messages failed: %s", err)
		}
	}
	return results, nil
}

func (r *tester) anyErrorMessages(logsFilePath string, startTime time.Time, errorPatterns []logsRegexp) error {
	var multiErr multierror.Error
	processLog := func(log stack.LogLine) error {
		for _, pattern := range errorPatterns {
			if !pattern.includes.MatchString(log.Message) {
				continue
			}
			isExcluded := false
			for _, excludes := range pattern.excludes {
				if excludes.MatchString(log.Message) {
					isExcluded = true
					break
				}
			}
			if isExcluded {
				continue
			}

			multiErr = append(multiErr, fmt.Errorf("found error %q", log.Message))
		}
		return nil
	}
	err := stack.ParseLogs(stack.ParseLogsOptions{
		LogsFilePath: logsFilePath,
		StartTime:    startTime,
	}, processLog)
	if err != nil {
		return err
	}

	if len(multiErr) > 0 {
		return testrunner.ErrTestCaseFailed{
			Reason:  fmt.Sprintf("one or more errors found while examining %s", filepath.Base(logsFilePath)),
			Details: multiErr.Error(),
		}
	}
	return nil
}

func (r *tester) generateCoverageReport(pkgName string) (testrunner.CoverageReport, error) {
	dsPattern := "*"
	if r.dataStreamManifest != nil && r.dataStreamManifest.Name != "" {
		dsPattern = r.dataStreamManifest.Name
	}

	// This list of patterns includes patterns for all types of packages. It should not be a problem if some path doesn't exist.
	patterns := []string{
		filepath.Join(r.packageRootPath, "manifest.yml"),
		filepath.Join(r.packageRootPath, "fields", "*.yml"),
		filepath.Join(r.packageRootPath, "data_stream", dsPattern, "manifest.yml"),
		filepath.Join(r.packageRootPath, "data_stream", dsPattern, "fields", "*.yml"),
	}

	return testrunner.GenerateBaseFileCoverageReportGlob(pkgName, patterns, r.coverageType, true)
}<|MERGE_RESOLUTION|>--- conflicted
+++ resolved
@@ -1072,11 +1072,7 @@
 	scenario.kibanaDataStream = ds
 
 	scenario.indexTemplateName = r.buildIndexTemplateName(ds, config)
-<<<<<<< HEAD
-	scenario.dataStream = r.buildDataStreamName(scenario.indexTemplateName, ds.Namespace, policyTemplate)
-=======
 	scenario.dataStream = r.buildDataStreamName(scenario.policyTemplateInput, ds, config)
->>>>>>> 39017ef7
 
 	r.cleanTestScenarioHandler = func(ctx context.Context) error {
 		logger.Debugf("Deleting data stream for testing %s", scenario.dataStream)
@@ -1243,23 +1239,11 @@
 	return &scenario, nil
 }
 
-<<<<<<< HEAD
-func (r *tester) buildIndexTemplateName(ds kibana.PackageDataStream, config *testConfig) string {
-	// Input packages can set `data_stream.dataset` by convention to customize the dataset.
-	dataStreamDataset := ds.Inputs[0].Streams[0].DataStream.Dataset
-	if r.pkgManifest.Type == "input" {
-		v, _ := config.Vars.GetValue("data_stream.dataset")
-		if dataset, ok := v.(string); ok && dataset != "" {
-			dataStreamDataset = dataset
-		}
-	}
-=======
 // buildIndexTemplateName builds the expected index template name that is installed in Elasticsearch
 // when the package data stream is added to the policy.
 func (r *tester) buildIndexTemplateName(ds kibana.PackageDataStream, config *testConfig) string {
 	dataStreamDataset := getExpectedDatasetForTest(r.pkgManifest.Type, ds.Inputs[0].Streams[0].DataStream.Dataset, config)
 
->>>>>>> 39017ef7
 	indexTemplateName := fmt.Sprintf(
 		"%s-%s",
 		ds.Inputs[0].Streams[0].DataStream.Type,
@@ -1268,17 +1252,6 @@
 	return indexTemplateName
 }
 
-<<<<<<< HEAD
-func (r *tester) buildDataStreamName(indexTemplateName, namespace string, policyTemplate packages.PolicyTemplate) string {
-	if r.pkgManifest.Type == "input" && policyTemplate.Input == otelCollectorInputName {
-		indexTemplateName = fmt.Sprintf("%s.%s", indexTemplateName, otelSuffixDataset)
-	}
-
-	dataStreamName := fmt.Sprintf(
-		"%s-%s",
-		indexTemplateName,
-		namespace,
-=======
 func (r *tester) buildDataStreamName(policyTemplateInput string, ds kibana.PackageDataStream, config *testConfig) string {
 	dataStreamDataset := getExpectedDatasetForTest(r.pkgManifest.Type, ds.Inputs[0].Streams[0].DataStream.Dataset, config)
 
@@ -1292,13 +1265,10 @@
 		ds.Inputs[0].Streams[0].DataStream.Type,
 		dataStreamDataset,
 		ds.Namespace,
->>>>>>> 39017ef7
 	)
 	return dataStreamName
 }
 
-<<<<<<< HEAD
-=======
 func getExpectedDatasetForTest(pkgType, dataset string, config *testConfig) string {
 	if pkgType == "input" {
 		// Input packages can set `data_stream.dataset` by convention to customize the dataset.
@@ -1310,7 +1280,6 @@
 	return dataset
 }
 
->>>>>>> 39017ef7
 // createOrGetKibanaPolicies creates the Kibana policies required for testing.
 // It creates two policies, one for enrolling the agent (policyToEnroll) and another one
 // for testing purposes (policyToTest) where the package data stream is added.
@@ -1630,56 +1599,9 @@
 }
 
 func (r *tester) validateTestScenario(ctx context.Context, result *testrunner.ResultComposer, scenario *scenarioTest, config *testConfig) ([]testrunner.TestResult, error) {
-<<<<<<< HEAD
-	// Validate fields in docs
-	// when reroute processors are used, expectedDatasets should be set depends on the processor config
-	var expectedDatasets []string
-	for _, pipeline := range r.pipelines {
-		var esIngestPipeline map[string]any
-		err := yaml.Unmarshal(pipeline.Content, &esIngestPipeline)
-		if err != nil {
-			return nil, fmt.Errorf("unmarshalling ingest pipeline content failed: %w", err)
-		}
-		processors, _ := esIngestPipeline["processors"].([]any)
-		for _, p := range processors {
-			processor, ok := p.(map[string]any)
-			if !ok {
-				return nil, fmt.Errorf("unexpected processor %+v", p)
-			}
-			if reroute, ok := processor["reroute"]; ok {
-				if rerouteP, ok := reroute.(ingest.RerouteProcessor); ok {
-					expectedDatasets = append(expectedDatasets, rerouteP.Dataset...)
-				}
-			}
-		}
-	}
-
-	if expectedDatasets == nil {
-		var expectedDataset string
-		if ds := r.testFolder.DataStream; ds != "" {
-			expectedDataset = getDataStreamDataset(*r.pkgManifest, *r.dataStreamManifest)
-		} else {
-			// If there is no data stream, then these packages are input packages and
-			// it is used the policy template name as part of the dataset
-			expectedDataset = r.pkgManifest.Name + "." + scenario.policyTemplateName
-			if scenario.policyTemplateInput == otelCollectorInputName {
-				// Input packages whose input is `otelcol` must add the `.otel` suffix
-				// Example: httpcheck.metrics.otel
-				expectedDataset += "." + otelSuffixDataset
-			}
-		}
-		expectedDatasets = []string{expectedDataset}
-	}
-	if r.pkgManifest.Type == "input" {
-		v, _ := config.Vars.GetValue("data_stream.dataset")
-		if dataset, ok := v.(string); ok && dataset != "" {
-			expectedDatasets = append(expectedDatasets, dataset)
-		}
-=======
 	expectedDatasets, err := r.expectedDatasets(scenario, config)
 	if err != nil {
 		return nil, err
->>>>>>> 39017ef7
 	}
 
 	// Validate fields in docs

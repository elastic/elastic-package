--- conflicted
+++ resolved
@@ -7,6 +7,7 @@
 import (
 	"context"
 	"fmt"
+	"path/filepath"
 	"strings"
 
 	"github.com/elastic/elastic-package/internal/kibana"
@@ -114,7 +115,6 @@
 		}
 		if r.failOnMissingTests && len(folders) == 0 {
 			return nil, fmt.Errorf("no %s tests found", r.Type())
-<<<<<<< HEAD
 		}
 	}
 
@@ -135,24 +135,38 @@
 
 		}
 	}
-=======
-		}
-	}
-
-	// TODO: Return a tester per each configuration file defined in the data stream folder
-	var testers []testrunner.Tester
-	for _, t := range folders {
-		testers = append(testers, NewPolicyTester(PolicyTesterOptions{
-			PackageRootPath:    r.packageRootPath,
-			TestFolder:         t,
-			KibanaClient:       r.kibanaClient,
-			GenerateTestResult: r.generateTestResult,
-		}))
-	}
->>>>>>> 1a59c918
 	return testers, nil
 }
 
 func (r *runner) Type() testrunner.TestType {
 	return TestType
+}
+
+func (r *runner) setupSuite(ctx context.Context, manager *resources.Manager) (cleanup func(ctx context.Context) error, err error) {
+	packageResource := resources.FleetPackage{
+		RootPath: r.packageRootPath,
+	}
+	setupResources := resources.Resources{
+		&packageResource,
+	}
+
+	cleanup = func(ctx context.Context) error {
+		packageResource.Absent = true
+		_, err := manager.ApplyCtx(ctx, setupResources)
+		return err
+	}
+
+	logger.Debugf("Installing package...")
+	_, err = manager.ApplyCtx(ctx, setupResources)
+	if err != nil {
+		if ctx.Err() == nil {
+			cleanupErr := cleanup(ctx)
+			if cleanupErr != nil {
+				return nil, fmt.Errorf("setup failed: %w (with cleanup error: %w)", err, cleanupErr)
+			}
+		}
+		return nil, fmt.Errorf("setup failed: %w", err)
+	}
+
+	return cleanup, err
 }
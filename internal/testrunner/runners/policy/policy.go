// Copyright Elasticsearch B.V. and/or licensed to Elasticsearch B.V. under one
// or more contributor license agreements. Licensed under the Elastic License;
// you may not use this file except in compliance with the Elastic License.

package policy

import (
	"bufio"
	"bytes"
	"context"
	"errors"
	"fmt"
	"os"
	"path/filepath"
	"regexp"
	"slices"
	"strconv"
	"strings"

	"github.com/pmezard/go-difflib/difflib"
	"gopkg.in/yaml.v3"

	"github.com/elastic/elastic-package/internal/common"
	"github.com/elastic/elastic-package/internal/kibana"
	"github.com/elastic/elastic-package/internal/logger"
)

func dumpExpectedAgentPolicy(ctx context.Context, kibanaClient *kibana.Client, testPath string, policyID string) error {
	policy, err := kibanaClient.DownloadPolicy(ctx, policyID)
	if err != nil {
		return fmt.Errorf("failed to download policy %q: %w", policyID, err)
	}

	d, err := cleanPolicy(policy, policyEntryFilters)
	if err != nil {
		return fmt.Errorf("failed to prepare policy to store: %w", err)
	}

	err = os.WriteFile(expectedPathFor(testPath), d, 0644)
	if err != nil {
		return fmt.Errorf("failed to write policy: %w", err)
	}

	return nil
}

func assertExpectedAgentPolicy(ctx context.Context, kibanaClient *kibana.Client, testPath string, policyID string) error {
	policy, err := kibanaClient.DownloadPolicy(ctx, policyID)
	if err != nil {
		return fmt.Errorf("failed to download policy %q: %w", policyID, err)
	}
	expectedPolicy, err := os.ReadFile(expectedPathFor(testPath))
	if err != nil {
		return fmt.Errorf("failed to read expected policy: %w", err)
	}

	diff, err := comparePolicies(expectedPolicy, policy)
	if err != nil {
		return fmt.Errorf("failed to compare policies: %w", err)
	}
	if len(diff) > 0 {
		return fmt.Errorf("unexpected content in policy: %s", diff)
	}

	return nil
}

func comparePolicies(expected, found []byte) (string, error) {
	want, err := cleanPolicy(expected, policyEntryFilters)
	if err != nil {
		return "", fmt.Errorf("failed to prepare expected policy: %w", err)
	}
	got, err := cleanPolicy(found, policyEntryFilters)
	if err != nil {
		return "", fmt.Errorf("failed to prepare found policy: %w", err)
	}
	logger.Tracef("expected policy after cleaning:\n%s", want)
	logger.Tracef("found policy after cleaning:\n%s", got)

	if bytes.Equal(want, got) {
		return "", nil
	}

	var diff bytes.Buffer
	err = difflib.WriteUnifiedDiff(&diff, difflib.UnifiedDiff{
		A:        difflib.SplitLines(string(want)),
		B:        difflib.SplitLines(string(got)),
		FromFile: "want",
		ToFile:   "got",
		Context:  1,
	})
	if err != nil {
		return "", fmt.Errorf("failed to compare policies: %w", err)
	}
	return diff.String(), nil
}

func expectedPathFor(testPath string) string {
	ext := filepath.Ext(testPath)
	return strings.TrimSuffix(testPath, ext) + ".expected"
}

type policyEntryFilter struct {
<<<<<<< HEAD
	name            string
	elementsEntries []policyEntryFilter
	mapValues       []policyEntryFilter
	memberReplace   *policyEntryReplace
	onlyIfEmpty     bool
	ignoreValues    []any
=======
	name               string
	elementsEntries    []policyEntryFilter
	memberReplace      *policyEntryReplace
	stringValueReplace *policyEntryReplace
	onlyIfEmpty        bool
	ignoreValues       []any
>>>>>>> a6d7b597
}

type policyEntryReplace struct {
	regexp  *regexp.Regexp
	replace string
}

// policyEntryFilter includes a list of filters to do to the policy. These filters
// are used to remove or control fields whose content is not relevant for the package
// test.
var policyEntryFilters = []policyEntryFilter{
	// IDs are not relevant.
	{name: "id"},
	{name: "inputs", elementsEntries: []policyEntryFilter{
		{name: "id"},
		{name: "package_policy_id"},
		{name: "streams", elementsEntries: []policyEntryFilter{
			{name: "id"},
		}},
		{name: "name", stringValueReplace: &policyEntryReplace{
			regexp:  regexp.MustCompile(`^(.+)-[0-9]+$`),
			replace: "$1",
		}},
	}},
	{name: "secret_references", elementsEntries: []policyEntryFilter{
		{name: "id"},
	}},

	// Avoid having to regenerate files every time the package version changes.
	{name: "inputs", elementsEntries: []policyEntryFilter{
		{name: "meta.package.version"},
	}},

	// Revision is not relevant, it is usually the same.
	{name: "revision"},
	{name: "inputs", elementsEntries: []policyEntryFilter{
		{name: "revision"},
	}},

	// Outputs, agent and fleet can depend on the deployment.
	{name: "agent"},
	{name: "fleet"},
	{name: "outputs"},
	{name: "exporters", mapValues: []policyEntryFilter{
		{name: "endpoints", memberReplace: &policyEntryReplace{
			regexp:  regexp.MustCompile(`^https?://.*$`),
			replace: "https://elasticsearch:9200",
		}},
	}},

	// Signatures that change from installation to installation.
	{name: "agent.protection.uninstall_token_hash"},
	{name: "agent.protection.signing_key"},
	{name: "signed"},

	// We want to check permissions, but one is stored under a random UUID, replace it.
	{name: "output_permissions.default", memberReplace: &policyEntryReplace{
		// Match things that look like UUIDs.
		regexp:  regexp.MustCompile(`^[a-z0-9]{4,}(-[a-z0-9]{4,})+$`),
		replace: "uuid-for-permissions-on-related-indices",
	}},

	// Namespaces may not be present in older versions of the stack.
	{name: "namespaces", onlyIfEmpty: true, ignoreValues: []any{"default"}},

	// Values set by Fleet in input packages starting on 9.1.0.
	{name: "inputs", elementsEntries: []policyEntryFilter{
		{name: "streams", elementsEntries: []policyEntryFilter{
			{name: "data_stream.type"},
			{name: "data_stream.elasticsearch.dynamic_dataset"},
			{name: "data_stream.elasticsearch.dynamic_namespace"},
			{name: "data_stream.elasticsearch", onlyIfEmpty: true},
		}},
	}},

	// Fields present since 9.3.0.
	{name: "inputs", elementsEntries: []policyEntryFilter{
		{name: "meta.package.policy_template"},
		{name: "meta.package.release"},
	}},
}

var uniqueOTelComponentIDReplace = policyEntryReplace{
	regexp:  regexp.MustCompile(`^(\s{2,})([^/]+)/([^:]+):(\s\{\}|\s*)$`),
	replace: "$1$2/componentid-%s:$4",
}

// otelComponentIDsRegexp is the regex to find otel components sections and their IDs to replace them with controlled values.
// It matches sections like:
//
//	 extensions:
//		  health_check/4391d954-1ffe-4014-a256-5eda78a71828: {}
//
//	 receivers:
//	     httpcheck/b0f518d6-4e2d-4c5d-bda7-f9808df537b7:
//	        collection_interval: 1m
//	        targets:
//	            - endpoints:
//	                - https://epr.elastic.co
//	              method: GET
//	   service:
//	      pipelines:
//	          logs:
//	              receivers/6b7f1379-dcb9-4ac7-b253-4df6d088b3ff:
//	                  - httpcheck/b0f518d6-4e2d-4c5d-bda7-f9808df537b7
//
// The regex captures the whole section, so it can be processed line by line to replace the IDs.
var otelComponentIDsRegexp = regexp.MustCompile(`(?m)^(?:extensions|receivers|processors|connectors|exporters|service):(?:\s\{\}\n|\n(?:\s{2,}.+\n)+)`)

// cleanPolicy prepares a policy YAML as returned by the download API to be compared with other
// policies. This preparation is based on removing contents that are generated, or replace them
// by controlled values.
func cleanPolicy(policy []byte, entriesToClean []policyEntryFilter) ([]byte, error) {
	// Replacement of the OTel component IDs needs to be done before unmarshalling the YAML.
	// The OTel IDs are keys in maps, and using the policyEntryFilter with memberReplace does
	// not ensure to keep the same ordering.
	policy = replaceOTelComponentIDs(policy)

	var policyMap common.MapStr
	err := yaml.Unmarshal(policy, &policyMap)
	if err != nil {
		return nil, fmt.Errorf("failed to decode policy: %w", err)
	}

	policyMap, err = cleanPolicyMap(policyMap, entriesToClean)
	if err != nil {
		return nil, err
	}

	return yaml.Marshal(policyMap)
}

// replaceOTelComponentIDs finds OTel Collector component IDs in the policy and replaces them with controlled values.
// It also replaces references to those IDs in service.extensions and service.pipelines.
func replaceOTelComponentIDs(policy []byte) []byte {
	replacementsDone := map[string]string{}

	policy = otelComponentIDsRegexp.ReplaceAllFunc(policy, func(match []byte) []byte {
		count := 0
		scanner := bufio.NewScanner(bytes.NewReader(match))
		var section strings.Builder
		for scanner.Scan() {
			line := scanner.Text()
			if uniqueOTelComponentIDReplace.regexp.MatchString(line) {
				originalOTelID, _, _ := strings.Cut(strings.TrimSpace(line), ":")

				replacement := fmt.Sprintf(uniqueOTelComponentIDReplace.replace, strconv.Itoa(count))
				count++
				line = uniqueOTelComponentIDReplace.regexp.ReplaceAllString(line, replacement)

				// store the otel ID replaced without the space indentation and the colon to be replaced later
				// (e.g. http_check/4391d954-1ffe-4014-a256-5eda78a71828 replaced by http_check/componentid-0)
				replacementsDone[originalOTelID], _, _ = strings.Cut(strings.TrimSpace(string(line)), ":")
			}
			section.WriteString(line + "\n")
		}

		return []byte(section.String())
	})

	// Replace references in arrays to the otel component IDs replaced before.
	// These references can be in:
	// service.extensions
	// service.pipelines.<signal>.(receivers|processors|exporters)
	for original, replacement := range replacementsDone {
		policy = bytes.ReplaceAll(policy, []byte(original), []byte(replacement))
	}
	return policy
}

func cleanPolicyMap(policyMap common.MapStr, entries []policyEntryFilter) (common.MapStr, error) {
	for _, entry := range entries {
		v, err := policyMap.GetValue(entry.name)
		if errors.Is(err, common.ErrKeyNotFound) {
			continue
		}
		if err != nil {
			return nil, err
		}

		switch {
		case len(entry.elementsEntries) > 0:
			list, err := common.ToMapStrSlice(v)
			if err != nil {
				return nil, err
			}
			clean := make([]any, len(list))
			for i := range list {
				c, err := cleanPolicyMap(list[i], entry.elementsEntries)
				if err != nil {
					return nil, err
				}
				clean[i] = c
			}
			policyMap.Delete(entry.name)
			_, err = policyMap.Put(entry.name, clean)
			if err != nil {
				return nil, err
			}
		case len(entry.mapValues) > 0:
			mapStr, err := common.ToMapStr(v)
			if err != nil {
				return nil, err
			}
			for k, v := range mapStr {
				if vMap, err := common.ToMapStr(v); err != nil {
					m, err := cleanPolicyMap(vMap, entry.mapValues)
					if err != nil {
						return nil, err
					}
					mapStr[k] = m
				} else if list, err := common.ToMapStrSlice(v); err != nil {
					clean := make([]any, len(list))
					for i := range list {
						c, err := cleanPolicyMap(list[i], entry.mapValues)
						if err != nil {
							return nil, err
						}
						clean[i] = c
					}
					mapStr.Delete(k)
					_, err = mapStr.Put(k, clean)
					if err != nil {
						return nil, err
					}
				} else {
					return nil, fmt.Errorf("expected map or list, found %T", v)
				}
			}
		case entry.memberReplace != nil:
			m, ok := v.(common.MapStr)
			if !ok {
				return nil, fmt.Errorf("expected map, found %T", v)
			}
			regexp := entry.memberReplace.regexp
			replacement := entry.memberReplace.replace
			for k, e := range m {
				key := k
				if regexp.MatchString(k) {
					delete(m, k)
					key = regexp.ReplaceAllString(k, replacement)
					m[key] = e
				}
			}
		case entry.stringValueReplace != nil:
			vStr, ok := v.(string)
			if !ok {
				return nil, fmt.Errorf("expected string, found %T", v)
			}
			regexp := entry.stringValueReplace.regexp
			replacement := entry.stringValueReplace.replace
			if regexp.MatchString(vStr) {
				value := regexp.ReplaceAllString(vStr, replacement)
				policyMap.Put(entry.name, value)
			}
		default:
			if entry.onlyIfEmpty && !isEmpty(v, entry.ignoreValues) {
				continue
			}
			err := policyMap.Delete(entry.name)
			if errors.Is(err, common.ErrKeyNotFound) {
				continue
			}
			if err != nil {
				return nil, err
			}
		}
	}

	return policyMap, nil
}

// isEmpty checks if the value is empty. It is considered empty if it is the zero value,
// or for values for length, if it is zero. Values in ignoreValues are not counted for
// the total length when present in lists.
func isEmpty(v any, ignoreValues []any) bool {
	switch v := v.(type) {
	case nil:
		return true
	case []any:
		return len(filterIgnored(v, ignoreValues)) == 0
	case map[string]any:
		return len(v) == 0
	case common.MapStr:
		return len(v) == 0
	}

	return false
}

func filterIgnored(v []any, ignoredValues []any) []any {
	return slices.DeleteFunc(v, func(e any) bool {
		return slices.Contains(ignoredValues, e)
	})
}<|MERGE_RESOLUTION|>--- conflicted
+++ resolved
@@ -101,21 +101,13 @@
 }
 
 type policyEntryFilter struct {
-<<<<<<< HEAD
-	name            string
-	elementsEntries []policyEntryFilter
-	mapValues       []policyEntryFilter
-	memberReplace   *policyEntryReplace
-	onlyIfEmpty     bool
-	ignoreValues    []any
-=======
 	name               string
 	elementsEntries    []policyEntryFilter
+	mapValues          []policyEntryFilter
 	memberReplace      *policyEntryReplace
 	stringValueReplace *policyEntryReplace
 	onlyIfEmpty        bool
 	ignoreValues       []any
->>>>>>> a6d7b597
 }
 
 type policyEntryReplace struct {

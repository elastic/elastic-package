// Copyright Elasticsearch B.V. and/or licensed to Elasticsearch B.V. under one
// or more contributor license agreements. Licensed under the Elastic License;
// you may not use this file except in compliance with the Elastic License.

package pipeline

import (
	"context"
	"fmt"
	"strings"
	"time"

	"github.com/elastic/elastic-package/internal/elasticsearch"
	"github.com/elastic/elastic-package/internal/packages"
	"github.com/elastic/elastic-package/internal/profile"
	"github.com/elastic/elastic-package/internal/testrunner"
)

const (
	// TestType defining pipeline tests
	TestType testrunner.TestType = "pipeline"
)

type runner struct {
	packageRootPath string
	profile         *profile.Profile
	esAPI           *elasticsearch.API
	dataStreams     []string

	failOnMissingTests bool
	generateTestResult bool

	withCoverage bool
	coverageType string
	deferCleanup time.Duration
}

type PipelineTestRunnerOptions struct {
	Profile            *profile.Profile
	PackageRootPath    string
	API                *elasticsearch.API
	DataStreams        []string
	FailOnMissingTests bool
	GenerateTestResult bool
	WithCoverage       bool
	CoverageType       string
	DeferCleanup       time.Duration
}

func NewPipelineTestRunner(options PipelineTestRunnerOptions) *runner {
	runner := runner{
		profile:            options.Profile,
		packageRootPath:    options.PackageRootPath,
		esAPI:              options.API,
		dataStreams:        options.DataStreams,
		failOnMissingTests: options.FailOnMissingTests,
		generateTestResult: options.GenerateTestResult,
		withCoverage:       options.WithCoverage,
		coverageType:       options.CoverageType,
		deferCleanup:       options.DeferCleanup,
	}
	return &runner
}

// Ensures that runner implements testrunner.TestRunner interface
var _ testrunner.TestRunner = new(runner)

// SetupRunner prepares global resources required by the test runner.
func (r *runner) SetupRunner(ctx context.Context) error {
	return nil
}

<<<<<<< HEAD
func (r *runner) run(ctx context.Context) ([]testrunner.TestResult, error) {
	testCaseFiles, err := r.listTestCaseFiles()
	if err != nil {
		return nil, fmt.Errorf("listing test case definitions failed: %w", err)
	}

	if r.esAPI == nil {
		return nil, errors.New("missing Elasticsearch client")
	}

	dataStreamPath, found, err := packages.FindDataStreamRootForPath(r.testFolder.Path)
	if err != nil {
		return nil, fmt.Errorf("locating data_stream root failed: %w", err)
	}
	if !found {
		return nil, errors.New("data stream root not found")
	}

	startTime := time.Now()
	var entryPipeline string
	entryPipeline, r.pipelines, err = ingest.InstallDataStreamPipelines(r.esAPI, dataStreamPath)
	if err != nil {
		return nil, fmt.Errorf("installing ingest pipelines failed: %w", err)
	}

	pkgManifest, err := packages.ReadPackageManifestFromPackageRoot(r.packageRootPath)
	if err != nil {
		return nil, fmt.Errorf("failed to read manifest: %w", err)
	}

	dsManifest, err := packages.ReadDataStreamManifestFromPackageRoot(r.packageRootPath, r.testFolder.DataStream)
	if err != nil {
		return nil, fmt.Errorf("failed to read data stream manifest: %w", err)
	}

	// when reroute processors are used, expectedDatasets should be set depends on the processor config
	var expectedDatasets []string
	for _, pipeline := range r.pipelines {
		var esIngestPipeline IngestPipelineReroute
		err = yaml.Unmarshal(pipeline.Content, &esIngestPipeline)
		if err != nil {
			return nil, fmt.Errorf("unmarshalling ingest pipeline content failed: %w", err)
		}
		for _, processor := range esIngestPipeline.Processors {
			if reroute, ok := processor["reroute"]; ok {
				expectedDatasets = append(expectedDatasets, reroute.Dataset...)
			}
		}
	}

	if len(expectedDatasets) == 0 {
		expectedDataset := dsManifest.Dataset
		if expectedDataset == "" {
			expectedDataset = pkgManifest.Name + "." + r.testFolder.DataStream
		}
		expectedDatasets = []string{expectedDataset}
	}

	results := make([]testrunner.TestResult, 0)
	for _, testCaseFile := range testCaseFiles {
		validatorOptions := []fields.ValidatorOption{
			fields.WithSpecVersion(pkgManifest.SpecVersion),
			// explicitly enabled for pipeline tests only
			// since system tests can have dynamic public IPs
			fields.WithEnabledAllowedIPCheck(),
			fields.WithExpectedDatasets(expectedDatasets),
			fields.WithEnabledImportAllECSSChema(true),
		}
		result, err := r.runTestCase(ctx, testCaseFile, dataStreamPath, dsManifest.Type, entryPipeline, validatorOptions)
		if err != nil {
			return nil, err
		}
		results = append(results, result)
	}

	esLogs, err := r.checkElasticsearchLogs(ctx, startTime)
	if err != nil {
		return nil, err
	}
	results = append(results, esLogs...)

	return results, nil
}

func (r *runner) checkElasticsearchLogs(ctx context.Context, startTesting time.Time) ([]testrunner.TestResult, error) {
	startTime := time.Now()

	testingTime := startTesting.Truncate(time.Second)

	dumpOptions := stack.DumpOptions{
		Profile:  r.profile,
		Services: []string{"elasticsearch"},
		Since:    testingTime,
	}
	dump, err := r.provider.Dump(ctx, dumpOptions)
	var notImplementedErr *stack.ErrNotImplemented
	if errors.As(err, &notImplementedErr) {
		logger.Debugf("Not checking Elasticsearch logs: %s", err)
		return nil, nil
	}
	if err != nil {
		return nil, fmt.Errorf("error at getting the logs of elasticsearch: %w", err)
	}

	if len(dump) != 1 || dump[0].ServiceName != "elasticsearch" {
		return nil, errors.New("expected elasticsearch logs in dump")
	}
	elasticsearchLogs := dump[0].Logs

	seenWarnings := make(map[string]any)
	var processorRelatedWarnings []string
	err = stack.ParseLogsFromReader(bytes.NewReader(elasticsearchLogs), stack.ParseLogsOptions{
		StartTime: testingTime,
	}, func(log stack.LogLine) error {
		if log.LogLevel != "WARN" {
			return nil
		}

		if _, exists := seenWarnings[log.Message]; exists {
			return nil
		}

		seenWarnings[log.Message] = struct{}{}
		logger.Warnf("elasticsearch warning: %s", log.Message)

		// trying to catch warnings only related to processors but this is best-effort
		if strings.Contains(strings.ToLower(log.Logger), "processor") {
			processorRelatedWarnings = append(processorRelatedWarnings, log.Message)
		}

		return nil
	})

	if err != nil {
		return nil, fmt.Errorf("error at parsing logs of elasticseach: %w", err)
	}

	tr := testrunner.TestResult{
		TestType:    TestType,
		Name:        "(ingest pipeline warnings)",
		Package:     r.testFolder.Package,
		DataStream:  r.testFolder.DataStream,
		TimeElapsed: time.Since(startTime),
	}

	if totalProcessorWarnings := len(processorRelatedWarnings); totalProcessorWarnings > 0 {
		tr.FailureMsg = fmt.Sprintf("detected ingest pipeline warnings: %d", totalProcessorWarnings)
		tr.FailureDetails = strings.Join(processorRelatedWarnings, "\n")
	}

	return []testrunner.TestResult{tr}, nil

}

func (r *runner) runTestCase(ctx context.Context, testCaseFile string, dsPath string, dsType string, pipeline string, validatorOptions []fields.ValidatorOption) (testrunner.TestResult, error) {
	tr := testrunner.TestResult{
		TestType:   TestType,
		Package:    r.testFolder.Package,
		DataStream: r.testFolder.DataStream,
	}
	startTime := time.Now()

	tc, err := loadTestCaseFile(r.testFolder.Path, testCaseFile)
	if err != nil {
		err := fmt.Errorf("loading test case failed: %w", err)
		tr.ErrorMsg = err.Error()
		return tr, nil
	}
	tr.Name = tc.name

	if tc.config.Skip != nil {
		logger.Warnf("skipping %s test for %s/%s: %s (details: %s)",
			TestType, r.testFolder.Package, r.testFolder.DataStream,
			tc.config.Skip.Reason, tc.config.Skip.Link)

		tr.Skipped = tc.config.Skip
		return tr, nil
	}

	simulateDataStream := dsType + "-" + r.testFolder.Package + "." + r.testFolder.DataStream + "-default"
	processedEvents, err := ingest.SimulatePipeline(ctx, r.esAPI, pipeline, tc.events, simulateDataStream)
	if err != nil {
		err := fmt.Errorf("simulating pipeline processing failed: %w", err)
		tr.ErrorMsg = err.Error()
		return tr, nil
	}

	result := &testResult{events: processedEvents}

	tr.TimeElapsed = time.Since(startTime)
	validatorOptions = append(slices.Clone(validatorOptions),
		fields.WithNumericKeywordFields(tc.config.NumericKeywordFields),
	)
	fieldsValidator, err := fields.CreateValidatorForDirectory(dsPath, validatorOptions...)
	if err != nil {
		return tr, fmt.Errorf("creating fields validator for data stream failed (path: %s, test case file: %s): %w", dsPath, testCaseFile, err)
	}

	err = r.verifyResults(testCaseFile, tc.config, result, fieldsValidator)
	if e, ok := err.(testrunner.ErrTestCaseFailed); ok {
		tr.FailureMsg = e.Error()
		tr.FailureDetails = e.Details
		return tr, nil
	}
	if err != nil {
		err := fmt.Errorf("verifying test result failed: %w", err)
		tr.ErrorMsg = err.Error()
		return tr, nil
	}

	if r.withCoverage {
		tr.Coverage, err = getPipelineCoverage(PipelineTesterOptions{
			TestFolder:      r.testFolder,
			API:             r.esAPI,
			PackageRootPath: r.packageRootPath,
			CoverageType:    r.coverageType,
		}, r.pipelines)
		if err != nil {
			return tr, fmt.Errorf("error calculating pipeline coverage: %w", err)
		}
	}

	return tr, nil
}

func (r *runner) listTestCaseFiles() ([]string, error) {
	fis, err := os.ReadDir(r.testFolder.Path)
	if err != nil {
		return nil, fmt.Errorf("reading pipeline tests failed (path: %s): %w", r.testFolder.Path, err)
	}

	var files []string
	for _, fi := range fis {
		if strings.HasSuffix(fi.Name(), expectedTestResultSuffix) ||
			strings.HasSuffix(fi.Name(), configTestSuffixYAML) {
			continue
		}
		files = append(files, fi.Name())
	}
	return files, nil
}

func loadTestCaseFile(testFolderPath, testCaseFile string) (*testCase, error) {
	testCasePath := filepath.Join(testFolderPath, testCaseFile)
	testCaseData, err := os.ReadFile(testCasePath)
	if err != nil {
		return nil, fmt.Errorf("reading input file failed (testCasePath: %s): %w", testCasePath, err)
	}

	config, err := readConfigForTestCase(testCasePath)
	if err != nil {
		return nil, fmt.Errorf("reading config for test case failed (testCasePath: %s): %w", testCasePath, err)
	}

	if config.Skip != nil {
		return &testCase{
			name:   testCaseFile,
			config: config,
		}, nil
	}

	ext := filepath.Ext(testCaseFile)

	var entries []json.RawMessage
	switch ext {
	case ".json":
		entries, err = readTestCaseEntriesForEvents(testCaseData)
		if err != nil {
			return nil, fmt.Errorf("reading test case entries for events failed (testCasePath: %s): %w", testCasePath, err)
		}
	case ".log":
		entries, err = readTestCaseEntriesForRawInput(testCaseData, config)
		if err != nil {
			return nil, fmt.Errorf("creating test case entries for raw input failed (testCasePath: %s): %w", testCasePath, err)
		}
	default:
		return nil, fmt.Errorf("unsupported extension for test case file (ext: %s)", ext)
	}

	tc, err := createTestCase(testCaseFile, entries, config)
	if err != nil {
		return nil, fmt.Errorf("can't create test case (testCasePath: %s): %w", testCasePath, err)
	}
	return tc, nil
=======
// TearDownRunner cleans up any global test runner resources. It must be called
// after the test runner has finished executing all its tests.
func (r *runner) TearDownRunner(ctx context.Context) error {
	return nil
>>>>>>> 1a59c918
}

func (r *runner) GetTests(ctx context.Context) ([]testrunner.Tester, error) {
	var folders []testrunner.TestFolder
	manifest, err := packages.ReadPackageManifestFromPackageRoot(r.packageRootPath)
	if err != nil {
		return nil, fmt.Errorf("reading package manifest failed (path: %s): %w", r.packageRootPath, err)
	}

	hasDataStreams, err := testrunner.PackageHasDataStreams(manifest)
	if err != nil {
		return nil, fmt.Errorf("cannot determine if package has data streams: %w", err)
	}

	if hasDataStreams {
		var dataStreams []string
		if len(r.dataStreams) > 0 {
			dataStreams = r.dataStreams
		}

		folders, err = testrunner.FindTestFolders(r.packageRootPath, dataStreams, r.Type())
		if err != nil {
			return nil, fmt.Errorf("unable to determine test folder paths: %w", err)
		}

		if r.failOnMissingTests && len(folders) == 0 {
			if len(dataStreams) > 0 {
				return nil, fmt.Errorf("no %s tests found for %s data stream(s)", r.Type(), strings.Join(dataStreams, ","))
			}
			return nil, fmt.Errorf("no %s tests found", r.Type())
		}
	} else {
		folders, err = testrunner.FindTestFolders(r.packageRootPath, nil, r.Type())
		if err != nil {
			return nil, fmt.Errorf("unable to determine test folder paths: %w", err)
		}
		if r.failOnMissingTests && len(folders) == 0 {
			return nil, fmt.Errorf("no %s tests found", r.Type())
		}
	}

	// TODO: Return a tester per each configuration file defined in the data stream.
	var testers []testrunner.Tester
	for _, t := range folders {
		t, err := NewPipelineTester(PipelineTesterOptions{
			TestFolder:         t,
			PackageRootPath:    r.packageRootPath,
			GenerateTestResult: r.generateTestResult,
			WithCoverage:       r.withCoverage,
			CoverageType:       r.coverageType,
			DeferCleanup:       r.deferCleanup,
			Profile:            r.profile,
			API:                r.esAPI,
		})
		if err != nil {
			return nil, fmt.Errorf("failed to create pipeline tester: %w", err)
		}
		testers = append(testers, t)
	}
	return testers, nil
}

func (r *runner) Type() testrunner.TestType {
	return TestType
}<|MERGE_RESOLUTION|>--- conflicted
+++ resolved
@@ -70,297 +70,10 @@
 	return nil
 }
 
-<<<<<<< HEAD
-func (r *runner) run(ctx context.Context) ([]testrunner.TestResult, error) {
-	testCaseFiles, err := r.listTestCaseFiles()
-	if err != nil {
-		return nil, fmt.Errorf("listing test case definitions failed: %w", err)
-	}
-
-	if r.esAPI == nil {
-		return nil, errors.New("missing Elasticsearch client")
-	}
-
-	dataStreamPath, found, err := packages.FindDataStreamRootForPath(r.testFolder.Path)
-	if err != nil {
-		return nil, fmt.Errorf("locating data_stream root failed: %w", err)
-	}
-	if !found {
-		return nil, errors.New("data stream root not found")
-	}
-
-	startTime := time.Now()
-	var entryPipeline string
-	entryPipeline, r.pipelines, err = ingest.InstallDataStreamPipelines(r.esAPI, dataStreamPath)
-	if err != nil {
-		return nil, fmt.Errorf("installing ingest pipelines failed: %w", err)
-	}
-
-	pkgManifest, err := packages.ReadPackageManifestFromPackageRoot(r.packageRootPath)
-	if err != nil {
-		return nil, fmt.Errorf("failed to read manifest: %w", err)
-	}
-
-	dsManifest, err := packages.ReadDataStreamManifestFromPackageRoot(r.packageRootPath, r.testFolder.DataStream)
-	if err != nil {
-		return nil, fmt.Errorf("failed to read data stream manifest: %w", err)
-	}
-
-	// when reroute processors are used, expectedDatasets should be set depends on the processor config
-	var expectedDatasets []string
-	for _, pipeline := range r.pipelines {
-		var esIngestPipeline IngestPipelineReroute
-		err = yaml.Unmarshal(pipeline.Content, &esIngestPipeline)
-		if err != nil {
-			return nil, fmt.Errorf("unmarshalling ingest pipeline content failed: %w", err)
-		}
-		for _, processor := range esIngestPipeline.Processors {
-			if reroute, ok := processor["reroute"]; ok {
-				expectedDatasets = append(expectedDatasets, reroute.Dataset...)
-			}
-		}
-	}
-
-	if len(expectedDatasets) == 0 {
-		expectedDataset := dsManifest.Dataset
-		if expectedDataset == "" {
-			expectedDataset = pkgManifest.Name + "." + r.testFolder.DataStream
-		}
-		expectedDatasets = []string{expectedDataset}
-	}
-
-	results := make([]testrunner.TestResult, 0)
-	for _, testCaseFile := range testCaseFiles {
-		validatorOptions := []fields.ValidatorOption{
-			fields.WithSpecVersion(pkgManifest.SpecVersion),
-			// explicitly enabled for pipeline tests only
-			// since system tests can have dynamic public IPs
-			fields.WithEnabledAllowedIPCheck(),
-			fields.WithExpectedDatasets(expectedDatasets),
-			fields.WithEnabledImportAllECSSChema(true),
-		}
-		result, err := r.runTestCase(ctx, testCaseFile, dataStreamPath, dsManifest.Type, entryPipeline, validatorOptions)
-		if err != nil {
-			return nil, err
-		}
-		results = append(results, result)
-	}
-
-	esLogs, err := r.checkElasticsearchLogs(ctx, startTime)
-	if err != nil {
-		return nil, err
-	}
-	results = append(results, esLogs...)
-
-	return results, nil
-}
-
-func (r *runner) checkElasticsearchLogs(ctx context.Context, startTesting time.Time) ([]testrunner.TestResult, error) {
-	startTime := time.Now()
-
-	testingTime := startTesting.Truncate(time.Second)
-
-	dumpOptions := stack.DumpOptions{
-		Profile:  r.profile,
-		Services: []string{"elasticsearch"},
-		Since:    testingTime,
-	}
-	dump, err := r.provider.Dump(ctx, dumpOptions)
-	var notImplementedErr *stack.ErrNotImplemented
-	if errors.As(err, &notImplementedErr) {
-		logger.Debugf("Not checking Elasticsearch logs: %s", err)
-		return nil, nil
-	}
-	if err != nil {
-		return nil, fmt.Errorf("error at getting the logs of elasticsearch: %w", err)
-	}
-
-	if len(dump) != 1 || dump[0].ServiceName != "elasticsearch" {
-		return nil, errors.New("expected elasticsearch logs in dump")
-	}
-	elasticsearchLogs := dump[0].Logs
-
-	seenWarnings := make(map[string]any)
-	var processorRelatedWarnings []string
-	err = stack.ParseLogsFromReader(bytes.NewReader(elasticsearchLogs), stack.ParseLogsOptions{
-		StartTime: testingTime,
-	}, func(log stack.LogLine) error {
-		if log.LogLevel != "WARN" {
-			return nil
-		}
-
-		if _, exists := seenWarnings[log.Message]; exists {
-			return nil
-		}
-
-		seenWarnings[log.Message] = struct{}{}
-		logger.Warnf("elasticsearch warning: %s", log.Message)
-
-		// trying to catch warnings only related to processors but this is best-effort
-		if strings.Contains(strings.ToLower(log.Logger), "processor") {
-			processorRelatedWarnings = append(processorRelatedWarnings, log.Message)
-		}
-
-		return nil
-	})
-
-	if err != nil {
-		return nil, fmt.Errorf("error at parsing logs of elasticseach: %w", err)
-	}
-
-	tr := testrunner.TestResult{
-		TestType:    TestType,
-		Name:        "(ingest pipeline warnings)",
-		Package:     r.testFolder.Package,
-		DataStream:  r.testFolder.DataStream,
-		TimeElapsed: time.Since(startTime),
-	}
-
-	if totalProcessorWarnings := len(processorRelatedWarnings); totalProcessorWarnings > 0 {
-		tr.FailureMsg = fmt.Sprintf("detected ingest pipeline warnings: %d", totalProcessorWarnings)
-		tr.FailureDetails = strings.Join(processorRelatedWarnings, "\n")
-	}
-
-	return []testrunner.TestResult{tr}, nil
-
-}
-
-func (r *runner) runTestCase(ctx context.Context, testCaseFile string, dsPath string, dsType string, pipeline string, validatorOptions []fields.ValidatorOption) (testrunner.TestResult, error) {
-	tr := testrunner.TestResult{
-		TestType:   TestType,
-		Package:    r.testFolder.Package,
-		DataStream: r.testFolder.DataStream,
-	}
-	startTime := time.Now()
-
-	tc, err := loadTestCaseFile(r.testFolder.Path, testCaseFile)
-	if err != nil {
-		err := fmt.Errorf("loading test case failed: %w", err)
-		tr.ErrorMsg = err.Error()
-		return tr, nil
-	}
-	tr.Name = tc.name
-
-	if tc.config.Skip != nil {
-		logger.Warnf("skipping %s test for %s/%s: %s (details: %s)",
-			TestType, r.testFolder.Package, r.testFolder.DataStream,
-			tc.config.Skip.Reason, tc.config.Skip.Link)
-
-		tr.Skipped = tc.config.Skip
-		return tr, nil
-	}
-
-	simulateDataStream := dsType + "-" + r.testFolder.Package + "." + r.testFolder.DataStream + "-default"
-	processedEvents, err := ingest.SimulatePipeline(ctx, r.esAPI, pipeline, tc.events, simulateDataStream)
-	if err != nil {
-		err := fmt.Errorf("simulating pipeline processing failed: %w", err)
-		tr.ErrorMsg = err.Error()
-		return tr, nil
-	}
-
-	result := &testResult{events: processedEvents}
-
-	tr.TimeElapsed = time.Since(startTime)
-	validatorOptions = append(slices.Clone(validatorOptions),
-		fields.WithNumericKeywordFields(tc.config.NumericKeywordFields),
-	)
-	fieldsValidator, err := fields.CreateValidatorForDirectory(dsPath, validatorOptions...)
-	if err != nil {
-		return tr, fmt.Errorf("creating fields validator for data stream failed (path: %s, test case file: %s): %w", dsPath, testCaseFile, err)
-	}
-
-	err = r.verifyResults(testCaseFile, tc.config, result, fieldsValidator)
-	if e, ok := err.(testrunner.ErrTestCaseFailed); ok {
-		tr.FailureMsg = e.Error()
-		tr.FailureDetails = e.Details
-		return tr, nil
-	}
-	if err != nil {
-		err := fmt.Errorf("verifying test result failed: %w", err)
-		tr.ErrorMsg = err.Error()
-		return tr, nil
-	}
-
-	if r.withCoverage {
-		tr.Coverage, err = getPipelineCoverage(PipelineTesterOptions{
-			TestFolder:      r.testFolder,
-			API:             r.esAPI,
-			PackageRootPath: r.packageRootPath,
-			CoverageType:    r.coverageType,
-		}, r.pipelines)
-		if err != nil {
-			return tr, fmt.Errorf("error calculating pipeline coverage: %w", err)
-		}
-	}
-
-	return tr, nil
-}
-
-func (r *runner) listTestCaseFiles() ([]string, error) {
-	fis, err := os.ReadDir(r.testFolder.Path)
-	if err != nil {
-		return nil, fmt.Errorf("reading pipeline tests failed (path: %s): %w", r.testFolder.Path, err)
-	}
-
-	var files []string
-	for _, fi := range fis {
-		if strings.HasSuffix(fi.Name(), expectedTestResultSuffix) ||
-			strings.HasSuffix(fi.Name(), configTestSuffixYAML) {
-			continue
-		}
-		files = append(files, fi.Name())
-	}
-	return files, nil
-}
-
-func loadTestCaseFile(testFolderPath, testCaseFile string) (*testCase, error) {
-	testCasePath := filepath.Join(testFolderPath, testCaseFile)
-	testCaseData, err := os.ReadFile(testCasePath)
-	if err != nil {
-		return nil, fmt.Errorf("reading input file failed (testCasePath: %s): %w", testCasePath, err)
-	}
-
-	config, err := readConfigForTestCase(testCasePath)
-	if err != nil {
-		return nil, fmt.Errorf("reading config for test case failed (testCasePath: %s): %w", testCasePath, err)
-	}
-
-	if config.Skip != nil {
-		return &testCase{
-			name:   testCaseFile,
-			config: config,
-		}, nil
-	}
-
-	ext := filepath.Ext(testCaseFile)
-
-	var entries []json.RawMessage
-	switch ext {
-	case ".json":
-		entries, err = readTestCaseEntriesForEvents(testCaseData)
-		if err != nil {
-			return nil, fmt.Errorf("reading test case entries for events failed (testCasePath: %s): %w", testCasePath, err)
-		}
-	case ".log":
-		entries, err = readTestCaseEntriesForRawInput(testCaseData, config)
-		if err != nil {
-			return nil, fmt.Errorf("creating test case entries for raw input failed (testCasePath: %s): %w", testCasePath, err)
-		}
-	default:
-		return nil, fmt.Errorf("unsupported extension for test case file (ext: %s)", ext)
-	}
-
-	tc, err := createTestCase(testCaseFile, entries, config)
-	if err != nil {
-		return nil, fmt.Errorf("can't create test case (testCasePath: %s): %w", testCasePath, err)
-	}
-	return tc, nil
-=======
 // TearDownRunner cleans up any global test runner resources. It must be called
 // after the test runner has finished executing all its tests.
 func (r *runner) TearDownRunner(ctx context.Context) error {
 	return nil
->>>>>>> 1a59c918
 }
 
 func (r *runner) GetTests(ctx context.Context) ([]testrunner.Tester, error) {

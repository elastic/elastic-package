// Copyright Elasticsearch B.V. and/or licensed to Elasticsearch B.V. under one
// or more contributor license agreements. Licensed under the Elastic License;
// you may not use this file except in compliance with the Elastic License.

package pipeline

import (
	"encoding/json"
	"errors"
	"fmt"
	"os"
	"path/filepath"
	"regexp"
	"slices"
	"strings"
	"time"

	"github.com/Masterminds/semver/v3"
	"gopkg.in/yaml.v3"

	"github.com/elastic/elastic-package/internal/common"
	"github.com/elastic/elastic-package/internal/elasticsearch/ingest"
	"github.com/elastic/elastic-package/internal/environment"
	"github.com/elastic/elastic-package/internal/fields"
	"github.com/elastic/elastic-package/internal/formatter"
	"github.com/elastic/elastic-package/internal/logger"
	"github.com/elastic/elastic-package/internal/multierror"
	"github.com/elastic/elastic-package/internal/packages"
	"github.com/elastic/elastic-package/internal/signal"
	"github.com/elastic/elastic-package/internal/stack"
	"github.com/elastic/elastic-package/internal/testrunner"
)

const (
	// TestType defining pipeline tests
	TestType testrunner.TestType = "pipeline"
)

var serverlessDisableCompareResults = environment.WithElasticPackagePrefix("SERVERLESS_PIPELINE_TEST_DISABLE_COMPARE_RESULTS")

type runner struct {
	options   testrunner.TestOptions
	pipelines []ingest.Pipeline

	runCompareResults bool
}

type IngestPipelineReroute struct {
	Description      string                               `yaml:"description"`
	Processors       []map[string]ingest.RerouteProcessor `yaml:"processors"`
	AdditionalFields map[string]interface{}               `yaml:",inline"`
}

// Ensures that runner implements testrunner.TestRunner interface
var _ testrunner.TestRunner = new(runner)

func (r *runner) TestFolderRequired() bool {
	return true
}

// Type returns the type of test that can be run by this test runner.
func (r *runner) Type() testrunner.TestType {
	return TestType
}

// String returns the human-friendly name of the test runner.
func (r *runner) String() string {
	return "pipeline"
}

// Run runs the pipeline tests defined under the given folder
func (r *runner) Run(options testrunner.TestOptions) ([]testrunner.TestResult, error) {
	r.options = options

	stackConfig, err := stack.LoadConfig(r.options.Profile)
	if err != nil {
		return nil, err
	}

	r.runCompareResults = true
	if stackConfig.Provider == stack.ProviderServerless {
		r.runCompareResults = true

		v, ok := os.LookupEnv(serverlessDisableCompareResults)
		if ok && strings.ToLower(v) == "true" {
			r.runCompareResults = false
		}
	}

	return r.run()
}

// TearDown shuts down the pipeline test runner.
func (r *runner) TearDown() error {
	if r.options.DeferCleanup > 0 {
		logger.Debugf("Waiting for %s before cleanup...", r.options.DeferCleanup)
		signal.Sleep(r.options.DeferCleanup)
	}

	if err := ingest.UninstallPipelines(r.options.API, r.pipelines); err != nil {
		return fmt.Errorf("uninstalling ingest pipelines failed: %w", err)
	}
	return nil
}

// CanRunPerDataStream returns whether this test runner can run on individual
// data streams within the package.
func (r *runner) CanRunPerDataStream() bool {
	return true
}

// CanRunSetupTeardownIndependent returns whether this test runner can run setup or
// teardown process independent.
func (r *runner) CanRunSetupTeardownIndependent() bool {
	return false
}

func (r *runner) run() ([]testrunner.TestResult, error) {
	testCaseFiles, err := r.listTestCaseFiles()
	if err != nil {
		return nil, fmt.Errorf("listing test case definitions failed: %w", err)
	}

	if r.options.API == nil {
		return nil, errors.New("missing Elasticsearch client")
	}

	dataStreamPath, found, err := packages.FindDataStreamRootForPath(r.options.TestFolder.Path)
	if err != nil {
		return nil, fmt.Errorf("locating data_stream root failed: %w", err)
	}
	if !found {
		return nil, errors.New("data stream root not found")
	}

	var entryPipeline string
	entryPipeline, r.pipelines, err = ingest.InstallDataStreamPipelines(r.options.API, dataStreamPath)
	if err != nil {
		return nil, fmt.Errorf("installing ingest pipelines failed: %w", err)
	}

	pkgManifest, err := packages.ReadPackageManifestFromPackageRoot(r.options.PackageRootPath)
	if err != nil {
		return nil, fmt.Errorf("failed to read manifest: %w", err)
	}

	dsManifest, err := packages.ReadDataStreamManifestFromPackageRoot(r.options.PackageRootPath, r.options.TestFolder.DataStream)
	if err != nil {
		return nil, fmt.Errorf("failed to read data stream manifest: %w", err)
	}

	// when reroute processors are used, expectedDatasets should be set depends on the processor config
	var expectedDatasets []string
	for _, pipeline := range r.pipelines {
		var esIngestPipeline IngestPipelineReroute
		err = yaml.Unmarshal(pipeline.Content, &esIngestPipeline)
		if err != nil {
			return nil, fmt.Errorf("unmarshalling ingest pipeline content failed: %w", err)
		}
		for _, processor := range esIngestPipeline.Processors {
			if reroute, ok := processor["reroute"]; ok {
				expectedDatasets = append(expectedDatasets, reroute.Dataset...)
			}
		}
	}

	if len(expectedDatasets) == 0 {
		expectedDataset := dsManifest.Dataset
		if expectedDataset == "" {
			expectedDataset = pkgManifest.Name + "." + r.options.TestFolder.DataStream
		}
		expectedDatasets = []string{expectedDataset}
	}

	results := make([]testrunner.TestResult, 0)
	for _, testCaseFile := range testCaseFiles {
<<<<<<< HEAD
		validatorOptions := []fields.ValidatorOption{
=======
		tr := testrunner.TestResult{
			TestType:   TestType,
			Package:    r.options.TestFolder.Package,
			DataStream: r.options.TestFolder.DataStream,
		}
		startTime := time.Now()

		tc, err := r.loadTestCaseFile(testCaseFile)
		if err != nil {
			err := fmt.Errorf("loading test case failed: %w", err)
			tr.ErrorMsg = err.Error()
			results = append(results, tr)
			continue
		}
		tr.Name = tc.name

		if tc.config.Skip != nil {
			logger.Warnf("skipping %s test for %s/%s: %s (details: %s)",
				TestType, r.options.TestFolder.Package, r.options.TestFolder.DataStream,
				tc.config.Skip.Reason, tc.config.Skip.Link.String())

			tr.Skipped = tc.config.Skip
			results = append(results, tr)
			continue
		}

		simulateDataStream := dsManifest.Type + "-" + r.options.TestFolder.Package + "." + r.options.TestFolder.DataStream + "-default"
		processedEvents, err := ingest.SimulatePipeline(r.options.API, entryPipeline, tc.events, simulateDataStream)
		if err != nil {
			err := fmt.Errorf("simulating pipeline processing failed: %w", err)
			tr.ErrorMsg = err.Error()
			results = append(results, tr)
			continue
		}

		result := &testResult{events: processedEvents}

		tr.TimeElapsed = time.Since(startTime)
		fieldsValidator, err := fields.CreateValidatorForDirectory(dataStreamPath,
>>>>>>> 72677f05
			fields.WithSpecVersion(pkgManifest.SpecVersion),
			// explicitly enabled for pipeline tests only
			// since system tests can have dynamic public IPs
			fields.WithEnabledAllowedIPCheck(),
			fields.WithExpectedDatasets(expectedDatasets),
			fields.WithEnabledImportAllECSSChema(true),
		}
		result, err := r.runTestCase(testCaseFile, dataStreamPath, dsManifest.Type, entryPipeline, validatorOptions)
		if err != nil {
			return nil, err
		}
		results = append(results, result)
	}

<<<<<<< HEAD
	return results, nil
}
=======
		err = r.verifyResults(testCaseFile, tc.config, result, fieldsValidator)
		if e, ok := err.(testrunner.ErrTestCaseFailed); ok {
			tr.FailureMsg = e.Error()
			tr.FailureDetails = e.Details
>>>>>>> 72677f05

func (r *runner) runTestCase(testCaseFile string, dsPath string, dsType string, pipeline string, validatorOptions []fields.ValidatorOption) (testrunner.TestResult, error) {
	tr := testrunner.TestResult{
		TestType:   TestType,
		Package:    r.options.TestFolder.Package,
		DataStream: r.options.TestFolder.DataStream,
	}
	startTime := time.Now()

	// TODO: Add tests to cover regressive use of json.Unmarshal in loadTestCaseFile.
	// See https://github.com/elastic/elastic-package/pull/717.
	tc, err := loadTestCaseFile(r.options.TestFolder.Path, testCaseFile)
	if err != nil {
		err := fmt.Errorf("loading test case failed: %w", err)
		tr.ErrorMsg = err.Error()
		return tr, nil
	}
	tr.Name = tc.name

	if tc.config.Skip != nil {
		logger.Warnf("skipping %s test for %s/%s: %s (details: %s)",
			TestType, r.options.TestFolder.Package, r.options.TestFolder.DataStream,
			tc.config.Skip.Reason, tc.config.Skip.Link.String())

		tr.Skipped = tc.config.Skip
		return tr, nil
	}

	simulateDataStream := dsType + "-" + r.options.TestFolder.Package + "." + r.options.TestFolder.DataStream + "-default"
	processedEvents, err := ingest.SimulatePipeline(r.options.API, pipeline, tc.events, simulateDataStream)
	if err != nil {
		err := fmt.Errorf("simulating pipeline processing failed: %w", err)
		tr.ErrorMsg = err.Error()
		return tr, nil
	}

	result := &testResult{events: processedEvents}

	tr.TimeElapsed = time.Since(startTime)
	validatorOptions = append(slices.Clone(validatorOptions),
		fields.WithNumericKeywordFields(tc.config.NumericKeywordFields),
	)
	fieldsValidator, err := fields.CreateValidatorForDirectory(dsPath, validatorOptions...)
	if err != nil {
		return tr, fmt.Errorf("creating fields validator for data stream failed (path: %s, test case file: %s): %w", dsPath, testCaseFile, err)
	}

	// TODO: Add tests to cover regressive use of json.Unmarshal in verifyResults.
	// See https://github.com/elastic/elastic-package/pull/717.
	err = r.verifyResults(testCaseFile, tc.config, result, fieldsValidator)
	if e, ok := err.(testrunner.ErrTestCaseFailed); ok {
		tr.FailureMsg = e.Error()
		tr.FailureDetails = e.Details
		return tr, nil
	}
	if err != nil {
		err := fmt.Errorf("verifying test result failed: %w", err)
		tr.ErrorMsg = err.Error()
		return tr, nil
	}

	if r.options.WithCoverage {
		tr.Coverage, err = GetPipelineCoverage(r.options, r.pipelines)
		if err != nil {
			return tr, fmt.Errorf("error calculating pipeline coverage: %w", err)
		}
	}

	return tr, nil
}

func (r *runner) listTestCaseFiles() ([]string, error) {
	fis, err := os.ReadDir(r.options.TestFolder.Path)
	if err != nil {
		return nil, fmt.Errorf("reading pipeline tests failed (path: %s): %w", r.options.TestFolder.Path, err)
	}

	var files []string
	for _, fi := range fis {
		if strings.HasSuffix(fi.Name(), expectedTestResultSuffix) ||
			strings.HasSuffix(fi.Name(), configTestSuffixYAML) {
			continue
		}
		files = append(files, fi.Name())
	}
	return files, nil
}

func loadTestCaseFile(testFolderPath, testCaseFile string) (*testCase, error) {
	testCasePath := filepath.Join(testFolderPath, testCaseFile)
	testCaseData, err := os.ReadFile(testCasePath)
	if err != nil {
		return nil, fmt.Errorf("reading input file failed (testCasePath: %s): %w", testCasePath, err)
	}

	config, err := readConfigForTestCase(testCasePath)
	if err != nil {
		return nil, fmt.Errorf("reading config for test case failed (testCasePath: %s): %w", testCasePath, err)
	}

	if config.Skip != nil {
		return &testCase{
			name:   testCaseFile,
			config: config,
		}, nil
	}

	ext := filepath.Ext(testCaseFile)

	var entries []json.RawMessage
	switch ext {
	case ".json":
		entries, err = readTestCaseEntriesForEvents(testCaseData)
		if err != nil {
			return nil, fmt.Errorf("reading test case entries for events failed (testCasePath: %s): %w", testCasePath, err)
		}
	case ".log":
		entries, err = readTestCaseEntriesForRawInput(testCaseData, config)
		if err != nil {
			return nil, fmt.Errorf("creating test case entries for raw input failed (testCasePath: %s): %w", testCasePath, err)
		}
	default:
		return nil, fmt.Errorf("unsupported extension for test case file (ext: %s)", ext)
	}

	tc, err := createTestCase(testCaseFile, entries, config)
	if err != nil {
		return nil, fmt.Errorf("can't create test case (testCasePath: %s): %w", testCasePath, err)
	}
	return tc, nil
}

func (r *runner) verifyResults(testCaseFile string, config *testConfig, result *testResult, fieldsValidator *fields.Validator) error {
	testCasePath := filepath.Join(r.options.TestFolder.Path, testCaseFile)

	manifest, err := packages.ReadPackageManifestFromPackageRoot(r.options.PackageRootPath)
	if err != nil {
		return fmt.Errorf("failed to read package manifest: %w", err)
	}
	specVersion, err := semver.NewVersion(manifest.SpecVersion)
	if err != nil {
		return fmt.Errorf("failed to parse package format version %q: %w", manifest.SpecVersion, err)
	}

	if r.options.GenerateTestResult {
		err := writeTestResult(testCasePath, result, *specVersion)
		if err != nil {
			return fmt.Errorf("writing test result failed: %w", err)
		}
	}

	// TODO: temporary workaround until other approach for deterministic geoip in serverless can be implemented.
	if r.runCompareResults {
		err = compareResults(testCasePath, config, result, *specVersion)
		if _, ok := err.(testrunner.ErrTestCaseFailed); ok {
			return err
		}
		if err != nil {
			return fmt.Errorf("comparing test results failed: %w", err)
		}
	}

	result = stripEmptyTestResults(result)

	err = verifyDynamicFields(result, config)
	if err != nil {
		return err
	}

	err = verifyFieldsInTestResult(result, fieldsValidator)
	if err != nil {
		return err
	}
	return nil
}

// stripEmptyTestResults function removes events which are nils. These nils can represent
// documents processed by a pipeline which potentially used a "drop" processor (to drop the event at all).
func stripEmptyTestResults(result *testResult) *testResult {
	var tr testResult
	for _, event := range result.events {
		if event == nil {
			continue
		}
		tr.events = append(tr.events, event)
	}
	return &tr
}

func verifyDynamicFields(result *testResult, config *testConfig) error {
	if config == nil || config.DynamicFields == nil {
		return nil
	}

	var multiErr multierror.Error
	for _, event := range result.events {
		var m common.MapStr
		err := formatter.JSONUnmarshalUsingNumber(event, &m)
		if err != nil {
			return fmt.Errorf("can't unmarshal event: %w", err)
		}

		for key, pattern := range config.DynamicFields {
			val, err := m.GetValue(key)
			if err != nil && err != common.ErrKeyNotFound {
				return fmt.Errorf("can't remove dynamic field: %w", err)
			}

			valStr, ok := val.(string)
			if !ok {
				continue // regular expressions can be verify only string values
			}

			matched, err := regexp.MatchString(pattern, valStr)
			if err != nil {
				return fmt.Errorf("pattern matching for dynamic field failed: %w", err)
			}

			if !matched {
				multiErr = append(multiErr, fmt.Errorf("dynamic field \"%s\" doesn't match the pattern (%s): %s",
					key, pattern, valStr))
			}
		}
	}

	if len(multiErr) > 0 {
		return testrunner.ErrTestCaseFailed{
			Reason:  "one or more problems with dynamic fields found in documents",
			Details: multiErr.Unique().Error(),
		}
	}
	return nil
}

func verifyFieldsInTestResult(result *testResult, fieldsValidator *fields.Validator) error {
	var multiErr multierror.Error
	for _, event := range result.events {
		err := checkErrorMessage(event)
		if err != nil {
			multiErr = append(multiErr, err)
			continue // all fields can be wrong, no need validate them
		}

		errs := fieldsValidator.ValidateDocumentBody(event)
		if errs != nil {
			multiErr = append(multiErr, errs...)
		}
	}

	if len(multiErr) > 0 {
		return testrunner.ErrTestCaseFailed{
			Reason:  "one or more problems with fields found in documents",
			Details: multiErr.Unique().Error(),
		}
	}
	return nil
}

func checkErrorMessage(event json.RawMessage) error {
	var pipelineError struct {
		Error struct {
			Message interface{}
		}
	}
	err := formatter.JSONUnmarshalUsingNumber(event, &pipelineError)
	if err != nil {
		return fmt.Errorf("can't unmarshal event to check pipeline error: %#q: %w", event, err)
	}

	switch m := pipelineError.Error.Message.(type) {
	case nil:
		return nil
	case string, []string:
		return fmt.Errorf("unexpected pipeline error: %s", m)
	case []interface{}:
		for i, v := range m {
			switch v.(type) {
			case string:
				break
			default:
				return fmt.Errorf("unexpected pipeline error (unexpected error.message type %T at position %d): %v", v, i, m)
			}
		}
		return fmt.Errorf("unexpected pipeline error: %s", m)
	default:
		return fmt.Errorf("unexpected pipeline error (unexpected error.message type %T): %[1]v", m)
	}
}

func init() {
	testrunner.RegisterRunner(&runner{})
}<|MERGE_RESOLUTION|>--- conflicted
+++ resolved
@@ -174,49 +174,7 @@
 
 	results := make([]testrunner.TestResult, 0)
 	for _, testCaseFile := range testCaseFiles {
-<<<<<<< HEAD
 		validatorOptions := []fields.ValidatorOption{
-=======
-		tr := testrunner.TestResult{
-			TestType:   TestType,
-			Package:    r.options.TestFolder.Package,
-			DataStream: r.options.TestFolder.DataStream,
-		}
-		startTime := time.Now()
-
-		tc, err := r.loadTestCaseFile(testCaseFile)
-		if err != nil {
-			err := fmt.Errorf("loading test case failed: %w", err)
-			tr.ErrorMsg = err.Error()
-			results = append(results, tr)
-			continue
-		}
-		tr.Name = tc.name
-
-		if tc.config.Skip != nil {
-			logger.Warnf("skipping %s test for %s/%s: %s (details: %s)",
-				TestType, r.options.TestFolder.Package, r.options.TestFolder.DataStream,
-				tc.config.Skip.Reason, tc.config.Skip.Link.String())
-
-			tr.Skipped = tc.config.Skip
-			results = append(results, tr)
-			continue
-		}
-
-		simulateDataStream := dsManifest.Type + "-" + r.options.TestFolder.Package + "." + r.options.TestFolder.DataStream + "-default"
-		processedEvents, err := ingest.SimulatePipeline(r.options.API, entryPipeline, tc.events, simulateDataStream)
-		if err != nil {
-			err := fmt.Errorf("simulating pipeline processing failed: %w", err)
-			tr.ErrorMsg = err.Error()
-			results = append(results, tr)
-			continue
-		}
-
-		result := &testResult{events: processedEvents}
-
-		tr.TimeElapsed = time.Since(startTime)
-		fieldsValidator, err := fields.CreateValidatorForDirectory(dataStreamPath,
->>>>>>> 72677f05
 			fields.WithSpecVersion(pkgManifest.SpecVersion),
 			// explicitly enabled for pipeline tests only
 			// since system tests can have dynamic public IPs
@@ -231,15 +189,8 @@
 		results = append(results, result)
 	}
 
-<<<<<<< HEAD
 	return results, nil
 }
-=======
-		err = r.verifyResults(testCaseFile, tc.config, result, fieldsValidator)
-		if e, ok := err.(testrunner.ErrTestCaseFailed); ok {
-			tr.FailureMsg = e.Error()
-			tr.FailureDetails = e.Details
->>>>>>> 72677f05
 
 func (r *runner) runTestCase(testCaseFile string, dsPath string, dsType string, pipeline string, validatorOptions []fields.ValidatorOption) (testrunner.TestResult, error) {
 	tr := testrunner.TestResult{
@@ -249,8 +200,6 @@
 	}
 	startTime := time.Now()
 
-	// TODO: Add tests to cover regressive use of json.Unmarshal in loadTestCaseFile.
-	// See https://github.com/elastic/elastic-package/pull/717.
 	tc, err := loadTestCaseFile(r.options.TestFolder.Path, testCaseFile)
 	if err != nil {
 		err := fmt.Errorf("loading test case failed: %w", err)
@@ -287,8 +236,6 @@
 		return tr, fmt.Errorf("creating fields validator for data stream failed (path: %s, test case file: %s): %w", dsPath, testCaseFile, err)
 	}
 
-	// TODO: Add tests to cover regressive use of json.Unmarshal in verifyResults.
-	// See https://github.com/elastic/elastic-package/pull/717.
 	err = r.verifyResults(testCaseFile, tc.config, result, fieldsValidator)
 	if e, ok := err.(testrunner.ErrTestCaseFailed); ok {
 		tr.FailureMsg = e.Error()

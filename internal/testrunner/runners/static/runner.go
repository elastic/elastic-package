// Copyright Elasticsearch B.V. and/or licensed to Elasticsearch B.V. under one
// or more contributor license agreements. Licensed under the Elastic License;
// you may not use this file except in compliance with the Elastic License.

package static

import (
	"context"
	"fmt"
	"path/filepath"
	"strings"

	"github.com/elastic/elastic-package/internal/packages"
	"github.com/elastic/elastic-package/internal/testrunner"
)

const (
	// TestType defining asset loading tests
	TestType testrunner.TestType = "static"

	sampleEventJSON = "sample_event.json"
)

type runner struct {
	packageRootPath    string
	failOnMissingTests bool
	dataStreams        []string
}

type StaticTestRunnerOptions struct {
	PackageRootPath    string
	FailOnMissingTests bool
	DataStreams        []string
}

<<<<<<< HEAD
func (r runner) run(ctx context.Context) ([]testrunner.TestResult, error) {
	result := testrunner.NewResultComposer(testrunner.TestResult{
		TestType:   TestType,
		Package:    r.testFolder.Package,
		DataStream: r.testFolder.DataStream,
	})

	testConfig, err := newConfig(r.testFolder.Path)
	if err != nil {
		return result.WithError(fmt.Errorf("unable to load asset loading test config file: %w", err))
	}

	if testConfig != nil && testConfig.Skip != nil {
		logger.Warnf("skipping %s test for %s: %s (details: %s)",
			TestType, r.testFolder.Package,
			testConfig.Skip.Reason, testConfig.Skip.Link)
		return result.WithSkip(testConfig.Skip)
	}

	pkgManifest, err := packages.ReadPackageManifestFromPackageRoot(r.packageRootPath)
	if err != nil {
		return result.WithError(fmt.Errorf("failed to read manifest: %w", err))
=======
func NewStaticTestRunner(options StaticTestRunnerOptions) *runner {
	runner := runner{
		packageRootPath:    options.PackageRootPath,
		failOnMissingTests: options.FailOnMissingTests,
		dataStreams:        options.DataStreams,
>>>>>>> 1a59c918
	}
	return &runner
}

// Ensures that runner implements testrunner.TestRunner interface
var _ testrunner.TestRunner = new(runner)

func (r *runner) SetupRunner(ctx context.Context) error {
	return nil
}

func (r *runner) TearDownRunner(ctx context.Context) error {
	return nil
}

func (r *runner) GetTests(ctx context.Context) ([]testrunner.Tester, error) {
	var tests []testrunner.TestFolder
	manifest, err := packages.ReadPackageManifestFromPackageRoot(r.packageRootPath)
	if err != nil {
		return nil, fmt.Errorf("reading package manifest failed (path: %s): %w", r.packageRootPath, err)
	}

	hasDataStreams, err := testrunner.PackageHasDataStreams(manifest)
	if err != nil {
		return nil, fmt.Errorf("cannot determine if package has data streams: %w", err)
	}

	if hasDataStreams {
		tests, err = testrunner.AssumeTestFolders(r.packageRootPath, r.dataStreams, r.Type())
		if err != nil {
			return nil, fmt.Errorf("unable to assume test folder paths: %w", err)
		}

		if r.failOnMissingTests && len(tests) == 0 {
			if len(r.dataStreams) > 0 {
				return nil, fmt.Errorf("no %s tests found for %s data stream(s)", r.Type(), strings.Join(r.dataStreams, ","))
			}
			return nil, fmt.Errorf("no %s tests found", r.Type())
		}
	} else {
		_, pkg := filepath.Split(r.packageRootPath)
		tests = []testrunner.TestFolder{
			{
				Package: pkg,
			},
		}
	}

	var testers []testrunner.Tester
	for _, t := range tests {
		testers = append(testers, NewStaticTester(StaticTesterOptions{
			PackageRootPath: r.packageRootPath,
			TestFolder:      t,
		}))
	}
	return testers, nil
}

func (r *runner) Type() testrunner.TestType {
	return TestType
}<|MERGE_RESOLUTION|>--- conflicted
+++ resolved
@@ -33,36 +33,11 @@
 	DataStreams        []string
 }
 
-<<<<<<< HEAD
-func (r runner) run(ctx context.Context) ([]testrunner.TestResult, error) {
-	result := testrunner.NewResultComposer(testrunner.TestResult{
-		TestType:   TestType,
-		Package:    r.testFolder.Package,
-		DataStream: r.testFolder.DataStream,
-	})
-
-	testConfig, err := newConfig(r.testFolder.Path)
-	if err != nil {
-		return result.WithError(fmt.Errorf("unable to load asset loading test config file: %w", err))
-	}
-
-	if testConfig != nil && testConfig.Skip != nil {
-		logger.Warnf("skipping %s test for %s: %s (details: %s)",
-			TestType, r.testFolder.Package,
-			testConfig.Skip.Reason, testConfig.Skip.Link)
-		return result.WithSkip(testConfig.Skip)
-	}
-
-	pkgManifest, err := packages.ReadPackageManifestFromPackageRoot(r.packageRootPath)
-	if err != nil {
-		return result.WithError(fmt.Errorf("failed to read manifest: %w", err))
-=======
 func NewStaticTestRunner(options StaticTestRunnerOptions) *runner {
 	runner := runner{
 		packageRootPath:    options.PackageRootPath,
 		failOnMissingTests: options.FailOnMissingTests,
 		dataStreams:        options.DataStreams,
->>>>>>> 1a59c918
 	}
 	return &runner
 }

--- conflicted
+++ resolved
@@ -25,24 +25,18 @@
 	packageRootPath    string
 	failOnMissingTests bool
 	dataStreams        []string
-<<<<<<< HEAD
+	globalTestConfig   testrunner.GlobalRunnerTestConfig
 	withCoverage       bool
 	coverageType       string
-=======
-	globalTestConfig   testrunner.GlobalRunnerTestConfig
->>>>>>> 700dd69a
 }
 
 type StaticTestRunnerOptions struct {
 	PackageRootPath    string
 	FailOnMissingTests bool
 	DataStreams        []string
-<<<<<<< HEAD
+	GlobalTestConfig   testrunner.GlobalRunnerTestConfig
 	WithCoverage       bool
 	CoverageType       string
-=======
-	GlobalTestConfig   testrunner.GlobalRunnerTestConfig
->>>>>>> 700dd69a
 }
 
 func NewStaticTestRunner(options StaticTestRunnerOptions) *runner {
@@ -50,12 +44,9 @@
 		packageRootPath:    options.PackageRootPath,
 		failOnMissingTests: options.FailOnMissingTests,
 		dataStreams:        options.DataStreams,
-<<<<<<< HEAD
+		globalTestConfig:   options.GlobalTestConfig,
 		withCoverage:       options.WithCoverage,
 		coverageType:       options.CoverageType,
-=======
-		globalTestConfig:   options.GlobalTestConfig,
->>>>>>> 700dd69a
 	}
 	return &runner
 }
@@ -107,16 +98,11 @@
 	var testers []testrunner.Tester
 	for _, t := range tests {
 		testers = append(testers, NewStaticTester(StaticTesterOptions{
-<<<<<<< HEAD
-			PackageRootPath: r.packageRootPath,
-			TestFolder:      t,
-			WithCoverage:    r.withCoverage,
-			CoverageType:    r.coverageType,
-=======
 			PackageRootPath:  r.packageRootPath,
 			TestFolder:       t,
 			GlobalTestConfig: r.globalTestConfig,
->>>>>>> 700dd69a
+			WithCoverage:     r.withCoverage,
+			CoverageType:     r.coverageType,
 		}))
 	}
 	return testers, nil

// Copyright Elasticsearch B.V. and/or licensed to Elasticsearch B.V. under one
// or more contributor license agreements. Licensed under the Elastic License;
// you may not use this file except in compliance with the Elastic License.

package static

import (
	"context"
	"errors"
	"fmt"
	"os"
	"path/filepath"

	"github.com/elastic/elastic-package/internal/benchrunner/runners/stream"
	"github.com/elastic/elastic-package/internal/fields"
	"github.com/elastic/elastic-package/internal/logger"
	"github.com/elastic/elastic-package/internal/packages"
	"github.com/elastic/elastic-package/internal/signal"
	"github.com/elastic/elastic-package/internal/testrunner"
)

type tester struct {
<<<<<<< HEAD
	testFolder      testrunner.TestFolder
	packageRootPath string
	withCoverage    bool
	coverageType    string
=======
	testFolder       testrunner.TestFolder
	packageRootPath  string
	globalTestConfig testrunner.GlobalRunnerTestConfig
>>>>>>> 700dd69a
}

type StaticTesterOptions struct {
<<<<<<< HEAD
	TestFolder      testrunner.TestFolder
	PackageRootPath string
	WithCoverage    bool
	CoverageType    string
=======
	TestFolder       testrunner.TestFolder
	PackageRootPath  string
	GlobalTestConfig testrunner.GlobalRunnerTestConfig
>>>>>>> 700dd69a
}

func NewStaticTester(options StaticTesterOptions) *tester {
	runner := tester{
<<<<<<< HEAD
		testFolder:      options.TestFolder,
		packageRootPath: options.PackageRootPath,
		withCoverage:    options.WithCoverage,
		coverageType:    options.CoverageType,
=======
		testFolder:       options.TestFolder,
		packageRootPath:  options.PackageRootPath,
		globalTestConfig: options.GlobalTestConfig,
>>>>>>> 700dd69a
	}
	return &runner
}

// Ensures that runner implements testrunner.Tester interface
var _ testrunner.Tester = new(tester)

func (r tester) Type() testrunner.TestType {
	return TestType
}

func (r tester) String() string {
	return "static files"
}

// Parallel indicates if this tester can run in parallel or not.
func (r tester) Parallel() bool {
	// Not supported yet parallel tests even if it is indicated in the global config r.globalTestConfig
	return false
}

func (r tester) Run(ctx context.Context) ([]testrunner.TestResult, error) {
	return r.run(ctx)
}

func (r tester) run(ctx context.Context) ([]testrunner.TestResult, error) {
	result := testrunner.NewResultComposer(testrunner.TestResult{
		TestType:   TestType,
		Package:    r.testFolder.Package,
		DataStream: r.testFolder.DataStream,
	})

	testConfig, err := newConfig(r.testFolder.Path)
	if err != nil {
		return result.WithError(fmt.Errorf("unable to load asset loading test config file: %w", err))
	}

	skipConfigs := []*testrunner.SkipConfig{r.globalTestConfig.Skip}
	if testConfig != nil {
		skipConfigs = append(skipConfigs, testConfig.Skip)
	}

	if skip := testrunner.AnySkipConfig(skipConfigs...); skip != nil {
		logger.Warnf("skipping %s test for %s/%s: %s (details: %s)",
			TestType, r.testFolder.Package, r.testFolder.DataStream,
			skip.Reason, skip.Link)
		return result.WithSkip(skip)
	}

	pkgManifest, err := packages.ReadPackageManifestFromPackageRoot(r.packageRootPath)
	if err != nil {
		return result.WithError(fmt.Errorf("failed to read manifest: %w", err))
	}

	// join together results from verifyStreamConfig and verifySampleEvent
	return append(r.verifyStreamConfig(ctx, r.packageRootPath), r.verifySampleEvent(pkgManifest)...), nil
}

func (r tester) verifyStreamConfig(ctx context.Context, packageRootPath string) []testrunner.TestResult {
	resultComposer := testrunner.NewResultComposer(testrunner.TestResult{
		Name:       "Verify benchmark config",
		TestType:   TestType,
		Package:    r.testFolder.Package,
		DataStream: r.testFolder.DataStream,
	})

	withOpts := []stream.OptionFunc{
		stream.WithPackageRootPath(packageRootPath),
	}

	ctx, stop := signal.Enable(ctx, logger.Info)
	defer stop()

	hasBenchmark, err := stream.StaticValidation(ctx, stream.NewOptions(withOpts...), r.testFolder.DataStream)
	if err != nil {
		results, _ := resultComposer.WithError(err)
		return results
	}

	if !hasBenchmark {
		return []testrunner.TestResult{}
	}

	results, _ := resultComposer.WithSuccess()
	return results
}

func (r tester) verifySampleEvent(pkgManifest *packages.PackageManifest) []testrunner.TestResult {
	resultComposer := testrunner.NewResultComposer(testrunner.TestResult{
		Name:       "Verify " + sampleEventJSON,
		TestType:   TestType,
		Package:    r.testFolder.Package,
		DataStream: r.testFolder.DataStream,
	})

	sampleEventPath, found, err := r.getSampleEventPath()
	if err != nil {
		results, _ := resultComposer.WithError(err)
		return results
	}
	if !found {
		// Nothing to do.
		return []testrunner.TestResult{}
	}

	if r.withCoverage {
		coverage, err := testrunner.GenerateBaseFileCoverageReport(resultComposer.CoveragePackageName(), sampleEventPath, r.coverageType, true)
		if err != nil {
			results, _ := resultComposer.WithErrorf("coverage report generation failed: %w", err)
			return results
		}
		resultComposer = resultComposer.WithCoverage(coverage)
	}

	expectedDatasets, err := r.getExpectedDatasets(pkgManifest)
	if err != nil {
		results, _ := resultComposer.WithError(err)
		return results
	}
	fieldsValidator, err := fields.CreateValidatorForDirectory(filepath.Dir(sampleEventPath),
		fields.WithSpecVersion(pkgManifest.SpecVersion),
		fields.WithDefaultNumericConversion(),
		fields.WithExpectedDatasets(expectedDatasets),
		fields.WithEnabledImportAllECSSChema(true),
	)
	if err != nil {
		results, _ := resultComposer.WithError(fmt.Errorf("creating fields validator for data stream failed: %w", err))
		return results
	}

	content, err := os.ReadFile(sampleEventPath)
	if err != nil {
		results, _ := resultComposer.WithError(fmt.Errorf("can't read file: %w", err))
		return results
	}

	multiErr := fieldsValidator.ValidateDocumentBody(content)
	if len(multiErr) > 0 {
		results, _ := resultComposer.WithError(testrunner.ErrTestCaseFailed{
			Reason:  "one or more errors found in document",
			Details: multiErr.Error(),
		})
		return results
	}

	results, _ := resultComposer.WithSuccess()
	return results
}

func (r tester) getSampleEventPath() (string, bool, error) {
	var sampleEventPath string
	if r.testFolder.DataStream != "" {
		sampleEventPath = filepath.Join(
			r.packageRootPath,
			"data_stream",
			r.testFolder.DataStream,
			sampleEventJSON)
	} else {
		sampleEventPath = filepath.Join(r.packageRootPath, sampleEventJSON)
	}
	_, err := os.Stat(sampleEventPath)
	if errors.Is(err, os.ErrNotExist) {
		return "", false, nil
	}
	if err != nil {
		return "", false, fmt.Errorf("stat file failed: %w", err)
	}
	return sampleEventPath, true, nil
}

func (r tester) getExpectedDatasets(pkgManifest *packages.PackageManifest) ([]string, error) {
	dsName := r.testFolder.DataStream
	if dsName == "" {
		// TODO: This should return the package name plus the policy name, but we don't know
		// what policy created this event, so we cannot reliably know it here. Skip the check
		// by now.
		return nil, nil
	}

	dataStreamManifest, err := packages.ReadDataStreamManifestFromPackageRoot(r.packageRootPath, dsName)
	if err != nil {
		return nil, fmt.Errorf("failed to read data stream manifest: %w", err)
	}
	if ds := dataStreamManifest.Dataset; ds != "" {
		return []string{ds}, nil
	}
	return []string{pkgManifest.Name + "." + dsName}, nil
}

func (r tester) TearDown(ctx context.Context) error {
	return nil // it's a static test runner, no state is stored
}<|MERGE_RESOLUTION|>--- conflicted
+++ resolved
@@ -20,43 +20,28 @@
 )
 
 type tester struct {
-<<<<<<< HEAD
-	testFolder      testrunner.TestFolder
-	packageRootPath string
-	withCoverage    bool
-	coverageType    string
-=======
 	testFolder       testrunner.TestFolder
 	packageRootPath  string
 	globalTestConfig testrunner.GlobalRunnerTestConfig
->>>>>>> 700dd69a
+	withCoverage     bool
+	coverageType     string
 }
 
 type StaticTesterOptions struct {
-<<<<<<< HEAD
-	TestFolder      testrunner.TestFolder
-	PackageRootPath string
-	WithCoverage    bool
-	CoverageType    string
-=======
 	TestFolder       testrunner.TestFolder
 	PackageRootPath  string
 	GlobalTestConfig testrunner.GlobalRunnerTestConfig
->>>>>>> 700dd69a
+	WithCoverage     bool
+	CoverageType     string
 }
 
 func NewStaticTester(options StaticTesterOptions) *tester {
 	runner := tester{
-<<<<<<< HEAD
-		testFolder:      options.TestFolder,
-		packageRootPath: options.PackageRootPath,
-		withCoverage:    options.WithCoverage,
-		coverageType:    options.CoverageType,
-=======
 		testFolder:       options.TestFolder,
 		packageRootPath:  options.PackageRootPath,
 		globalTestConfig: options.GlobalTestConfig,
->>>>>>> 700dd69a
+		withCoverage:     options.WithCoverage,
+		coverageType:     options.CoverageType,
 	}
 	return &runner
 }

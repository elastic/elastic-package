// Copyright Elasticsearch B.V. and/or licensed to Elasticsearch B.V. under one
// or more contributor license agreements. Licensed under the Elastic License;
// you may not use this file except in compliance with the Elastic License.

package elasticsearch

import (
	"context"
	"crypto/tls"
	"encoding/json"
	"errors"
	"fmt"
	"io"
	"net/http"
	"strings"

	"github.com/elastic/go-elasticsearch/v7"
	"github.com/elastic/go-elasticsearch/v7/esapi"

	"github.com/elastic/elastic-package/internal/certs"
)

// API contains the elasticsearch APIs
type API = esapi.API

// IngestSimulateRequest configures the Ingest Simulate API request.
type IngestSimulateRequest = esapi.IngestSimulateRequest

// IngestGetPipelineRequest configures the Ingest Get Pipeline API request.
type IngestGetPipelineRequest = esapi.IngestGetPipelineRequest

// ClusterStateRequest configures the Cluster State API request.
type ClusterStateRequest = esapi.ClusterStateRequest

// clientOptions are used to configure a client.
type clientOptions struct {
	address  string
	apiKey   string
	username string
	password string

	// certificateAuthority is the certificate to validate the server certificate.
	certificateAuthority string

	// skipTLSVerify disables TLS validation.
	skipTLSVerify bool
}

type ClientOption func(*clientOptions)

// OptionWithAPIKey sets the API key to be used by the client for authentication.
func OptionWithAPIKey(apiKey string) ClientOption {
	return func(opts *clientOptions) {
		opts.apiKey = apiKey
	}
}

// OptionWithAddress sets the address to be used by the client.
func OptionWithAddress(address string) ClientOption {
	return func(opts *clientOptions) {
		opts.address = address
	}
}

// OptionWithUsername sets the username to be used by the client.
func OptionWithUsername(username string) ClientOption {
	return func(opts *clientOptions) {
		opts.username = username
	}
}

// OptionWithPassword sets the password to be used by the client.
func OptionWithPassword(password string) ClientOption {
	return func(opts *clientOptions) {
		opts.password = password
	}
}

// OptionWithCertificateAuthority sets the certificate authority to be used by the client.
func OptionWithCertificateAuthority(certificateAuthority string) ClientOption {
	return func(opts *clientOptions) {
		opts.certificateAuthority = certificateAuthority
	}
}

// OptionWithSkipTLSVerify disables TLS validation.
func OptionWithSkipTLSVerify() ClientOption {
	return func(opts *clientOptions) {
		opts.skipTLSVerify = true
	}
}

// Client is a wrapper over an Elasticsearch Client.
type Client struct {
	*elasticsearch.Client
}

// NewClient method creates new instance of the Elasticsearch client.
func NewClient(customOptions ...ClientOption) (*Client, error) {
	config, err := NewConfig(customOptions...)
	if err != nil {
		return nil, err
	}

	return NewClientWithConfig(config)
}

func NewConfig(customOptions ...ClientOption) (elasticsearch.Config, error) {
	options := clientOptions{}
	for _, option := range customOptions {
		option(&options)
	}

	if options.address == "" {
		return elasticsearch.Config{}, ErrUndefinedAddress
	}

	config := elasticsearch.Config{
		Addresses: []string{options.address},
		APIKey:    options.apiKey,
		Username:  options.username,
		Password:  options.password,
	}
	if options.skipTLSVerify {
		config.Transport = &http.Transport{
			TLSClientConfig: &tls.Config{InsecureSkipVerify: true},
		}
	} else if options.certificateAuthority != "" {
		rootCAs, err := certs.SystemPoolWithCACertificate(options.certificateAuthority)
		if err != nil {
			return config, fmt.Errorf("reading CA certificate: %w", err)
		}
		config.Transport = &http.Transport{
			TLSClientConfig: &tls.Config{RootCAs: rootCAs},
		}
	}

	return config, nil
}

func NewClientWithConfig(config elasticsearch.Config) (*Client, error) {
	client, err := elasticsearch.NewClient(config)
	if err != nil {
		return nil, fmt.Errorf("can't create instance: %w", err)
	}
	return &Client{Client: client}, nil
}

// CheckHealth checks the health of the cluster.
func (client *Client) CheckHealth(ctx context.Context) error {
	resp, err := client.Cluster.Health(client.Cluster.Health.WithContext(ctx))
	if err != nil {
		return fmt.Errorf("error checking cluster health: %w", err)
	}
	defer resp.Body.Close()

	if resp.StatusCode == http.StatusGone {
		// We are in a managed deployment, API not available, assume healthy.
		return nil
	}
	if resp.StatusCode != http.StatusOK {
		return fmt.Errorf("failed to check cluster health: %s", resp.String())
	}

	body, err := io.ReadAll(resp.Body)
	if err != nil {
		return fmt.Errorf("error reading cluster health response: %w", err)
	}

	var clusterHealth struct {
		Status string `json:"status"`
	}
	err = json.Unmarshal(body, &clusterHealth)
	if err != nil {
		return fmt.Errorf("error decoding cluster health response: %w", err)
	}

	if status := clusterHealth.Status; status != "green" && status != "yellow" {
		if status != "red" {
			return fmt.Errorf("cluster in unhealthy state: %q", status)
		}
		cause, err := client.redHealthCause(ctx)
		if err != nil {
			return fmt.Errorf("cluster in unhealthy state, failed to identify cause: %w", err)
		}
		return fmt.Errorf("cluster in unhealthy state: %s", cause)
	}

	return nil
}

type Info struct {
	Name        string `json:"name"`
	ClusterName string `json:"cluster_name"`
	ClusterUUID string `json:"cluster_uuid"`
	Version     struct {
		Number      string `json:"number"`
		BuildFlavor string `json:"build_flavor"`
	} `json:"version`
}

// Info gets cluster information and metadata.
func (client *Client) Info(ctx context.Context) (*Info, error) {
	resp, err := client.Client.Info(client.Client.Info.WithContext(ctx))
	if err != nil {
		return nil, fmt.Errorf("error getting cluster info: %w", err)
	}
	defer resp.Body.Close()

	if resp.StatusCode != http.StatusOK {
		return nil, fmt.Errorf("failed to get cluster info: %s", resp.String())
	}

	var info Info
	err = json.NewDecoder(resp.Body).Decode(&info)
	if err != nil {
		return nil, fmt.Errorf("error decoding cluster info: %w", err)
	}

	return &info, nil
}

// IsFailureStoreAvailable checks if the failure store is available.
func (client *Client) IsFailureStoreAvailable(ctx context.Context) (bool, error) {
	// FIXME: Using the low-level transport till the API SDK supports the failure store.
	request, err := http.NewRequest(http.MethodGet, "/_search?failure_store=only", nil)
	if err != nil {
		return false, fmt.Errorf("failed to create search request: %w", err)
	}
	request.Header.Set("Content-Type", "application/json")

	resp, err := client.Transport.Perform(request)
	if err != nil {
		return false, fmt.Errorf("failed to perform search request: %w", err)
	}
	defer resp.Body.Close()

	switch resp.StatusCode {
	case http.StatusOK:
		return true, nil
	case http.StatusBadRequest:
		// Error expected when using an unrecognized parameter.
		return false, nil
	default:
		return false, fmt.Errorf("unexpected status code received: %d", resp.StatusCode)
	}
}

// redHealthCause tries to identify the cause of a cluster in red state. This could be
// also used as a replacement of CheckHealth, but keeping them separated because it uses
// internal undocumented APIs that might change.
func (client *Client) redHealthCause(ctx context.Context) (string, error) {
	req, err := http.NewRequestWithContext(ctx, http.MethodGet, "/_internal/_health", nil)
	if err != nil {
		return "", fmt.Errorf("error creating internal health request: %w", err)
	}
	resp, err := client.Transport.Perform(req)
	if err != nil {
		return "", fmt.Errorf("error performing internal health request: %w", err)
	}
	defer resp.Body.Close()

	body, err := io.ReadAll(resp.Body)
	if err != nil {
		return "", fmt.Errorf("error reading internal health response: %w", err)
	}

	if resp.StatusCode != http.StatusOK {
		return "", fmt.Errorf("failed to get cause of red health; API status code = %d; response body = %s", resp.StatusCode, string(body))
	}

	var internalHealth struct {
		Status     string `json:"status"`
		Indicators map[string]struct {
			Status  string `json:"status"`
			Impacts []struct {
				Severity int `json:"severity"`
			} `json:"impacts"`
			Diagnosis []struct {
				Cause string `json:"cause"`
			} `json:"diagnosis"`
		} `json:"indicators"`
	}
	err = json.Unmarshal(body, &internalHealth)
	if err != nil {
		return "", fmt.Errorf("error decoding internal health response: %w", err)
	}
	if internalHealth.Status != "red" {
		return "", errors.New("cluster state is not red?")
	}

	// Only diagnostics with the highest severity impacts are returned.
	var highestSeverity int
	var causes []string
	for _, indicator := range internalHealth.Indicators {
		if indicator.Status != "red" {
			continue
		}

		var severity int
		for _, impact := range indicator.Impacts {
			if impact.Severity > severity {
				severity = impact.Severity
			}
		}

		switch {
		case severity < highestSeverity:
			continue
		case severity > highestSeverity:
			highestSeverity = severity
			causes = nil
		case severity == highestSeverity:
			// Continue appending for current severity.
		}

		for _, diagnosis := range indicator.Diagnosis {
			causes = append(causes, diagnosis.Cause)
		}
	}
	if len(causes) == 0 {
		return "", errors.New("no causes found")
	}
	return strings.Join(causes, ", "), nil
}

type Mappings struct {
	Properties       json.RawMessage `json:"properties"`
	DynamicTemplates json.RawMessage `json:"dynamic_templates"`
}

func (c *Client) SimulateIndexTemplate(ctx context.Context, indexTemplateName string) (*Mappings, error) {
	resp, err := c.Indices.SimulateTemplate(
		c.Indices.SimulateTemplate.WithContext(ctx),
		c.Indices.SimulateTemplate.WithName(indexTemplateName),
	)
	if err != nil {
		return nil, fmt.Errorf("failed to get field mapping for data stream %q: %w", indexTemplateName, err)
	}
	defer resp.Body.Close()
	if resp.IsError() {
		return nil, fmt.Errorf("error getting mapping: %s", resp)
	}
	body, err := io.ReadAll(resp.Body)
	if err != nil {
		return nil, fmt.Errorf("error reading mapping body: %w", err)
	}

	type indexTemplateSimulated struct {
		// Settings json.RawMessage       `json:"settings"`
		Mappings Mappings `json:"mappings"`
	}

	type previewTemplate struct {
		Template indexTemplateSimulated `json:"template"`
	}

	var preview previewTemplate

	if err := json.Unmarshal(body, &preview); err != nil {
		return nil, fmt.Errorf("error unmarshaling mappings: %w", err)
	}

	// In case there are no dynamic templates, set an empty array
	if string(preview.Template.Mappings.DynamicTemplates) == "" {
		preview.Template.Mappings.DynamicTemplates = []byte("[]")
	}

	// In case there are no mappings defined, set an empty map
	if string(preview.Template.Mappings.Properties) == "" {
		preview.Template.Mappings.Properties = []byte("{}")
	}

<<<<<<< HEAD
	// In case there are no dynamic templates, set an empty array
	if string(preview.Template.Mappings.DynamicTemplates) == "" {
		preview.Template.Mappings.DynamicTemplates = []byte("[]")
	}

	// In case there are no mappings defined, set an empty map
	if string(preview.Template.Mappings.Properties) == "" {
		preview.Template.Mappings.Properties = []byte("{}")
	}

	return preview.Template.Mappings.DynamicTemplates, preview.Template.Mappings.Properties, nil
=======
	return &preview.Template.Mappings, nil
>>>>>>> 9b835079
}

func (c *Client) DataStreamMappings(ctx context.Context, dataStreamName string) (*Mappings, error) {
	mappingResp, err := c.Indices.GetMapping(
		c.Indices.GetMapping.WithContext(ctx),
		c.Indices.GetMapping.WithIndex(dataStreamName),
	)
	if err != nil {
		return nil, fmt.Errorf("failed to get field mapping for data stream %q: %w", dataStreamName, err)
	}
	defer mappingResp.Body.Close()
	if mappingResp.IsError() {
		return nil, fmt.Errorf("error getting mapping: %s", mappingResp)
	}
	body, err := io.ReadAll(mappingResp.Body)
	if err != nil {
		return nil, fmt.Errorf("error reading mapping body: %w", err)
	}

	mappingsRaw := map[string]struct {
		Mappings Mappings `json:"mappings"`
	}{}

	if err := json.Unmarshal(body, &mappingsRaw); err != nil {
		return nil, fmt.Errorf("error unmarshaling mappings: %w", err)
	}

	if len(mappingsRaw) != 1 {
		return nil, fmt.Errorf("exactly 1 mapping was expected, got %d", len(mappingsRaw))
	}

	var mappingsDefinition Mappings
	for _, v := range mappingsRaw {
		mappingsDefinition = v.Mappings
	}

	// In case there are no dynamic templates, set an empty array
	if string(mappingsDefinition.DynamicTemplates) == "" {
		mappingsDefinition.DynamicTemplates = []byte("[]")
	}

	// In case there are no mappings defined, set an empty map
	if string(mappingsDefinition.Properties) == "" {
		mappingsDefinition.Properties = []byte("{}")
	}

<<<<<<< HEAD
	return mappingsDefinition.DynamicTemplates, mappingsDefinition.Properties, nil
=======
	return &mappingsDefinition, nil
>>>>>>> 9b835079
}<|MERGE_RESOLUTION|>--- conflicted
+++ resolved
@@ -371,21 +371,7 @@
 		preview.Template.Mappings.Properties = []byte("{}")
 	}
 
-<<<<<<< HEAD
-	// In case there are no dynamic templates, set an empty array
-	if string(preview.Template.Mappings.DynamicTemplates) == "" {
-		preview.Template.Mappings.DynamicTemplates = []byte("[]")
-	}
-
-	// In case there are no mappings defined, set an empty map
-	if string(preview.Template.Mappings.Properties) == "" {
-		preview.Template.Mappings.Properties = []byte("{}")
-	}
-
-	return preview.Template.Mappings.DynamicTemplates, preview.Template.Mappings.Properties, nil
-=======
 	return &preview.Template.Mappings, nil
->>>>>>> 9b835079
 }
 
 func (c *Client) DataStreamMappings(ctx context.Context, dataStreamName string) (*Mappings, error) {
@@ -432,9 +418,5 @@
 		mappingsDefinition.Properties = []byte("{}")
 	}
 
-<<<<<<< HEAD
-	return mappingsDefinition.DynamicTemplates, mappingsDefinition.Properties, nil
-=======
 	return &mappingsDefinition, nil
->>>>>>> 9b835079
 }
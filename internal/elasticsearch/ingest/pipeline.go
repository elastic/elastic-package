--- conflicted
+++ resolved
@@ -16,7 +16,6 @@
 	"gopkg.in/yaml.v3"
 )
 
-<<<<<<< HEAD
 type simulatePipelineRequest struct {
 	Docs []pipelineDocument `json:"docs"`
 }
@@ -34,9 +33,6 @@
 }
 
 // Pipeline represents a pipeline resource loaded from a file
-=======
-// Pipeline represents a pipeline resource loaded from a file.
->>>>>>> 96ef3681
 type Pipeline struct {
 	Path    string // Path of the file with the pipeline definition.
 	Name    string // Name of the pipeline.

// Copyright Elasticsearch B.V. and/or licensed to Elasticsearch B.V. under one
// or more contributor license agreements. Licensed under the Elastic License;
// you may not use this file except in compliance with the Elastic License.

package servicedeployer

import (
	_ "embed"
	"encoding/json"
	"fmt"
	"os"
	"path/filepath"
	"strings"
	"time"

	"github.com/elastic/go-resource"

	"github.com/elastic/elastic-package/internal/compose"
	"github.com/elastic/elastic-package/internal/configuration/locations"
	"github.com/elastic/elastic-package/internal/files"
	"github.com/elastic/elastic-package/internal/logger"
)

const (
	terraformDeployerDir        = "terraform"
	terraformDeployerYml        = "terraform-deployer.yml"
	terraformDeployerDockerfile = "Dockerfile"
	terraformDeployerRun        = "run.sh"
	terraformOutputPrefix       = "TF_OUTPUT_"
	terraformOutputJSONFile     = "tfOutputValues.json"
)

//go:embed _static/terraform_deployer.yml
var terraformDeployerYmlContent string

//go:embed _static/terraform_deployer_run.sh
var terraformDeployerRunContent string

//go:embed _static/Dockerfile.terraform_deployer
var terraformDeployerDockerfileContent string

// TerraformServiceDeployer is responsible for deploying infrastructure described with Terraform definitions.
type TerraformServiceDeployer struct {
	definitionsDir string
}

// addTerraformOutputs method reads the terraform outputs generated in the json format and
// adds them to the custom properties of ServiceContext and can be used in the handlebars template
// like `{{TF_OUTPUT_queue_url}}` where `queue_url` is the output configured
func addTerraformOutputs(outCtxt ServiceContext) error {
	// Read the `output.json` file where terraform outputs are generated
	outputFile := filepath.Join(outCtxt.OutputDir, terraformOutputJSONFile)
	content, err := os.ReadFile(outputFile)
	if err != nil {
		return fmt.Errorf("failed to read terraform output file: %w", err)
	}

	// https://github.com/hashicorp/terraform/blob/v1.4.6/internal/command/views/output.go#L217-L222
	type OutputMeta struct {
		Value interface{} `json:"value"`
	}

	// Unmarshall the data into `terraformOutputs`
	logger.Debug("Unmarshalling terraform output JSON")
	var terraformOutputs map[string]OutputMeta
	if err = json.Unmarshal(content, &terraformOutputs); err != nil {
		return fmt.Errorf("error during JSON Unmarshal: %w", err)
	}

	if len(terraformOutputs) == 0 {
		return nil
	}

	if outCtxt.CustomProperties == nil {
		outCtxt.CustomProperties = make(map[string]any, len(terraformOutputs))
	}
	// Prefix variables names with TF_OUTPUT_
	for k, outputs := range terraformOutputs {
		outCtxt.CustomProperties[terraformOutputPrefix+k] = outputs.Value
	}
	return nil
}

// NewTerraformServiceDeployer creates an instance of TerraformServiceDeployer.
func NewTerraformServiceDeployer(definitionsDir string) (*TerraformServiceDeployer, error) {
	return &TerraformServiceDeployer{
		definitionsDir: definitionsDir,
	}, nil
}

// SetUp method boots up the Docker Compose with Terraform executor and mounted .tf definitions.
func (tsd TerraformServiceDeployer) SetUp(inCtxt ServiceContext) (DeployedService, error) {
	logger.Debug("setting up service using Terraform deployer")

	configDir, err := tsd.installDockerfile()
	if err != nil {
		return nil, fmt.Errorf("can't install Docker Compose definitions: %w", err)
	}

	ymlPaths := []string{filepath.Join(configDir, terraformDeployerYml)}
	envYmlPath := filepath.Join(tsd.definitionsDir, envYmlFile)
	_, err = os.Stat(envYmlPath)
	if err == nil {
		ymlPaths = append(ymlPaths, envYmlPath)
	}

	tfEnvironment := tsd.buildTerraformExecutorEnvironment(inCtxt)

	service := dockerComposeDeployedService{
		ymlPaths:        ymlPaths,
		project:         "elastic-package-service",
		env:             tfEnvironment,
<<<<<<< HEAD
		shutdownTimeout: "300",
=======
		shutdownTimeout: 300 * time.Second,
>>>>>>> 72677f05
	}
	outCtxt := inCtxt

	p, err := compose.NewProject(service.project, service.ymlPaths...)
	if err != nil {
		return nil, fmt.Errorf("could not create Docker Compose project for service: %w", err)
	}

	// Clean service logs
	err = files.RemoveContent(outCtxt.Logs.Folder.Local)
	if err != nil {
		return nil, fmt.Errorf("removing service logs failed: %w", err)
	}

	opts := compose.CommandOptions{
		Env: service.env,
	}
	// Set custom aliases, which may be used in agent policies.
	serviceComposeConfig, err := p.Config(opts)
	if err != nil {
		return nil, fmt.Errorf("could not get Docker Compose configuration for service: %w", err)
	}
	outCtxt.CustomProperties, err = buildTerraformAliases(serviceComposeConfig)
	if err != nil {
		return nil, fmt.Errorf("can't build Terraform aliases: %w", err)
	}

	// Boot up service
	opts = compose.CommandOptions{
		Env:       service.env,
		ExtraArgs: []string{"--build", "-d"},
	}
	err = p.Up(opts)
	if err != nil {
		return nil, fmt.Errorf("could not boot up service using Docker Compose: %w", err)
	}

	err = p.WaitForHealthy(opts)
	if err != nil {
		processServiceContainerLogs(p, compose.CommandOptions{
			Env: opts.Env,
		}, outCtxt.Name)
		//lint:ignore ST1005 error starting with product name can be capitalized
		return nil, fmt.Errorf("Terraform deployer is unhealthy: %w", err)
	}

	outCtxt.Agent.Host.NamePrefix = "docker-fleet-agent"

	err = addTerraformOutputs(outCtxt)
	if err != nil {
		return nil, fmt.Errorf("could not handle terraform output: %w", err)
	}
	service.ctxt = outCtxt
	return &service, nil
}

func (tsd TerraformServiceDeployer) installDockerfile() (string, error) {
	locationManager, err := locations.NewLocationManager()
	if err != nil {
		return "", fmt.Errorf("failed to find the configuration directory: %w", err)
	}

	tfDir := filepath.Join(locationManager.DeployerDir(), terraformDeployerDir)

	resources := []resource.Resource{
		&resource.File{
			Path:         terraformDeployerYml,
			Content:      resource.FileContentLiteral(terraformDeployerYmlContent),
			CreateParent: true,
		},
		&resource.File{
			Path:         terraformDeployerRun,
			Content:      resource.FileContentLiteral(terraformDeployerRunContent),
			CreateParent: true,
		},
		&resource.File{
			Path:         terraformDeployerDockerfile,
			Content:      resource.FileContentLiteral(terraformDeployerDockerfileContent),
			CreateParent: true,
		},
	}

	resourceManager := resource.NewManager()
	resourceManager.RegisterProvider("file", &resource.FileProvider{
		Prefix: tfDir,
	})

	results, err := resourceManager.Apply(resources)
	if err != nil {
		var errors []string
		for _, result := range results {
			if err := result.Err(); err != nil {
				errors = append(errors, err.Error())
			}
		}
		return "", fmt.Errorf("%w: %s", err, strings.Join(errors, ", "))
	}

	return tfDir, nil
}

func CreateOutputDir(locationManager *locations.LocationManager, runID string) (string, error) {
	outputDir := filepath.Join(locationManager.ServiceOutputDir(), runID)
	if err := os.MkdirAll(outputDir, 0755); err != nil {
		return "", fmt.Errorf("failed to create output directory: %w", err)
	}
	return outputDir, nil
}

var _ ServiceDeployer = new(TerraformServiceDeployer)<|MERGE_RESOLUTION|>--- conflicted
+++ resolved
@@ -110,11 +110,7 @@
 		ymlPaths:        ymlPaths,
 		project:         "elastic-package-service",
 		env:             tfEnvironment,
-<<<<<<< HEAD
-		shutdownTimeout: "300",
-=======
 		shutdownTimeout: 300 * time.Second,
->>>>>>> 72677f05
 	}
 	outCtxt := inCtxt
 

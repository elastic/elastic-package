// Copyright Elasticsearch B.V. and/or licensed to Elasticsearch B.V. under one
// or more contributor license agreements. Licensed under the Elastic License;
// you may not use this file except in compliance with the Elastic License.

package servicedeployer

import (
	"bytes"
	"context"
	_ "embed"
	"encoding/base64"
	"fmt"
	"os"
	"path/filepath"
	"strings"
	"text/template"

	"github.com/elastic/elastic-package/internal/install"
	"github.com/elastic/elastic-package/internal/kind"
	"github.com/elastic/elastic-package/internal/kubectl"
	"github.com/elastic/elastic-package/internal/logger"
	"github.com/elastic/elastic-package/internal/profile"
	"github.com/elastic/elastic-package/internal/stack"
)

// KubernetesServiceDeployer is responsible for deploying resources in the Kubernetes cluster.
type KubernetesServiceDeployer struct {
	profile        *profile.Profile
	definitionsDir string
	stackVersion   string

	deployAgent bool

	runSetup     bool
	runTestsOnly bool
	runTearDown  bool
}

type KubernetesServiceDeployerOptions struct {
	Profile        *profile.Profile
	DefinitionsDir string
	StackVersion   string

	DeployAgent bool

	RunSetup     bool
	RunTestsOnly bool
	RunTearDown  bool
}

type kubernetesDeployedService struct {
	svcInfo ServiceInfo

	definitionsDir string
}

func (s kubernetesDeployedService) TearDown(ctx context.Context) error {
	logger.Debugf("uninstall custom Kubernetes definitions (directory: %s)", s.definitionsDir)

	definitionPaths, err := findKubernetesDefinitions(s.definitionsDir)
	if err != nil {
		return fmt.Errorf("can't find Kubernetes definitions in given directory (path: %s): %w", s.definitionsDir, err)
	}

	if len(definitionPaths) == 0 {
		logger.Debugf("no custom definitions found (directory: %s). Nothing will be uninstalled.", s.definitionsDir)
		return nil
	}

	err = kubectl.Delete(ctx, definitionPaths)
	if err != nil {
		return fmt.Errorf("can't uninstall Kubernetes resources (path: %s): %w", s.definitionsDir, err)
	}
	return nil
}

func (s kubernetesDeployedService) Signal(_ context.Context, _ string) error {
	return ErrNotSupported
}

func (s kubernetesDeployedService) ExitCode(_ context.Context, _ string) (bool, int, error) {
	return false, -1, ErrNotSupported
}

func (s kubernetesDeployedService) Info() ServiceInfo {
	return s.svcInfo
}

func (s *kubernetesDeployedService) SetInfo(sc ServiceInfo) error {
	s.svcInfo = sc
	return nil
}

var _ DeployedService = new(kubernetesDeployedService)

// NewKubernetesServiceDeployer function creates a new instance of KubernetesServiceDeployer.
func NewKubernetesServiceDeployer(opts KubernetesServiceDeployerOptions) (*KubernetesServiceDeployer, error) {
	return &KubernetesServiceDeployer{
		profile:        opts.Profile,
		definitionsDir: opts.DefinitionsDir,
		stackVersion:   opts.StackVersion,
		runSetup:       opts.RunSetup,
		runTestsOnly:   opts.RunTestsOnly,
		runTearDown:    opts.RunTearDown,
		deployAgent:    opts.DeployAgent,
	}, nil
}

<<<<<<< HEAD
// SetUp function links the kind container with elastic-package-stack network, installs
// custom YAML definitions if any.
func (ksd KubernetesServiceDeployer) SetUp(ctxt ServiceContext) (DeployedService, error) {
	err := kind.VerifyContext()
=======
// SetUp function links the kind container with elastic-package-stack network, installs Elastic-Agent and optionally
// custom YAML definitions.
func (ksd KubernetesServiceDeployer) SetUp(ctx context.Context, svcInfo ServiceInfo) (DeployedService, error) {
	err := kind.VerifyContext(ctx)
>>>>>>> c40a1c24
	if err != nil {
		return nil, fmt.Errorf("kind context verification failed: %w", err)
	}

	if ksd.runTearDown || ksd.runTestsOnly {
		logger.Debug("Skip connect kind to Elastic stack network")
	} else {
		err = kind.ConnectToElasticStackNetwork(ksd.profile)
		if err != nil {
			return nil, fmt.Errorf("can't connect control plane to Elastic stack network: %w", err)
		}
	}

	if ksd.runTearDown || ksd.runTestsOnly || !ksd.deployAgent {
		logger.Debug("Skip install Elastic Agent in cluster")
	} else {
		err = installElasticAgentInCluster(ctx, ksd.profile, ksd.stackVersion)
		if err != nil {
			return nil, fmt.Errorf("can't install Elastic-Agent in the Kubernetes cluster: %w", err)
		}
	}

	if !ksd.runTearDown {
		err = ksd.installCustomDefinitions(ctx)
		if err != nil {
			return nil, fmt.Errorf("can't install custom definitions in the Kubernetes cluster: %w", err)
		}
	}

	svcInfo.Name = kind.ControlPlaneContainerName
	svcInfo.Hostname = kind.ControlPlaneContainerName
	// kind-control-plane is the name of the kind host where Pod is running since we use hostNetwork setting
	// to deploy Agent Pod. Because of this, hostname inside pod will be equal to the name of the k8s host.
	svcInfo.Agent.Host.NamePrefix = "kind-control-plane"
	return &kubernetesDeployedService{
		svcInfo:        svcInfo,
		definitionsDir: ksd.definitionsDir,
	}, nil
}

func (ksd KubernetesServiceDeployer) installCustomDefinitions(ctx context.Context) error {
	logger.Debugf("install custom Kubernetes definitions (directory: %s)", ksd.definitionsDir)

	definitionPaths, err := findKubernetesDefinitions(ksd.definitionsDir)
	if err != nil {
		return fmt.Errorf("can't find Kubernetes definitions in given path: %s: %w", ksd.definitionsDir, err)
	}

	if len(definitionPaths) == 0 {
		logger.Debugf("no custom definitions found (path: %s). Nothing else will be installed.", ksd.definitionsDir)
		return nil
	}

	err = kubectl.Apply(ctx, definitionPaths)
	if err != nil {
		return fmt.Errorf("can't install custom definitions: %w", err)
	}
	return nil
}

var _ ServiceDeployer = new(KubernetesServiceDeployer)

func findKubernetesDefinitions(definitionsDir string) ([]string, error) {
	files, err := filepath.Glob(filepath.Join(definitionsDir, "*.yaml"))
	if err != nil {
		return nil, fmt.Errorf("can't read definitions directory (path: %s): %w", definitionsDir, err)
	}

	var definitionPaths []string
	definitionPaths = append(definitionPaths, files...)
	return definitionPaths, nil
}

func installElasticAgentInCluster(ctx context.Context, profile *profile.Profile, stackVersion string) error {
	logger.Debug("install Elastic Agent in the Kubernetes cluster")

	elasticAgentManagedYaml, err := getElasticAgentYAML(profile, stackVersion)
	if err != nil {
		return fmt.Errorf("can't retrieve Kubernetes file for Elastic Agent: %w", err)
	}

	err = kubectl.ApplyStdin(ctx, elasticAgentManagedYaml)
	if err != nil {
		return fmt.Errorf("can't install Elastic-Agent in Kubernetes cluster: %w", err)
	}
	return nil
}

//go:embed _static/elastic-agent-managed.yaml.tmpl
var elasticAgentManagedYamlTmpl string

func getElasticAgentYAML(profile *profile.Profile, stackVersion string) ([]byte, error) {
	logger.Debugf("Prepare YAML definition for Elastic Agent running in stack v%s", stackVersion)

	appConfig, err := install.Configuration()
	if err != nil {
		return nil, fmt.Errorf("can't read application configuration: %w", err)
	}

	caCert, err := readCACertBase64(profile)
	if err != nil {
		return nil, fmt.Errorf("can't read certificate authority file: %w", err)
	}

	tmpl := template.Must(template.New("elastic-agent.yml").Parse(elasticAgentManagedYamlTmpl))

	var elasticAgentYaml bytes.Buffer
	err = tmpl.Execute(&elasticAgentYaml, map[string]string{
		"fleetURL":                    "https://fleet-server:8220",
		"kibanaURL":                   "https://kibana:5601",
		"caCertPem":                   caCert,
		"elasticAgentImage":           appConfig.StackImageRefs(stackVersion).ElasticAgent,
		"elasticAgentTokenPolicyName": getTokenPolicyName(stackVersion),
	})
	if err != nil {
		return nil, fmt.Errorf("can't generate elastic agent manifest: %w", err)
	}

	return elasticAgentYaml.Bytes(), nil
}

func readCACertBase64(profile *profile.Profile) (string, error) {
	caCertPath, err := stack.FindCACertificate(profile)
	if err != nil {
		return "", fmt.Errorf("can't locate CA certificate: %w", err)
	}

	d, err := os.ReadFile(caCertPath)
	if err != nil {
		return "", err
	}

	return base64.StdEncoding.EncodeToString(d), nil
}

// getTokenPolicyName function returns the policy name for the 8.x Elastic stack. The agent's policy
// is predefined in the Kibana configuration file. The logic is not present in older stacks.
func getTokenPolicyName(stackVersion string) string {
	if strings.HasPrefix(stackVersion, "8.") {
		return "Elastic-Agent (elastic-package)"
	}
	return ""
}<|MERGE_RESOLUTION|>--- conflicted
+++ resolved
@@ -106,17 +106,10 @@
 	}, nil
 }
 
-<<<<<<< HEAD
-// SetUp function links the kind container with elastic-package-stack network, installs
-// custom YAML definitions if any.
-func (ksd KubernetesServiceDeployer) SetUp(ctxt ServiceContext) (DeployedService, error) {
-	err := kind.VerifyContext()
-=======
 // SetUp function links the kind container with elastic-package-stack network, installs Elastic-Agent and optionally
 // custom YAML definitions.
 func (ksd KubernetesServiceDeployer) SetUp(ctx context.Context, svcInfo ServiceInfo) (DeployedService, error) {
 	err := kind.VerifyContext(ctx)
->>>>>>> c40a1c24
 	if err != nil {
 		return nil, fmt.Errorf("kind context verification failed: %w", err)
 	}

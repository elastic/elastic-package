--- conflicted
+++ resolved
@@ -72,14 +72,10 @@
 		ymlPaths: d.ymlPaths,
 		project:  "elastic-package-service",
 		variant:  d.variant,
-<<<<<<< HEAD
 		env: []string{
-			fmt.Sprintf("%s=%s", serviceLogsDirEnv, inCtxt.Logs.Folder.Local),
-			fmt.Sprintf("%s=%s", agentHostnameEnv, inCtxt.AgentHostname),
+			fmt.Sprintf("%s=%s", serviceLogsDirEnv, svcInfo.Logs.Folder.Local),
+			fmt.Sprintf("%s=%s", agentHostnameEnv, svcInfo.AgentHostname),
 		},
-=======
-		env:      []string{fmt.Sprintf("%s=%s", serviceLogsDirEnv, svcInfo.Logs.Folder.Local)},
->>>>>>> c40a1c24
 	}
 
 	p, err := compose.NewProject(service.project, service.ymlPaths...)
@@ -150,13 +146,8 @@
 	svcInfo.Hostname = p.ContainerName(serviceName)
 
 	logger.Debugf("adding service container %s internal ports to context", p.ContainerName(serviceName))
-<<<<<<< HEAD
-	serviceComposeConfig, err := p.Config(compose.CommandOptions{
+	serviceComposeConfig, err := p.Config(ctx, compose.CommandOptions{
 		Env: service.env,
-=======
-	serviceComposeConfig, err := p.Config(ctx, compose.CommandOptions{
-		Env: []string{fmt.Sprintf("%s=%s", serviceLogsDirEnv, svcInfo.Logs.Folder.Local)},
->>>>>>> c40a1c24
 	})
 	if err != nil {
 		return nil, fmt.Errorf("could not get Docker Compose configuration for service: %w", err)
@@ -278,15 +269,8 @@
 	return nil
 }
 
-<<<<<<< HEAD
-var _ DeployedService = new(dockerComposeDeployedService)
-
-func processServiceContainerLogs(p *compose.Project, opts compose.CommandOptions, serviceName string) {
-	content, err := p.Logs(opts)
-=======
 func processServiceContainerLogs(ctx context.Context, p *compose.Project, opts compose.CommandOptions, serviceName string) {
 	content, err := p.Logs(ctx, opts)
->>>>>>> c40a1c24
 	if err != nil {
 		logger.Errorf("can't export service logs: %v", err)
 		return

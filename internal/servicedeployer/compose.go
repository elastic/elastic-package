--- conflicted
+++ resolved
@@ -43,11 +43,7 @@
 type dockerComposeDeployedService struct {
 	ctxt ServiceContext
 
-<<<<<<< HEAD
-	shutdownTimeout string // default shutdown timeout 10 seconds
-=======
 	shutdownTimeout time.Duration
->>>>>>> 72677f05
 
 	ymlPaths []string
 	project  string
@@ -232,10 +228,6 @@
 		return fmt.Errorf("could not create Docker Compose project for service: %w", err)
 	}
 
-	extraArgs := []string{}
-	if s.shutdownTimeout != "" {
-		extraArgs = append(extraArgs, "-t", s.shutdownTimeout)
-	}
 	opts := compose.CommandOptions{
 		Env: append(
 			s.env,

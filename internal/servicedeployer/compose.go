// Copyright Elasticsearch B.V. and/or licensed to Elasticsearch B.V. under one
// or more contributor license agreements. Licensed under the Elastic License;
// you may not use this file except in compliance with the Elastic License.

package servicedeployer

import (
	"context"
	"fmt"
	"math"
	"os"
	"path/filepath"
	"time"

	"github.com/elastic/elastic-package/internal/builder"
	"github.com/elastic/elastic-package/internal/compose"
	"github.com/elastic/elastic-package/internal/docker"
	"github.com/elastic/elastic-package/internal/files"
	"github.com/elastic/elastic-package/internal/logger"
	"github.com/elastic/elastic-package/internal/multierror"
	"github.com/elastic/elastic-package/internal/profile"
	"github.com/elastic/elastic-package/internal/stack"
)

// DockerComposeServiceDeployer knows how to deploy a service defined via
// a Docker Compose file.
type DockerComposeServiceDeployer struct {
	profile  *profile.Profile
	ymlPaths []string
	variant  ServiceVariant

	deployIndependentAgent bool

	runTearDown  bool
	runTestsOnly bool
}

type DockerComposeServiceDeployerOptions struct {
	Profile  *profile.Profile
	YmlPaths []string
	Variant  ServiceVariant

	DeployIndependentAgent bool

	RunTearDown  bool
	RunTestsOnly bool
}

type dockerComposeDeployedService struct {
	svcInfo ServiceInfo

	shutdownTimeout time.Duration

	ymlPaths []string
	project  string
	variant  ServiceVariant
	env      []string

	resourcePaths []string
}

var _ ServiceDeployer = new(DockerComposeServiceDeployer)

// NewDockerComposeServiceDeployer returns a new instance of a DockerComposeServiceDeployer.
func NewDockerComposeServiceDeployer(options DockerComposeServiceDeployerOptions) (*DockerComposeServiceDeployer, error) {
	return &DockerComposeServiceDeployer{
		profile:                options.Profile,
		ymlPaths:               options.YmlPaths,
		variant:                options.Variant,
		runTearDown:            options.RunTearDown,
		runTestsOnly:           options.RunTestsOnly,
		deployIndependentAgent: options.DeployIndependentAgent,
	}, nil
}

// SetUp sets up the service and returns any relevant information.
func (d *DockerComposeServiceDeployer) SetUp(ctx context.Context, svcInfo ServiceInfo) (DeployedService, error) {
	logger.Debug("setting up service using Docker Compose service deployer")
	service := dockerComposeDeployedService{
		ymlPaths: d.ymlPaths,
		project:  fmt.Sprintf("elastic-package-service-%s", svcInfo.Test.RunID),
		variant:  d.variant,
		env: []string{
			fmt.Sprintf("%s=%s", serviceLogsDirEnv, svcInfo.Logs.Folder.Local),
		},
	}

	p, err := compose.NewProject(service.project, service.ymlPaths...)
	if err != nil {
		return nil, fmt.Errorf("could not create Docker Compose project for service: %w", err)
	}

	// Verify the Elastic stack network
	err = stack.EnsureStackNetworkUp(d.profile)
	if err != nil {
		return nil, fmt.Errorf("stack network is not ready: %w", err)
	}

	// Clean service logs
	if d.runTestsOnly {
		// service logs folder must no be deleted to avoid breaking log files written
		// by the service. If this is required, those files should be rotated or truncated
		// so the service can still write to them.
		logger.Debugf("Skipping removing service logs folder folder %s", svcInfo.Logs.Folder.Local)
	} else {
		err = files.RemoveContent(svcInfo.Logs.Folder.Local)
		if err != nil {
			return nil, fmt.Errorf("removing service logs failed: %w", err)
		}
	}

	// Boot up service
	if d.variant.active() {
		logger.Infof("Using service variant: %s", d.variant.String())
	}

	opts := compose.CommandOptions{
		Env: append(
			service.env,
			d.variant.Env...),
		ExtraArgs: []string{"--build", "-d"},
	}

	serviceName := svcInfo.Name
	if d.runTearDown || d.runTestsOnly {
		logger.Debug("Skipping bringing up docker-compose custom agent project")
	} else {
		err = p.Up(ctx, opts)
		if err != nil {
			return nil, fmt.Errorf("could not boot up service using Docker Compose: %w", err)
		}
	}

	err = p.WaitForHealthy(ctx, opts)
	if err != nil {
		processServiceContainerLogs(context.WithoutCancel(ctx), p, compose.CommandOptions{
			Env: opts.Env,
		}, svcInfo.Name)
		return nil, fmt.Errorf("service is unhealthy: %w", err)
	}

	// Added a specific alias when connecting the service to the network.
	// - There could be container names too long that could not be resolved by the local DNS
	// - Not used serviceName directly as alias container, since there could be packages defining
	//   kibana or elasticsearch services and those DNS names are already present in the Elastic stack.
	//   This is mainly applicable when the Elastic Agent of the stack is used for testing.
	// - Keep the same alias for both implementations for consistency
	aliasContainer := fmt.Sprintf("svc-%s", serviceName)
	if d.runTearDown || d.runTestsOnly {
		logger.Debug("Skipping connect container to network (non setup steps)")
	} else {
		aliases := []string{
			aliasContainer,
		}
		if d.deployIndependentAgent {
			// Connect service network with agent network
<<<<<<< HEAD
			err = docker.ConnectToNetworkWithAlias(p.ContainerName(serviceName), svcInfo.AgentNetworkName, svcInfo.Name)
=======
			err = docker.ConnectToNetworkWithAlias(p.ContainerName(serviceName), svcInfo.AgentNetworkName, aliases)

>>>>>>> e59151c6
			if err != nil {
				return nil, fmt.Errorf("can't attach service container to the agent network: %w", err)
			}
		} else {
			// Connect service network with stack network (for the purpose of metrics collection)
			err = docker.ConnectToNetworkWithAlias(p.ContainerName(serviceName), stack.Network(d.profile), aliases)
			if err != nil {
				return nil, fmt.Errorf("can't attach service container to the stack network: %w", err)
			}
		}
	}

	// Build service container name
	svcInfo.Hostname = aliasContainer

	logger.Debugf("adding service container %s internal ports to context", p.ContainerName(serviceName))
	serviceComposeConfig, err := p.Config(ctx, compose.CommandOptions{
		Env: service.env,
	})
	if err != nil {
		return nil, fmt.Errorf("could not get Docker Compose configuration for service: %w", err)
	}

	s := serviceComposeConfig.Services[serviceName]
	svcInfo.Ports = make([]int, len(s.Ports))
	for idx, port := range s.Ports {
		svcInfo.Ports[idx] = port.InternalPort
	}

	// Shortcut to first port for convenience
	if len(svcInfo.Ports) > 0 {
		svcInfo.Port = svcInfo.Ports[0]
	}

	svcInfo.Agent.Host.NamePrefix = "docker-fleet-agent"
	service.svcInfo = svcInfo
	return &service, nil
}

// Signal sends a signal to the service.
func (s *dockerComposeDeployedService) Signal(ctx context.Context, signal string) error {
	p, err := compose.NewProject(s.project, s.ymlPaths...)
	if err != nil {
		return fmt.Errorf("could not create Docker Compose project for service: %w", err)
	}

	opts := compose.CommandOptions{
		Env: append(
			s.env,
			s.variant.Env...),
		ExtraArgs: []string{"-s", signal},
	}
	if s.svcInfo.Name != "" {
		opts.Services = append(opts.Services, s.svcInfo.Name)
	}

	err = p.Kill(ctx, opts)
	if err != nil {
		return fmt.Errorf("could not send %q signal: %w", signal, err)
	}
	return nil
}

// ExitCode returns true if the service is exited and its exit code.
func (s *dockerComposeDeployedService) ExitCode(ctx context.Context, service string) (bool, int, error) {
	p, err := compose.NewProject(s.project, s.ymlPaths...)
	if err != nil {
		return false, -1, fmt.Errorf("could not create Docker Compose project for service: %w", err)
	}

	opts := compose.CommandOptions{
		Env: append(
			s.env,
			s.variant.Env...),
	}

	return p.ServiceExitCode(ctx, service, opts)
}

// TearDown tears down the service.
func (s *dockerComposeDeployedService) TearDown(ctx context.Context) error {
	logger.Debugf("tearing down service using Docker Compose runner")
	defer func() {
		err := files.RemoveContent(s.svcInfo.Logs.Folder.Local)
		if err != nil {
			logger.Errorf("could not remove the service logs (path: %s)", s.svcInfo.Logs.Folder.Local)
		}
		// Remove the outputs generated by the service container
		if err = os.RemoveAll(s.svcInfo.OutputDir); err != nil {
			logger.Errorf("could not remove the temporary output files %s", err)
		}
	}()

	p, err := compose.NewProject(s.project, s.ymlPaths...)
	if err != nil {
		return fmt.Errorf("could not create Docker Compose project for service: %w", err)
	}

	opts := compose.CommandOptions{
		Env: append(
			s.env,
			s.variant.Env...),
	}

	extraArgs := []string{}
	// if not set "-t" , default shutdown timeout is 10 seconds
	// https://docs.docker.com/compose/faq/#why-do-my-services-take-10-seconds-to-recreate-or-stop
	if seconds := s.shutdownTimeout.Seconds(); seconds > 0 {
		extraArgs = append(extraArgs, "-t", fmt.Sprintf("%d", int(math.Round(seconds))))
	}
	if err := p.Stop(ctx, compose.CommandOptions{
		Env:       opts.Env,
		ExtraArgs: extraArgs,
	}); err != nil {
		return fmt.Errorf("could not stop service using Docker Compose: %w", err)
	}

	processServiceContainerLogs(ctx, p, opts, s.svcInfo.Name)

	if err := p.Down(ctx, compose.CommandOptions{
		Env:       opts.Env,
		ExtraArgs: []string{"--volumes"}, // Remove associated volumes.
	}); err != nil {
		return fmt.Errorf("could not shut down service using Docker Compose: %w", err)
	}

	var multiErr multierror.Error
	for _, path := range s.resourcePaths {
		err := os.RemoveAll(path)
		if err != nil {
			multiErr = append(multiErr, err)
		}
	}
	if multiErr != nil {
		return fmt.Errorf("failed to delete resource paths: %w", multiErr)
	}
	return nil
}

// Info returns the current context for the service.
func (s *dockerComposeDeployedService) Info() ServiceInfo {
	return s.svcInfo
}

// SetInfo sets the current context for the service.
func (s *dockerComposeDeployedService) SetInfo(ctxt ServiceInfo) error {
	s.svcInfo = ctxt
	return nil
}

func processServiceContainerLogs(ctx context.Context, p *compose.Project, opts compose.CommandOptions, serviceName string) {
	content, err := p.Logs(ctx, opts)
	if err != nil {
		logger.Errorf("can't export service logs: %v", err)
		return
	}

	if len(content) == 0 {
		logger.Info("service container hasn't written anything logs.")
		return
	}

	err = writeServiceContainerLogs(serviceName, content)
	if err != nil {
		logger.Errorf("can't write service container logs: %v", err)
	}
}

func writeServiceContainerLogs(serviceName string, content []byte) error {
	buildDir, err := builder.BuildDirectory()
	if err != nil {
		return fmt.Errorf("locating build directory failed: %w", err)
	}

	containerLogsDir := filepath.Join(buildDir, "container-logs")
	err = os.MkdirAll(containerLogsDir, 0755)
	if err != nil {
		return fmt.Errorf("can't create directory for service container logs (path: %s): %w", containerLogsDir, err)
	}

	containerLogsFilepath := filepath.Join(containerLogsDir, fmt.Sprintf("%s-%d.log", serviceName, time.Now().UnixNano()))
	logger.Infof("Write container logs to file: %s", containerLogsFilepath)
	err = os.WriteFile(containerLogsFilepath, content, 0644)
	if err != nil {
		return fmt.Errorf("can't write container logs to file (path: %s): %w", containerLogsFilepath, err)
	}
	return nil
}<|MERGE_RESOLUTION|>--- conflicted
+++ resolved
@@ -154,12 +154,8 @@
 		}
 		if d.deployIndependentAgent {
 			// Connect service network with agent network
-<<<<<<< HEAD
-			err = docker.ConnectToNetworkWithAlias(p.ContainerName(serviceName), svcInfo.AgentNetworkName, svcInfo.Name)
-=======
 			err = docker.ConnectToNetworkWithAlias(p.ContainerName(serviceName), svcInfo.AgentNetworkName, aliases)
 
->>>>>>> e59151c6
 			if err != nil {
 				return nil, fmt.Errorf("can't attach service container to the agent network: %w", err)
 			}

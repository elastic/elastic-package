// Copyright Elasticsearch B.V. and/or licensed to Elasticsearch B.V. under one
// or more contributor license agreements. Licensed under the Elastic License;
// you may not use this file except in compliance with the Elastic License.

package servicedeployer

import (
	"context"
	"fmt"
	"math"
	"os"
	"path/filepath"
	"time"

	"github.com/elastic/elastic-package/internal/builder"
	"github.com/elastic/elastic-package/internal/compose"
	"github.com/elastic/elastic-package/internal/docker"
	"github.com/elastic/elastic-package/internal/files"
	"github.com/elastic/elastic-package/internal/logger"
	"github.com/elastic/elastic-package/internal/profile"
	"github.com/elastic/elastic-package/internal/stack"
)

// DockerComposeServiceDeployer knows how to deploy a service defined via
// a Docker Compose file.
type DockerComposeServiceDeployer struct {
	profile  *profile.Profile
	ymlPaths []string
	variant  ServiceVariant

	runTearDown  bool
	runTestsOnly bool
}

type DockerComposeServiceDeployerOptions struct {
	Profile  *profile.Profile
	YmlPaths []string
	Variant  ServiceVariant

	RunTearDown  bool
	RunTestsOnly bool
}

type dockerComposeDeployedService struct {
	svcInfo ServiceInfo

	shutdownTimeout time.Duration

	ymlPaths []string
	project  string
	variant  ServiceVariant
	env      []string
}

// NewDockerComposeServiceDeployer returns a new instance of a DockerComposeServiceDeployer.
func NewDockerComposeServiceDeployer(options DockerComposeServiceDeployerOptions) (*DockerComposeServiceDeployer, error) {
	return &DockerComposeServiceDeployer{
		profile:      options.Profile,
		ymlPaths:     options.YmlPaths,
		variant:      options.Variant,
		runTearDown:  options.RunTearDown,
		runTestsOnly: options.RunTestsOnly,
	}, nil
}

// SetUp sets up the service and returns any relevant information.
func (d *DockerComposeServiceDeployer) SetUp(ctx context.Context, svcInfo ServiceInfo) (DeployedService, error) {
	logger.Debug("setting up service using Docker Compose service deployer")
	service := dockerComposeDeployedService{
		ymlPaths: d.ymlPaths,
		project:  "elastic-package-service",
		variant:  d.variant,
		env:      []string{fmt.Sprintf("%s=%s", serviceLogsDirEnv, svcInfo.Logs.Folder.Local)},
	}

	p, err := compose.NewProject(service.project, service.ymlPaths...)
	if err != nil {
		return nil, fmt.Errorf("could not create Docker Compose project for service: %w", err)
	}

	// Verify the Elastic stack network
	err = stack.EnsureStackNetworkUp(d.profile)
	if err != nil {
		return nil, fmt.Errorf("stack network is not ready: %w", err)
	}

	// Clean service logs
	if d.runTestsOnly {
		// service logs folder must no be deleted to avoid breaking log files written
		// by the service. If this is required, those files should be rotated or truncated
		// so the service can still write to them.
		logger.Debug("Skipping removing service logs folder folder %s", svcInfo.Logs.Folder.Local)
	} else {
		err = files.RemoveContent(svcInfo.Logs.Folder.Local)
		if err != nil {
			return nil, fmt.Errorf("removing service logs failed: %w", err)
		}
	}

	// Boot up service
	if d.variant.active() {
		logger.Infof("Using service variant: %s", d.variant.String())
	}

	opts := compose.CommandOptions{
		Env: append(
			service.env,
			d.variant.Env...),
		ExtraArgs: []string{"--build", "-d"},
	}

	serviceName := svcInfo.Name
	if d.runTearDown || d.runTestsOnly {
		logger.Debug("Skipping bringing up docker-compose custom agent project")
	} else {
		err = p.Up(ctx, opts)
		if err != nil {
			return nil, fmt.Errorf("could not boot up service using Docker Compose: %w", err)
		}
	}

	err = p.WaitForHealthy(ctx, opts)
	if err != nil {
		processServiceContainerLogs(context.WithoutCancel(ctx), p, compose.CommandOptions{
			Env: opts.Env,
		}, svcInfo.Name)
		return nil, fmt.Errorf("service is unhealthy: %w", err)
	}

	if d.runTearDown || d.runTestsOnly {
		logger.Debug("Skipping connect container to network (non setup steps)")
	} else {
		// Connect service network with stack network (for the purpose of metrics collection)
		err = docker.ConnectToNetwork(p.ContainerName(serviceName), stack.Network(d.profile))
		if err != nil {
			return nil, fmt.Errorf("can't attach service container to the stack network: %w", err)
		}
	}

	// Build service container name
	svcInfo.Hostname = p.ContainerName(serviceName)

	logger.Debugf("adding service container %s internal ports to context", p.ContainerName(serviceName))
	serviceComposeConfig, err := p.Config(ctx, compose.CommandOptions{
		Env: []string{fmt.Sprintf("%s=%s", serviceLogsDirEnv, svcInfo.Logs.Folder.Local)},
	})
	if err != nil {
		return nil, fmt.Errorf("could not get Docker Compose configuration for service: %w", err)
	}

	s := serviceComposeConfig.Services[serviceName]
	svcInfo.Ports = make([]int, len(s.Ports))
	for idx, port := range s.Ports {
		svcInfo.Ports[idx] = port.InternalPort
	}

	// Shortcut to first port for convenience
	if len(svcInfo.Ports) > 0 {
		svcInfo.Port = svcInfo.Ports[0]
	}

	svcInfo.Agent.Host.NamePrefix = "docker-fleet-agent"
	service.svcInfo = svcInfo
	return &service, nil
}

// Signal sends a signal to the service.
func (s *dockerComposeDeployedService) Signal(ctx context.Context, signal string) error {
	p, err := compose.NewProject(s.project, s.ymlPaths...)
	if err != nil {
		return fmt.Errorf("could not create Docker Compose project for service: %w", err)
	}

	opts := compose.CommandOptions{
		Env: append(
			s.env,
			s.variant.Env...),
		ExtraArgs: []string{"-s", signal},
	}
	if s.svcInfo.Name != "" {
		opts.Services = append(opts.Services, s.svcInfo.Name)
	}

	err = p.Kill(ctx, opts)
	if err != nil {
		return fmt.Errorf("could not send %q signal: %w", signal, err)
	}
	return nil
}

// ExitCode returns true if the service is exited and its exit code.
func (s *dockerComposeDeployedService) ExitCode(ctx context.Context, service string) (bool, int, error) {
	p, err := compose.NewProject(s.project, s.ymlPaths...)
	if err != nil {
		return false, -1, fmt.Errorf("could not create Docker Compose project for service: %w", err)
	}

	opts := compose.CommandOptions{
		Env: append(
			s.env,
			s.variant.Env...),
	}

	return p.ServiceExitCode(ctx, service, opts)
}

// TearDown tears down the service.
func (s *dockerComposeDeployedService) TearDown(ctx context.Context) error {
	logger.Debugf("tearing down service using Docker Compose runner")
	defer func() {
		err := files.RemoveContent(s.svcInfo.Logs.Folder.Local)
		if err != nil {
			logger.Errorf("could not remove the service logs (path: %s)", s.svcInfo.Logs.Folder.Local)
		}
		// Remove the outputs generated by the service container
		if err = os.RemoveAll(s.svcInfo.OutputDir); err != nil {
			logger.Errorf("could not remove the temporary output files %w", err)
		}
	}()

	p, err := compose.NewProject(s.project, s.ymlPaths...)
	if err != nil {
		return fmt.Errorf("could not create Docker Compose project for service: %w", err)
	}

	opts := compose.CommandOptions{
		Env: append(
			s.env,
			s.variant.Env...),
	}
<<<<<<< HEAD
	if err := p.Stop(ctx, compose.CommandOptions{
=======

	extraArgs := []string{}
	// if not set "-t" , default shutdown timeout is 10 seconds
	// https://docs.docker.com/compose/faq/#why-do-my-services-take-10-seconds-to-recreate-or-stop
	if seconds := s.shutdownTimeout.Seconds(); seconds > 0 {
		extraArgs = append(extraArgs, "-t", fmt.Sprintf("%d", int(math.Round(seconds))))
	}
	if err := p.Stop(compose.CommandOptions{
>>>>>>> 72677f05
		Env:       opts.Env,
		ExtraArgs: extraArgs,
	}); err != nil {
		return fmt.Errorf("could not stop service using Docker Compose: %w", err)
	}

	processServiceContainerLogs(ctx, p, opts, s.svcInfo.Name)

	if err := p.Down(ctx, compose.CommandOptions{
		Env:       opts.Env,
		ExtraArgs: []string{"--volumes"}, // Remove associated volumes.
	}); err != nil {
		return fmt.Errorf("could not shut down service using Docker Compose: %w", err)
	}
	return nil
}

// Info returns the current context for the service.
func (s *dockerComposeDeployedService) Info() ServiceInfo {
	return s.svcInfo
}

// SetInfo sets the current context for the service.
func (s *dockerComposeDeployedService) SetInfo(ctxt ServiceInfo) error {
	s.svcInfo = ctxt
	return nil
}

func processServiceContainerLogs(ctx context.Context, p *compose.Project, opts compose.CommandOptions, serviceName string) {
	content, err := p.Logs(ctx, opts)
	if err != nil {
		logger.Errorf("can't export service logs: %v", err)
		return
	}

	if len(content) == 0 {
		logger.Info("service container hasn't written anything logs.")
		return
	}

	err = writeServiceContainerLogs(serviceName, content)
	if err != nil {
		logger.Errorf("can't write service container logs: %v", err)
	}
}

func writeServiceContainerLogs(serviceName string, content []byte) error {
	buildDir, err := builder.BuildDirectory()
	if err != nil {
		return fmt.Errorf("locating build directory failed: %w", err)
	}

	containerLogsDir := filepath.Join(buildDir, "container-logs")
	err = os.MkdirAll(containerLogsDir, 0755)
	if err != nil {
		return fmt.Errorf("can't create directory for service container logs (path: %s): %w", containerLogsDir, err)
	}

	containerLogsFilepath := filepath.Join(containerLogsDir, fmt.Sprintf("%s-%d.log", serviceName, time.Now().UnixNano()))
	logger.Infof("Write container logs to file: %s", containerLogsFilepath)
	err = os.WriteFile(containerLogsFilepath, content, 0644)
	if err != nil {
		return fmt.Errorf("can't write container logs to file (path: %s): %w", containerLogsFilepath, err)
	}
	return nil
}<|MERGE_RESOLUTION|>--- conflicted
+++ resolved
@@ -228,9 +228,6 @@
 			s.env,
 			s.variant.Env...),
 	}
-<<<<<<< HEAD
-	if err := p.Stop(ctx, compose.CommandOptions{
-=======
 
 	extraArgs := []string{}
 	// if not set "-t" , default shutdown timeout is 10 seconds
@@ -238,8 +235,7 @@
 	if seconds := s.shutdownTimeout.Seconds(); seconds > 0 {
 		extraArgs = append(extraArgs, "-t", fmt.Sprintf("%d", int(math.Round(seconds))))
 	}
-	if err := p.Stop(compose.CommandOptions{
->>>>>>> 72677f05
+	if err := p.Stop(ctx, compose.CommandOptions{
 		Env:       opts.Env,
 		ExtraArgs: extraArgs,
 	}); err != nil {

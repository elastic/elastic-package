--- conflicted
+++ resolved
@@ -470,7 +470,6 @@
 	return &m, nil
 }
 
-<<<<<<< HEAD
 // ReadAllPackageManifests reads all the package manifests in the given root directory.
 func ReadAllPackageManifests(root string) ([]PackageManifest, error) {
 	files, err := filepath.Glob(filepath.Join(root, "packages", "*", PackageManifestFile))
@@ -488,7 +487,8 @@
 	}
 
 	return packages, nil
-=======
+}
+
 // ReadTransformDefinitionFile reads and parses the transform definition (elasticsearch/transform/<name>/transform.yml)
 // file for the given transform. It also applies templating to the file, allowing to set the final ingest pipeline name
 // by adding the package version defined in the package manifest.
@@ -582,7 +582,6 @@
 	}
 
 	return nil, TransformDefinition{}, fmt.Errorf("destination ingest pipeline file %s not found: incorrect version used in pipeline or unknown pipeline", pipelineFileName)
->>>>>>> 3c93d974
 }
 
 // ReadTransformsFromPackageRoot looks for transforms in the given package root.

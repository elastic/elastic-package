--- conflicted
+++ resolved
@@ -408,12 +408,9 @@
 
 		select {
 		case <-ctx.Done():
-<<<<<<< HEAD
-=======
 			if errors.Is(ctx.Err(), context.DeadlineExceeded) {
 				return errors.New("timeout waiting for healthy container")
 			}
->>>>>>> c40a1c24
 			return ctx.Err()
 		// NOTE: using after does not guarantee interval but it's ok for this use case
 		case <-time.After(waitForHealthyInterval):

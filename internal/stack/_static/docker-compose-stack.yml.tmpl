--- conflicted
+++ resolved
@@ -1,11 +1,8 @@
 {{ $username := fact "username" }}
 {{ $password := fact "password" }}
 {{ $apm_enabled := fact "apm_enabled" }}
-<<<<<<< HEAD
 {{ $serverless_enabled := fact "serverless_enabled" }}
-version: '2.4'
-=======
->>>>>>> 26324785
+{{ $serverless_project_type := fact "serverless_project_type" }}
 services:
   elasticsearch:
     image: "${ELASTICSEARCH_IMAGE_REF}"

--- conflicted
+++ resolved
@@ -57,11 +57,12 @@
 	elasticsearchUsername = "elastic"
 	elasticsearchPassword = "changeme"
 
-	configAPMEnabled         = "stack.apm_enabled"
-	configGeoIPDir           = "stack.geoip_dir"
-	configLogstashEnabled    = "stack.logstash_enabled"
-	configSelfMonitorEnabled = "stack.self_monitor_enabled"
-	configServerlessEnabled  = "stack.serverless_enabled"
+	configAPMEnabled            = "stack.apm_enabled"
+	configGeoIPDir              = "stack.geoip_dir"
+	configLogstashEnabled       = "stack.logstash_enabled"
+	configSelfMonitorEnabled    = "stack.self_monitor_enabled"
+	configServerlessEnabled     = "stack.serverless_enabled"
+	configServerlessProjectType = "stack.serverless.type"
 )
 
 var (
@@ -154,15 +155,14 @@
 		"username": elasticsearchUsername,
 		"password": elasticsearchPassword,
 
-		"apm_enabled":          profile.Config(configAPMEnabled, "false"),
-		"geoip_dir":            profile.Config(configGeoIPDir, "./ingest-geoip"),
-		"logstash_enabled":     profile.Config(configLogstashEnabled, "false"),
-		"self_monitor_enabled": profile.Config(configSelfMonitorEnabled, "false"),
-<<<<<<< HEAD
-		"serverless_enabled":   profile.Config(configServerlessEnabled, "false"),
-=======
-		"agent_publish_ports":  strings.Join(agentPorts, ","),
->>>>>>> 26324785
+		"apm_enabled":             profile.Config(configAPMEnabled, "false"),
+		"geoip_dir":               profile.Config(configGeoIPDir, "./ingest-geoip"),
+		"logstash_enabled":        profile.Config(configLogstashEnabled, "false"),
+		"self_monitor_enabled":    profile.Config(configSelfMonitorEnabled, "false"),
+		"serverless_enabled":      profile.Config(configServerlessEnabled, "false"),
+		"serverless_project_type": profile.Config(configServerlessProjectType, "observability"),
+
+		"agent_publish_ports": strings.Join(agentPorts, ","),
 	})
 
 	if err := os.MkdirAll(stackDir, 0755); err != nil {

// Copyright Elasticsearch B.V. and/or licensed to Elasticsearch B.V. under one
// or more contributor license agreements. Licensed under the Elastic License;
// you may not use this file except in compliance with the Elastic License.

package stack

import (
	"fmt"
	"os"
	"path/filepath"

	"github.com/pkg/errors"
	"gopkg.in/yaml.v3"

	"github.com/elastic/elastic-package/internal/compose"
	"github.com/elastic/elastic-package/internal/install"
	"github.com/elastic/elastic-package/internal/profile"
)

const (
	elasticPackageEnvPrefix = "ELASTIC_PACKAGE_"
)

// Environment variables describing the stack.
var (
	ElasticsearchHostEnv     = elasticPackageEnvPrefix + "ELASTICSEARCH_HOST"
	ElasticsearchUsernameEnv = elasticPackageEnvPrefix + "ELASTICSEARCH_USERNAME"
	ElasticsearchPasswordEnv = elasticPackageEnvPrefix + "ELASTICSEARCH_PASSWORD"
	KibanaHostEnv            = elasticPackageEnvPrefix + "KIBANA_HOST"
<<<<<<< HEAD
	CACertificateEnv         = elasticPackageEnvPrefix + "CACERT"
=======
	CACertificateEnv         = elasticPackageEnvPrefix + "CA_CERT"
>>>>>>> 28e2fc6c
)

var shellInitFormat = "export " + ElasticsearchHostEnv + "=%s\n" +
	"export " + ElasticsearchUsernameEnv + "=%s\n" +
	"export " + ElasticsearchPasswordEnv + "=%s\n" +
	"export " + KibanaHostEnv + "=%s\n" +
	"export " + CACertificateEnv + "=%s"

type kibanaConfiguration struct {
	ElasticsearchUsername string `yaml:"elasticsearch.username"`
	ElasticsearchPassword string `yaml:"elasticsearch.password"`
}

// ShellInit method exposes environment variables that can be used for testing purposes.
func ShellInit(elasticStackProfile *profile.Profile) (string, error) {
	// Read Elasticsearch username and password from Kibana configuration file.
	// FIXME read credentials from correct Kibana config file, not default
	body, err := os.ReadFile(elasticStackProfile.FetchPath(profile.KibanaConfigDefaultFile))
	if err != nil {
		return "", errors.Wrap(err, "error reading Kibana config file")
	}

	var kibanaCfg kibanaConfiguration
	err = yaml.Unmarshal(body, &kibanaCfg)
	if err != nil {
		return "", errors.Wrap(err, "unmarshalling Kibana configuration failed")
	}

	// Read Elasticsearch and Kibana hostnames from Elastic Stack Docker Compose configuration file.
	p, err := compose.NewProject(DockerComposeProjectName, elasticStackProfile.FetchPath(profile.SnapshotFile))
	if err != nil {
		return "", errors.Wrap(err, "could not create docker compose project")
	}

	appConfig, err := install.Configuration()
	if err != nil {
		return "", errors.Wrap(err, "can't read application configuration")
	}

	serviceComposeConfig, err := p.Config(compose.CommandOptions{
		Env: newEnvBuilder().
			withEnvs(appConfig.StackImageRefs(install.DefaultStackVersion).AsEnv()).
			withEnvs(elasticStackProfile.ComposeEnvVars()).
			withEnv(stackVariantAsEnv(install.DefaultStackVersion)).
			build(),
	})
	if err != nil {
		return "", errors.Wrap(err, "could not get Docker Compose configuration for service")
	}

	kib := serviceComposeConfig.Services["kibana"]
	kibHostPort := fmt.Sprintf("https://%s:%d", kib.Ports[0].ExternalIP, kib.Ports[0].ExternalPort)

	es := serviceComposeConfig.Services["elasticsearch"]
	esHostPort := fmt.Sprintf("https://%s:%d", es.Ports[0].ExternalIP, es.Ports[0].ExternalPort)

	// TODO: Get the certs path directly from the profile.
	caCert := filepath.Join(elasticStackProfile.ProfilePath, "certs/ca-cert.pem")

	return fmt.Sprintf(shellInitFormat,
		esHostPort,
		kibanaCfg.ElasticsearchUsername,
		kibanaCfg.ElasticsearchPassword,
		kibHostPort,
		caCert,
	), nil
}<|MERGE_RESOLUTION|>--- conflicted
+++ resolved
@@ -27,11 +27,7 @@
 	ElasticsearchUsernameEnv = elasticPackageEnvPrefix + "ELASTICSEARCH_USERNAME"
 	ElasticsearchPasswordEnv = elasticPackageEnvPrefix + "ELASTICSEARCH_PASSWORD"
 	KibanaHostEnv            = elasticPackageEnvPrefix + "KIBANA_HOST"
-<<<<<<< HEAD
-	CACertificateEnv         = elasticPackageEnvPrefix + "CACERT"
-=======
 	CACertificateEnv         = elasticPackageEnvPrefix + "CA_CERT"
->>>>>>> 28e2fc6c
 )
 
 var shellInitFormat = "export " + ElasticsearchHostEnv + "=%s\n" +

--- conflicted
+++ resolved
@@ -12,11 +12,8 @@
 	"gopkg.in/yaml.v3"
 
 	"github.com/elastic/elastic-package/internal/compose"
-<<<<<<< HEAD
+	"github.com/elastic/elastic-package/internal/configuration/locations"
 	"github.com/elastic/elastic-package/internal/profile"
-=======
-	"github.com/elastic/elastic-package/internal/configuration/locations"
->>>>>>> 4ec40d7c
 )
 
 const (
@@ -40,12 +37,9 @@
 }
 
 // ShellInit method exposes environment variables that can be used for testing purposes.
-<<<<<<< HEAD
 func ShellInit(elasticStackProfile *profile.ConfigProfile) (string, error) {
 	// Read Elasticsearch username and password from Kibana configuration file.
 	body, err := ioutil.ReadFile(elasticStackProfile.Fetch(profile.KibanaConfigFile))
-=======
-func ShellInit() (string, error) {
 	locationManager, err := locations.NewLocationManager()
 	if err != nil {
 		return "", errors.Wrap(err, "locating stack directory failed")
@@ -54,7 +48,6 @@
 	// Read Elasticsearch username and password from Kibana configuration file.
 	kibanaConfigurationPath := filepath.Join(locationManager.StackDir(), "kibana.config.yml")
 	body, err := ioutil.ReadFile(kibanaConfigurationPath)
->>>>>>> 4ec40d7c
 	if err != nil {
 		return "", errors.Wrap(err, "reading Kibana configuration file failed")
 	}
@@ -66,11 +59,7 @@
 	}
 
 	// Read Elasticsearch and Kibana hostnames from Elastic Stack Docker Compose configuration file.
-<<<<<<< HEAD
 	p, err := compose.NewProject(DockerComposeProjectName, elasticStackProfile.Fetch(profile.SnapshotFile))
-=======
-	p, err := compose.NewProject(DockerComposeProjectName, filepath.Join(locationManager.StackDir(), "snapshot.yml"))
->>>>>>> 4ec40d7c
 	if err != nil {
 		return "", errors.Wrap(err, "could not create docker compose project")
 	}

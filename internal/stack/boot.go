--- conflicted
+++ resolved
@@ -170,11 +170,7 @@
 		}
 		skippedDirs = append(skippedDirs, filepath.Join(name, version))
 	}
-<<<<<<< HEAD
-	return files.CopyWithSkipped(sourcePath, destinationPath, skippedDirs, nil)
-=======
 	return files.CopyWithSkipped(sourcePath, destinationPath, skippedDirs, []string{})
->>>>>>> 353f154b
 }
 
 // stringsCut has been imported from Go source code.

// Copyright Elasticsearch B.V. and/or licensed to Elasticsearch B.V. under one
// or more contributor license agreements. Licensed under the Elastic License;
// you may not use this file except in compliance with the Elastic License.

package stack

import (
	"fmt"

	"github.com/pkg/errors"

	"github.com/elastic/elastic-package/internal/builder"
	"github.com/elastic/elastic-package/internal/configuration/locations"
	"github.com/elastic/elastic-package/internal/files"
<<<<<<< HEAD
	"github.com/elastic/elastic-package/internal/locations"
=======
>>>>>>> 4ec40d7c
)

// DockerComposeProjectName is the name of the Docker Compose project used to boot up
// Elastic Stack containers.
const DockerComposeProjectName = "elastic-package-stack"

// BootUp function boots up the testing stack.
func BootUp(options Options) error {
	buildPackagesPath, found, err := builder.FindBuildPackagesDirectory()
	if err != nil {
		return errors.Wrap(err, "finding build packages directory failed")
	}

<<<<<<< HEAD
	stackPackagesDir, err := locations.StackPackagesDir()
=======
	stackPackagesDir, err := locations.NewLocationManager()
>>>>>>> 4ec40d7c
	if err != nil {
		return errors.Wrap(err, "locating stack packages directory failed")
	}

	err = files.ClearDir(stackPackagesDir.PackagesDir())
	if err != nil {
		return errors.Wrap(err, "clearing package contents failed")
	}

	if found {
		fmt.Printf("Custom build packages directory found: %s\n", buildPackagesPath)
		err = files.CopyAll(buildPackagesPath, stackPackagesDir.PackagesDir())
		if err != nil {
			return errors.Wrap(err, "copying package contents failed")
		}
	}

	fmt.Println("Packages from the following directories will be loaded into the package-registry:")
	fmt.Println("- built-in packages (package-storage:snapshot Docker image)")

	if found {
		fmt.Printf("- %s\n", buildPackagesPath)
	}

	err = dockerComposeBuild(options)
	if err != nil {
		return errors.Wrap(err, "building docker images failed")
	}

	err = dockerComposeUp(options)
	if err != nil {
		return errors.Wrap(err, "running docker-compose failed")
	}
	return nil
}

// TearDown function takes down the testing stack.
func TearDown(options Options) error {
	err := dockerComposeDown(options)
	if err != nil {
		return errors.Wrap(err, "stopping docker containers failed")
	}
	return nil
}<|MERGE_RESOLUTION|>--- conflicted
+++ resolved
@@ -12,10 +12,7 @@
 	"github.com/elastic/elastic-package/internal/builder"
 	"github.com/elastic/elastic-package/internal/configuration/locations"
 	"github.com/elastic/elastic-package/internal/files"
-<<<<<<< HEAD
 	"github.com/elastic/elastic-package/internal/locations"
-=======
->>>>>>> 4ec40d7c
 )
 
 // DockerComposeProjectName is the name of the Docker Compose project used to boot up
@@ -29,11 +26,7 @@
 		return errors.Wrap(err, "finding build packages directory failed")
 	}
 
-<<<<<<< HEAD
-	stackPackagesDir, err := locations.StackPackagesDir()
-=======
 	stackPackagesDir, err := locations.NewLocationManager()
->>>>>>> 4ec40d7c
 	if err != nil {
 		return errors.Wrap(err, "locating stack packages directory failed")
 	}

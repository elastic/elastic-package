// Copyright Elasticsearch B.V. and/or licensed to Elasticsearch B.V. under one
// or more contributor license agreements. Licensed under the Elastic License;
// you may not use this file except in compliance with the Elastic License.

package stack

import (
	"fmt"
	"os"
	"path/filepath"
	"strings"

	"github.com/elastic/elastic-package/internal/builder"
	"github.com/elastic/elastic-package/internal/configuration/locations"
	"github.com/elastic/elastic-package/internal/files"
	"github.com/elastic/elastic-package/internal/profile"
)

// baseComposeProjectName is the base name of the Docker Compose project used to boot up
// Elastic Stack containers.
const baseComposeProjectName = "elastic-package-stack"

// DockerComposeProjectName returns the docker compose project name for a given profile.
func DockerComposeProjectName(profile *profile.Profile) string {
<<<<<<< HEAD
=======
	if profile.ProfileName == "default" {
		return baseComposeProjectName
	}
>>>>>>> d3347920
	return baseComposeProjectName + "-" + profile.ProfileName
}

// BootUp function boots up the Elastic stack.
func BootUp(options Options) error {
	// Print information before starting the stack, for cases where
	// this is executed in the foreground, without daemon mode.
	config := Config{
		Provider:              ProviderCompose,
		ElasticsearchHost:     "https://127.0.0.1:9200",
		ElasticsearchUsername: elasticsearchUsername,
		ElasticsearchPassword: elasticsearchPassword,
		KibanaHost:            "https://127.0.0.1:5601",
		CACertFile:            options.Profile.Path(CACertificateFile),
	}
	printUserConfig(options.Printer, config)

	buildPackagesPath, found, err := builder.FindBuildPackagesDirectory()
	if err != nil {
		return fmt.Errorf("finding build packages directory failed: %w", err)
	}

	stackPackagesDir, err := locations.NewLocationManager()
	if err != nil {
		return fmt.Errorf("locating stack packages directory failed: %w", err)
	}

	err = files.ClearDir(stackPackagesDir.PackagesDir())
	if err != nil {
		return fmt.Errorf("clearing package contents failed: %w", err)
	}

	if found {
		fmt.Printf("Custom build packages directory found: %s\n", buildPackagesPath)
		err = copyUniquePackages(buildPackagesPath, stackPackagesDir.PackagesDir())
		if err != nil {
			return fmt.Errorf("copying package contents failed: %w", err)
		}
	}

	options.Printer.Println("Local package-registry will serve packages from these sources:")
	options.Printer.Println("- Proxy to https://epr.elastic.co")

	if found {
		options.Printer.Printf("- Local directory %s\n", buildPackagesPath)
	}

	err = applyResources(options.Profile, options.StackVersion)
	if err != nil {
		return fmt.Errorf("creating stack files failed: %w", err)
	}

	err = dockerComposeBuild(options)
	if err != nil {
		return fmt.Errorf("building docker images failed: %w", err)
	}

	err = dockerComposeUp(options)
	if err != nil {
		// At least starting on 8.6.0, fleet-server may be reconfigured or
		// restarted after being healthy. If elastic-agent tries to enroll at
		// this moment, it fails inmediately, stopping and making `docker-compose up`
		// to fail too.
		// As a workaround, try to give another chance to docker-compose if only
		// elastic-agent failed.
		if onlyElasticAgentFailed(options) {
			fmt.Println("Elastic Agent failed to start, trying again.")
			err = dockerComposeUp(options)
		}
		if err != nil {
			return fmt.Errorf("running docker-compose failed: %w", err)
		}
	}

	err = storeConfig(options.Profile, config)
	if err != nil {
		return fmt.Errorf("failed to store config: %w", err)
	}

	return nil
}

func onlyElasticAgentFailed(options Options) bool {
	status, err := Status(options)
	if err != nil {
		fmt.Printf("Failed to check status of the stack after failure: %v\n", err)
		return false
	}

	for _, service := range status {
		if strings.Contains(service.Name, "elastic-agent") {
			continue
		}
		if !strings.HasPrefix(service.Status, "running") {
			return false
		}
	}

	return true
}

// TearDown function takes down the testing stack.
func TearDown(options Options) error {
	err := dockerComposeDown(options)
	if err != nil {
		return fmt.Errorf("stopping docker containers failed: %w", err)
	}
	return nil
}

func copyUniquePackages(sourcePath, destinationPath string) error {
	var skippedDirs []string

	dirEntries, err := os.ReadDir(sourcePath)
	if err != nil {
		return fmt.Errorf("can't read source dir (sourcePath: %s): %w", sourcePath, err)
	}
	for _, entry := range dirEntries {
		if entry.IsDir() {
			continue
		}

		if !strings.HasSuffix(entry.Name(), ".zip") {
			continue
		}

		name, versionZip, found := stringsCut(entry.Name(), "-")
		if !found {
			continue
		}
		version, _, found := stringsCut(versionZip, ".zip")
		if !found {
			continue
		}
		skippedDirs = append(skippedDirs, filepath.Join(name, version))
	}
	return files.CopyWithSkipped(sourcePath, destinationPath, skippedDirs)
}

// stringsCut has been imported from Go source code.
// Link: https://github.com/golang/go/blob/master/src/strings/strings.go#L1187
// Once we bump up Go dependency, this will be replaced with runtime function.
func stringsCut(s, sep string) (before, after string, found bool) {
	if i := strings.Index(s, sep); i >= 0 {
		return s[:i], s[i+len(sep):], true
	}
	return s, "", false
}<|MERGE_RESOLUTION|>--- conflicted
+++ resolved
@@ -22,12 +22,9 @@
 
 // DockerComposeProjectName returns the docker compose project name for a given profile.
 func DockerComposeProjectName(profile *profile.Profile) string {
-<<<<<<< HEAD
-=======
 	if profile.ProfileName == "default" {
 		return baseComposeProjectName
 	}
->>>>>>> d3347920
 	return baseComposeProjectName + "-" + profile.ProfileName
 }
 

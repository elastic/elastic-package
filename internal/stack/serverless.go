// Copyright Elasticsearch B.V. and/or licensed to Elasticsearch B.V. under one
// or more contributor license agreements. Licensed under the Elastic License;
// you may not use this file except in compliance with the Elastic License.

package stack

import (
	"context"
	"errors"
	"fmt"
	"slices"
	"strings"
	"time"

	"github.com/elastic/elastic-package/internal/compose"
	"github.com/elastic/elastic-package/internal/docker"
	"github.com/elastic/elastic-package/internal/elasticsearch"
	"github.com/elastic/elastic-package/internal/kibana"
	"github.com/elastic/elastic-package/internal/logger"
	"github.com/elastic/elastic-package/internal/profile"
	"github.com/elastic/elastic-package/internal/serverless"
)

const (
	paramServerlessProjectID   = "serverless_project_id"
	paramServerlessProjectType = "serverless_project_type"
	paramServerlessFleetURL    = "serverless_fleet_url"

	configRegion          = "stack.serverless.region"
	configProjectType     = "stack.serverless.type"
	configElasticCloudURL = "stack.elastic_cloud.host"

	defaultRegion      = "aws-us-east-1"
	defaultProjectType = "observability"
)

var allowedProjectTypes = []string{
	"security",
	"observability",
}

type serverlessProvider struct {
	profile *profile.Profile
	client  *serverless.Client

	elasticsearchClient *elasticsearch.Client
	kibanaClient        *kibana.Client
}

type projectSettings struct {
	Name   string
	Region string
	Type   string

	StackVersion    string
	LogstashEnabled bool
	SelfMonitor     bool
}

func (sp *serverlessProvider) createProject(ctx context.Context, settings projectSettings, options Options, conf Config) (Config, error) {
	project, err := sp.client.CreateProject(ctx, settings.Name, settings.Region, settings.Type)
	if err != nil {
		return Config{}, fmt.Errorf("failed to create %s project %s in %s: %w", settings.Type, settings.Name, settings.Region, err)
	}

	ctx, cancel := context.WithTimeout(ctx, time.Minute*30)
	defer cancel()
	if err := sp.client.EnsureEndpoints(ctx, project); err != nil {
		return Config{}, fmt.Errorf("failed to ensure endpoints have been provisioned properly: %w", err)
	}

	var config Config
	config.Provider = ProviderServerless
	config.Parameters = map[string]string{
		paramServerlessProjectID:   project.ID,
		paramServerlessProjectType: project.Type,
	}
	config.ElasticsearchHost = project.Endpoints.Elasticsearch
	config.KibanaHost = project.Endpoints.Kibana
	config.ElasticsearchUsername = project.Credentials.Username
	config.ElasticsearchPassword = project.Credentials.Password

	// Store config now in case fails initialization or other requests,
	// so it can be destroyed later
	err = storeConfig(sp.profile, config)
	if err != nil {
		return Config{}, fmt.Errorf("failed to store config: %w", err)
	}

	logger.Debug("Waiting for creation plan to be completed")
	err = sp.client.EnsureProjectInitialized(ctx, project)
	if err != nil {
		return Config{}, fmt.Errorf("project not initialized: %w", err)
	}

	err = sp.createClients(project)
	if err != nil {
		return Config{}, err
	}

	config.Parameters[paramServerlessFleetURL], err = project.DefaultFleetServerURL(ctx, sp.kibanaClient)
	if err != nil {
		return Config{}, fmt.Errorf("failed to get fleet URL: %w", err)
	}
	project.Endpoints.Fleet = config.Parameters[paramServerlessFleetURL]

	printUserConfig(options.Printer, config)

	// update config with latest updates (e.g. fleet server url)
	err = storeConfig(sp.profile, config)
	if err != nil {
		return Config{}, fmt.Errorf("failed to store config: %w", err)
	}

	err = project.EnsureHealthy(ctx, sp.elasticsearchClient, sp.kibanaClient)
	if err != nil {
		return Config{}, fmt.Errorf("not all services are healthy: %w", err)
	}

	if settings.LogstashEnabled {
		err = project.AddLogstashFleetOutput(ctx, sp.profile, sp.kibanaClient)
		if err != nil {
			return Config{}, err
		}
	}

	return config, nil
}

func (sp *serverlessProvider) deleteProject(ctx context.Context, project *serverless.Project, options Options) error {
	return sp.client.DeleteProject(ctx, project)
}

func (sp *serverlessProvider) currentProjectWithClientsAndFleetEndpoint(ctx context.Context, config Config) (*serverless.Project, error) {
	project, err := sp.currentProject(ctx, config)
	if err != nil {
		return nil, err
	}

	err = sp.createClients(project)
	if err != nil {
		return nil, err
	}

	fleetURL, found := config.Parameters[paramServerlessFleetURL]
	if !found {
		fleetURL, err = project.DefaultFleetServerURL(ctx, sp.kibanaClient)
		if err != nil {
			return nil, fmt.Errorf("failed to get fleet URL: %w", err)
		}
	}
	project.Endpoints.Fleet = fleetURL

	return project, nil
}

func (sp *serverlessProvider) currentProject(ctx context.Context, config Config) (*serverless.Project, error) {
	projectID, found := config.Parameters[paramServerlessProjectID]
	if !found {
		return nil, serverless.ErrProjectNotExist
	}

	projectType, found := config.Parameters[paramServerlessProjectType]
	if !found {
		return nil, serverless.ErrProjectNotExist
	}

	project, err := sp.client.GetProject(ctx, projectType, projectID)
	if errors.Is(serverless.ErrProjectNotExist, err) {
		return nil, err
	}
	if err != nil {
		return nil, fmt.Errorf("couldn't check project health: %w", err)
	}

	project.Credentials.Username = config.ElasticsearchUsername
	project.Credentials.Password = config.ElasticsearchPassword

	return project, nil
}

func (sp *serverlessProvider) createClients(project *serverless.Project) error {
	var err error
	sp.elasticsearchClient, err = NewElasticsearchClient(
		elasticsearch.OptionWithAddress(project.Endpoints.Elasticsearch),
		elasticsearch.OptionWithUsername(project.Credentials.Username),
		elasticsearch.OptionWithPassword(project.Credentials.Password),
	)
	if err != nil {
		return fmt.Errorf("failed to create elasticsearch client: %w", err)
	}

	sp.kibanaClient, err = NewKibanaClient(
		kibana.Address(project.Endpoints.Kibana),
		kibana.Username(project.Credentials.Username),
		kibana.Password(project.Credentials.Password),
	)
	if err != nil {
		return fmt.Errorf("failed to create kibana client: %w", err)
	}

	return nil
}

func getProjectSettings(options Options) (projectSettings, error) {
	s := projectSettings{
		Name:            createProjectName(options),
		Type:            options.Profile.Config(configProjectType, defaultProjectType),
		Region:          options.Profile.Config(configRegion, defaultRegion),
		StackVersion:    options.StackVersion,
		LogstashEnabled: options.Profile.Config(configLogstashEnabled, "false") == "true",
		SelfMonitor:     options.Profile.Config(configSelfMonitorEnabled, "false") == "true",
	}

	return s, nil
}

func createProjectName(options Options) string {
	return fmt.Sprintf("elastic-package-test-%s", options.Profile.ProfileName)
}

func newServerlessProvider(profile *profile.Profile) (*serverlessProvider, error) {
	host := profile.Config(configElasticCloudURL, "")
	options := []serverless.ClientOption{}
	if host != "" {
		options = append(options, serverless.WithAddress(host))
	}
	client, err := serverless.NewClient(options...)
	if err != nil {
		return nil, fmt.Errorf("can't create serverless provider: %w", err)
	}

	return &serverlessProvider{profile, client, nil, nil}, nil
}

func (sp *serverlessProvider) BootUp(ctx context.Context, options Options) error {
	logger.Warn("Elastic Serverless provider is in technical preview")

	config, err := LoadConfig(sp.profile)
	if err != nil {
		return fmt.Errorf("failed to load configuration: %w", err)
	}

	settings, err := getProjectSettings(options)
	if err != nil {
		return err
	}

	if !slices.Contains(allowedProjectTypes, settings.Type) {
		return fmt.Errorf("serverless project type not supported: %s", settings.Type)
	}

	var project *serverless.Project

	isNewProject := false
	project, err = sp.currentProject(ctx, config)
	switch err {
	default:
		return err
	case serverless.ErrProjectNotExist:
		logger.Infof("Creating %s project: %q", settings.Type, settings.Name)
		config, err = sp.createProject(ctx, settings, options, config)
		if err != nil {
			return fmt.Errorf("failed to create deployment: %w", err)
		}

		project, err = sp.currentProjectWithClientsAndFleetEndpoint(ctx, config)
		if err != nil {
			return fmt.Errorf("failed to retrieve latest project created: %w", err)
		}

		outputID := ""
		if settings.LogstashEnabled {
			outputID = serverless.FleetLogstashOutput
		}

		logger.Infof("Creating agent policy")
		err = project.CreateAgentPolicy(ctx, sp.kibanaClient, options.StackVersion, outputID, settings.SelfMonitor)

		if err != nil {
			return fmt.Errorf("failed to create agent policy: %w", err)
		}
		isNewProject = true

		// TODO: Ensuring a specific GeoIP database would make tests reproducible
		// Currently geo ip files would be ignored when running pipeline tests
	case nil:
		logger.Debugf("%s project existed: %s", project.Type, project.Name)
		printUserConfig(options.Printer, config)
	}

	logger.Infof("Starting local services")
	err = sp.startLocalServices(ctx, options, config)
	if err != nil {
		return fmt.Errorf("failed to start local services: %w", err)
	}

	// Updating the output with ssl certificates created in startLocalServices
	// The certificates are updated only when a new project is created and logstash is enabled
	if isNewProject && settings.LogstashEnabled {
		err = project.UpdateLogstashFleetOutput(ctx, sp.profile, sp.kibanaClient)
		if err != nil {
			return err
		}
	}

	return nil
}

func (sp *serverlessProvider) composeProjectName() string {
	return DockerComposeProjectName(sp.profile)
}

func (sp *serverlessProvider) localServicesComposeProject() (*compose.Project, error) {
	composeFile := sp.profile.Path(ProfileStackPath, SnapshotFile)
	return compose.NewProject(sp.composeProjectName(), composeFile)
}

func (sp *serverlessProvider) startLocalServices(ctx context.Context, options Options, config Config) error {
	err := applyServerlessResources(sp.profile, options.StackVersion, config)
	if err != nil {
		return fmt.Errorf("could not initialize compose files for local services: %w", err)
	}

	project, err := sp.localServicesComposeProject()
	if err != nil {
		return fmt.Errorf("could not initialize local services compose project")
	}

<<<<<<< HEAD
	err = project.Build(ctx, compose.CommandOptions{})
=======
	opts := compose.CommandOptions{
		ExtraArgs: []string{},
	}
	err = project.Build(ctx, opts)
>>>>>>> c40a1c24
	if err != nil {
		return fmt.Errorf("failed to build images for local services: %w", err)
	}

<<<<<<< HEAD
	err = project.Up(ctx, compose.CommandOptions{ExtraArgs: []string{"-d"}})
	if err != nil {
=======
	if options.DaemonMode {
		opts.ExtraArgs = append(opts.ExtraArgs, "-d")
	}
	if err := project.Up(ctx, opts); err != nil {
>>>>>>> c40a1c24
		// At least starting on 8.6.0, fleet-server may be reconfigured or
		// restarted after being healthy. If elastic-agent tries to enroll at
		// this moment, it fails inmediately, stopping and making `docker-compose up`
		// to fail too.
		// As a workaround, try to give another chance to docker-compose if only
		// elastic-agent failed.
<<<<<<< HEAD
		fmt.Println("Elastic Agent failed to start, trying again.")
		err = project.Up(ctx, compose.CommandOptions{ExtraArgs: []string{"-d"}})
		if err != nil {
			return fmt.Errorf("failed to start local agent: %w", err)
=======
		if onlyElasticAgentFailed(ctx, options) && !errors.Is(err, context.Canceled) {
			fmt.Println("Elastic Agent failed to start, trying again.")
			if err := project.Up(ctx, opts); err != nil {
				return fmt.Errorf("failed to start local services: %w", err)
			}
>>>>>>> c40a1c24
		}
	}

	return nil
}

func (sp *serverlessProvider) TearDown(ctx context.Context, options Options) error {
	config, err := LoadConfig(sp.profile)
	if err != nil {
		return fmt.Errorf("failed to load configuration: %w", err)
	}

	var errs error

	err = sp.destroyLocalServices(ctx)
	if err != nil {
		logger.Errorf("failed to destroy local services: %v", err)
		errs = fmt.Errorf("failed to destroy local services: %w", err)
	}

	project, err := sp.currentProject(ctx, config)
	if err != nil {
		return fmt.Errorf("failed to find current project: %w", err)
	}

	logger.Debugf("Deleting project %q (%s)", project.Name, project.ID)

	err = sp.deleteProject(ctx, project, options)
	if err != nil {
		logger.Errorf("failed to delete project: %v", err)
		errs = errors.Join(errs, fmt.Errorf("failed to delete project: %w", err))
	}
	logger.Infof("Project %s (%s) deleted", project.Name, project.ID)

	// TODO: if GeoIP database is specified, remove the geoip Bundle (if needed)
	return errs
}

func (sp *serverlessProvider) destroyLocalServices(ctx context.Context) error {
	project, err := sp.localServicesComposeProject()
	if err != nil {
		return fmt.Errorf("could not initialize local services compose project")
	}

<<<<<<< HEAD
	err = project.Down(ctx, compose.CommandOptions{})
=======
	opts := compose.CommandOptions{
		// Remove associated volumes.
		ExtraArgs: []string{"--volumes", "--remove-orphans"},
	}
	err = project.Down(ctx, opts)
>>>>>>> c40a1c24
	if err != nil {
		return fmt.Errorf("failed to destroy local services: %w", err)
	}

	return nil
}

func (sp *serverlessProvider) Update(ctx context.Context, options Options) error {
	return fmt.Errorf("not implemented")
}

func (sp *serverlessProvider) Dump(ctx context.Context, options DumpOptions) (string, error) {
	return Dump(ctx, options)
}

func (sp *serverlessProvider) Status(ctx context.Context, options Options) ([]ServiceStatus, error) {
	logger.Warn("Elastic Serverless provider is in technical preview")
	config, err := LoadConfig(sp.profile)
	if err != nil {
		return nil, fmt.Errorf("failed to load configuration: %w", err)
	}

	project, err := sp.currentProjectWithClientsAndFleetEndpoint(ctx, config)
	if errors.Is(serverless.ErrProjectNotExist, err) {
		return nil, nil
	}
	if err != nil {
		return nil, err
	}

	projectServiceStatus, err := project.Status(ctx, sp.elasticsearchClient, sp.kibanaClient)
	if err != nil {
		return nil, err
	}

	serverlessVersion := fmt.Sprintf("serverless (%s)", project.Type)
	var serviceStatus []ServiceStatus
	for service, status := range projectServiceStatus {
		serviceStatus = append(serviceStatus, ServiceStatus{
			Name:    service,
			Version: serverlessVersion,
			Status:  status,
		})
	}

	agentStatus, err := sp.localAgentStatus()
	if err != nil {
		return nil, fmt.Errorf("failed to get local agent status: %w", err)
	}

	serviceStatus = append(serviceStatus, agentStatus...)

	return serviceStatus, nil
}

func (sp *serverlessProvider) localAgentStatus() ([]ServiceStatus, error) {
	var services []ServiceStatus
	serviceStatusFunc := func(description docker.ContainerDescription) error {
		service, err := newServiceStatus(&description)
		if err != nil {
			return err
		}
		services = append(services, *service)
		return nil
	}

	err := runOnLocalServices(sp.composeProjectName(), serviceStatusFunc)
	if err != nil {
		return nil, err
	}

	return services, nil
}

func localServiceNames(project string) ([]string, error) {
	services := []string{}
	serviceFunc := func(description docker.ContainerDescription) error {
		services = append(services, description.Config.Labels[serviceLabelDockerCompose])
		return nil
	}

	err := runOnLocalServices(project, serviceFunc)
	if err != nil {
		return nil, err
	}

	return services, nil
}

func runOnLocalServices(project string, serviceFunc func(docker.ContainerDescription) error) error {
	// query directly to docker to avoid load environment variables (e.g. STACK_VERSION_VARIANT) and profiles
	containerIDs, err := docker.ContainerIDsWithLabel(projectLabelDockerCompose, project)
	if err != nil {
		return err
	}

	if len(containerIDs) == 0 {
		return nil
	}

	containerDescriptions, err := docker.InspectContainers(containerIDs...)
	if err != nil {
		return err
	}

	for _, containerDescription := range containerDescriptions {
		serviceName := containerDescription.Config.Labels[serviceLabelDockerCompose]
		if strings.HasSuffix(serviceName, readyServicesSuffix) {
			continue
		}
		err := serviceFunc(containerDescription)
		if err != nil {
			return err
		}
	}
	return nil
}<|MERGE_RESOLUTION|>--- conflicted
+++ resolved
@@ -327,45 +327,29 @@
 		return fmt.Errorf("could not initialize local services compose project")
 	}
 
-<<<<<<< HEAD
-	err = project.Build(ctx, compose.CommandOptions{})
-=======
 	opts := compose.CommandOptions{
 		ExtraArgs: []string{},
 	}
 	err = project.Build(ctx, opts)
->>>>>>> c40a1c24
 	if err != nil {
 		return fmt.Errorf("failed to build images for local services: %w", err)
 	}
 
-<<<<<<< HEAD
-	err = project.Up(ctx, compose.CommandOptions{ExtraArgs: []string{"-d"}})
-	if err != nil {
-=======
 	if options.DaemonMode {
 		opts.ExtraArgs = append(opts.ExtraArgs, "-d")
 	}
 	if err := project.Up(ctx, opts); err != nil {
->>>>>>> c40a1c24
 		// At least starting on 8.6.0, fleet-server may be reconfigured or
 		// restarted after being healthy. If elastic-agent tries to enroll at
 		// this moment, it fails inmediately, stopping and making `docker-compose up`
 		// to fail too.
 		// As a workaround, try to give another chance to docker-compose if only
 		// elastic-agent failed.
-<<<<<<< HEAD
-		fmt.Println("Elastic Agent failed to start, trying again.")
-		err = project.Up(ctx, compose.CommandOptions{ExtraArgs: []string{"-d"}})
-		if err != nil {
-			return fmt.Errorf("failed to start local agent: %w", err)
-=======
 		if onlyElasticAgentFailed(ctx, options) && !errors.Is(err, context.Canceled) {
 			fmt.Println("Elastic Agent failed to start, trying again.")
 			if err := project.Up(ctx, opts); err != nil {
 				return fmt.Errorf("failed to start local services: %w", err)
 			}
->>>>>>> c40a1c24
 		}
 	}
 
@@ -410,15 +394,11 @@
 		return fmt.Errorf("could not initialize local services compose project")
 	}
 
-<<<<<<< HEAD
-	err = project.Down(ctx, compose.CommandOptions{})
-=======
 	opts := compose.CommandOptions{
 		// Remove associated volumes.
 		ExtraArgs: []string{"--volumes", "--remove-orphans"},
 	}
 	err = project.Down(ctx, opts)
->>>>>>> c40a1c24
 	if err != nil {
 		return fmt.Errorf("failed to destroy local services: %w", err)
 	}

// Copyright Elasticsearch B.V. and/or licensed to Elasticsearch B.V. under one
// or more contributor license agreements. Licensed under the Elastic License;
// you may not use this file except in compliance with the Elastic License.

package stack

import (
	"fmt"

	"github.com/elastic/elastic-package/internal/docker"
	"github.com/elastic/elastic-package/internal/profile"
)

// EnsureStackNetworkUp function verifies if stack network is up and running.
<<<<<<< HEAD
func EnsureStackNetworkUp(profile *profile.Profile) error {
	_, err := docker.InspectNetwork(Network(profile))
	return errors.Wrap(err, "network not available")
=======
func EnsureStackNetworkUp() error {
	_, err := docker.InspectNetwork(Network())
	if err != nil {
		return fmt.Errorf("network not available: %w", err)
	}
	return nil
>>>>>>> 103eb96a
}

// Network function returns the stack network name.
func Network(profile *profile.Profile) string {
	return fmt.Sprintf("%s_default", DockerComposeProjectName(profile))
}<|MERGE_RESOLUTION|>--- conflicted
+++ resolved
@@ -12,18 +12,12 @@
 )
 
 // EnsureStackNetworkUp function verifies if stack network is up and running.
-<<<<<<< HEAD
 func EnsureStackNetworkUp(profile *profile.Profile) error {
 	_, err := docker.InspectNetwork(Network(profile))
-	return errors.Wrap(err, "network not available")
-=======
-func EnsureStackNetworkUp() error {
-	_, err := docker.InspectNetwork(Network())
 	if err != nil {
 		return fmt.Errorf("network not available: %w", err)
 	}
 	return nil
->>>>>>> 103eb96a
 }
 
 // Network function returns the stack network name.

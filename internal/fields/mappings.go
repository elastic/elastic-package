// Copyright Elasticsearch B.V. and/or licensed to Elasticsearch B.V. under one
// or more contributor license agreements. Licensed under the Elastic License;
// you may not use this file except in compliance with the Elastic License.

package fields

import (
	"context"
	"encoding/json"
	"errors"
	"fmt"
	"path/filepath"
	"regexp"
	"slices"
	"strings"

	"github.com/Masterminds/semver/v3"
	"github.com/google/go-cmp/cmp"

	"github.com/elastic/elastic-package/internal/elasticsearch"
	"github.com/elastic/elastic-package/internal/logger"
	"github.com/elastic/elastic-package/internal/multierror"
)

// MappingValidator is responsible for mappings validation.
type MappingValidator struct {
	// Schema contains definition records.
	Schema []FieldDefinition

	// SpecVersion contains the version of the spec used by the package.
	specVersion semver.Version

	disabledDependencyManagement bool

	enabledImportAllECSSchema bool

	disabledNormalization bool

	injectFieldsOptions InjectFieldsOptions

	esClient *elasticsearch.Client

	indexTemplateName string

	dataStreamName string

	exceptionFields []string
}

// MappingValidatorOption represents an optional flag that can be passed to  CreateValidatorForMappings.
type MappingValidatorOption func(*MappingValidator) error

// WithMappingValidatorSpecVersion enables validation dependant of the spec version used by the package.
func WithMappingValidatorSpecVersion(version string) MappingValidatorOption {
	return func(v *MappingValidator) error {
		sv, err := semver.NewVersion(version)
		if err != nil {
			return fmt.Errorf("invalid version %q: %v", version, err)
		}
		v.specVersion = *sv
		return nil
	}
}

// WithMappingValidatorDisabledDependencyManagement configures the validator to ignore external fields and won't follow dependencies.
func WithMappingValidatorDisabledDependencyManagement() MappingValidatorOption {
	return func(v *MappingValidator) error {
		v.disabledDependencyManagement = true
		return nil
	}
}

// WithMappingValidatorEnabledImportAllECSSchema configures the validator to check or not the fields with the complete ECS schema.
func WithMappingValidatorEnabledImportAllECSSChema(importSchema bool) MappingValidatorOption {
	return func(v *MappingValidator) error {
		v.enabledImportAllECSSchema = importSchema
		return nil
	}
}

// WithMappingValidatorDisableNormalization configures the validator to disable normalization.
func WithMappingValidatorDisableNormalization(disabledNormalization bool) MappingValidatorOption {
	return func(v *MappingValidator) error {
		v.disabledNormalization = disabledNormalization
		return nil
	}
}

// WithMappingValidatorInjectFieldsOptions configures fields injection.
func WithMappingValidatorInjectFieldsOptions(options InjectFieldsOptions) MappingValidatorOption {
	return func(v *MappingValidator) error {
		v.injectFieldsOptions = options
		return nil
	}
}

// WithMappingValidatorElasticsearchClient configures the Elasticsearch client.
func WithMappingValidatorElasticsearchClient(esClient *elasticsearch.Client) MappingValidatorOption {
	return func(v *MappingValidator) error {
		v.esClient = esClient
		return nil
	}
}

// WithMappingValidatorIndexTemplate configures the Index Template to query to Elasticsearch.
func WithMappingValidatorIndexTemplate(indexTemplate string) MappingValidatorOption {
	return func(v *MappingValidator) error {
		v.indexTemplateName = indexTemplate
		return nil
	}
}

// WithMappingValidatorDataStream configures the Data Stream to query in Elasticsearch.
func WithMappingValidatorDataStream(dataStream string) MappingValidatorOption {
	return func(v *MappingValidator) error {
		v.dataStreamName = dataStream
		return nil
	}
}

// WithMappingValidatorDataStream configures the Data Stream to query in Elasticsearch.
func WithMappingValidatorFallbackSchema(schema []FieldDefinition) MappingValidatorOption {
	return func(v *MappingValidator) error {
		v.Schema = schema
		return nil
	}
}

// WithMappingValidatorExceptionFields configures the fields to be ignored during the validation process.
func WithMappingValidatorExceptionFields(fields []string) MappingValidatorOption {
	return func(v *MappingValidator) error {
		v.exceptionFields = fields
		return nil
	}
}

// CreateValidatorForMappings function creates a validator for the mappings.
func CreateValidatorForMappings(fieldsParentDir string, esClient *elasticsearch.Client, opts ...MappingValidatorOption) (v *MappingValidator, err error) {
	p := packageRoot{}
	opts = append(opts, WithMappingValidatorElasticsearchClient(esClient))
	return createValidatorForMappingsAndPackageRoot(fieldsParentDir, p, opts...)
}

func createValidatorForMappingsAndPackageRoot(fieldsParentDir string, finder packageRootFinder, opts ...MappingValidatorOption) (v *MappingValidator, err error) {
	v = new(MappingValidator)
	for _, opt := range opts {
		if err := opt(v); err != nil {
			return nil, err
		}
	}

	if len(v.Schema) > 0 {
		return v, nil
	}

	fieldsDir := filepath.Join(fieldsParentDir, "fields")

	var fdm *DependencyManager
	if !v.disabledDependencyManagement {
		packageRoot, found, err := finder.FindPackageRoot()
		if err != nil {
			return nil, fmt.Errorf("can't find package root: %w", err)
		}
		if !found {
			return nil, errors.New("package root not found and dependency management is enabled")
		}
		fdm, v.Schema, err = initDependencyManagement(packageRoot, v.specVersion, v.enabledImportAllECSSchema)
		if err != nil {
			return nil, fmt.Errorf("failed to initialize dependency management: %w", err)
		}
	}
	fields, err := loadFieldsFromDir(fieldsDir, fdm, v.injectFieldsOptions)
	if err != nil {
		return nil, fmt.Errorf("can't load fields from directory (path: %s): %w", fieldsDir, err)
	}

	v.Schema = append(fields, v.Schema...)
	return v, nil
}

func (v *MappingValidator) ValidateIndexMappings(ctx context.Context) multierror.Error {
	var errs multierror.Error
	logger.Debugf("Get Mappings from data stream (%s)", v.dataStreamName)
	actualDynamicTemplates, actualMappings, err := v.esClient.DataStreamMappings(ctx, v.dataStreamName)
	if err != nil {
		errs = append(errs, fmt.Errorf("failed to load mappings from ES (data stream %s): %w", v.dataStreamName, err))
		return errs
	}

	logger.Debugf("Simulate Index Template (%s)", v.indexTemplateName)
	previewDynamicTemplates, previewMappings, err := v.esClient.SimulateIndexTemplate(ctx, v.indexTemplateName)
	if err != nil {
		errs = append(errs, fmt.Errorf("failed to load mappings from index template preview (%s): %w", v.indexTemplateName, err))
		return errs
	}

	// Code from comment posted in https://github.com/google/go-cmp/issues/224
	transformJSON := cmp.FilterValues(func(x, y []byte) bool {
		return json.Valid(x) && json.Valid(y)
	}, cmp.Transformer("ParseJSON", func(in []byte) string {
		var tmp interface{}
		if err := json.Unmarshal(in, &tmp); err != nil {
			panic(err) // should never occur given previous filter to ensure valid JSON
		}
		out, err := json.MarshalIndent(tmp, "", " ")
		if err != nil {
			panic(err)
		}
		return string(out)
	}))

	// Compare dynamic templates, this should always be the same in preview and after ingesting documents
	if diff := cmp.Diff(previewDynamicTemplates, actualDynamicTemplates, transformJSON); diff != "" {
		errs = append(errs, fmt.Errorf("dynamic templates are different (data stream %s):\n%s", v.dataStreamName, diff))
	}

	// Compare actual mappings:
	// - If they are the same exact mapping definitions as in preview, everything should be good
	// - If the same mapping exists in both, but they have different "type", there is some issue
	// - If there is a new mapping,
	//     - It could come from a ECS definition, compare that mapping with the ECS field definitions
	//     - Does this come from some dynamic template? ECS components template or dynamic templates defined in the package? This mapping is valid
	//         - conditions found in current dynamic templates: match, path_match, path_unmatch, match_mapping_type, unmatch_mapping_type
	//     - if it does not match, there should be some issue and it should be reported
	//     - If the mapping is a constant_keyword type (e.g. data_stream.dataset), how to check the value?
	//         - if the constant_keyword is defined in the preview, it should be the same
	if diff := cmp.Diff(actualMappings, previewMappings, transformJSON); diff == "" {
		logger.Debug("No changes found in mappings")
		return errs.Unique()
	}

	var rawPreview map[string]any
	err = json.Unmarshal(previewMappings, &rawPreview)
	if err != nil {
		errs = append(errs, fmt.Errorf("failed to unmarshal preview mappings (index template %s): %w", v.indexTemplateName, err))
		return errs.Unique()
	}
	var rawActual map[string]any
	err = json.Unmarshal(actualMappings, &rawActual)
	if err != nil {
		errs = append(errs, fmt.Errorf("failed to unmarshal actual mappings (data stream %s): %w", v.dataStreamName, err))
		return errs.Unique()
	}

<<<<<<< HEAD
	var rawDynamicTemplates []map[string]any
	err = json.Unmarshal(actualDynamicTemplates, &rawDynamicTemplates)
	if err != nil {
		errs = append(errs, fmt.Errorf("failed to unmarshal actual dynamic templates (data stream %s): %w", v.dataStreamName, err))
		return errs.Unique()
	}

	mappingErrs := v.compareMappings("", false, rawPreview, rawActual, rawDynamicTemplates)
=======
	mappingErrs := v.compareMappings("", false, rawPreview, rawActual)
>>>>>>> 79e380fd
	errs = append(errs, mappingErrs...)

	if len(errs) > 0 {
		return errs.Unique()
	}

	return nil
}

func currentMappingPath(path, key string) string {
	if path == "" {
		return key
	}
	return fmt.Sprintf("%s.%s", path, key)
}

func mappingParameter(field string, definition map[string]any) string {
	fieldValue, ok := definition[field]
	if !ok {
		return ""
	}
	value, ok := fieldValue.(string)
	if !ok {
		return ""
	}
	return value
}

func isEmptyObject(definition map[string]any) bool {
	// Example:
	//  "_tmp": {
	//    "type": "object"
	//  },
	if len(definition) != 1 {
		return false
	}
	return mappingParameter("type", definition) == "object"
}

func isObject(definition map[string]any) bool {
	// Example:
	// "http": {
	//   "properties": {
	// 	   "request": {
	// 	     "properties": {
	//         "method": {
	//           "type": "keyword",
	//           "ignore_above": 1024
	//         }
	//       }
	//     }
	//   }
	// }
	field, ok := definition["properties"]
	if !ok {
		return false
	}
	if _, ok = field.(map[string]any); !ok {
		return false
	}
	return true
}

func isObjectFullyDynamic(definition map[string]any) bool {
	// Example:
	//  "labels": {
	//    "type": "object",
	//    "dynamic": "true"
	//  },
	fieldType := mappingParameter("type", definition)
	fieldDynamic := mappingParameter("dynamic", definition)

	if fieldType != "object" {
		return false
	}
	if fieldDynamic != "true" {
		return false
	}

	field, ok := definition["properties"]
	if !ok {
		return true
	}
	props, ok := field.(map[string]any)
	if !ok {
		return false
	}
	// It should not have properties
	// https://www.elastic.co/guide/en/elasticsearch/reference/8.16/dynamic.html
	if len(props) != 0 {
		return false
	}
	return true
}

func isMultiFields(definition map[string]any) bool {
	// Example:
	//  "path": {
	//    "type": "keyword",
	//    "fields": {
	//      "text": {
	//        "type": "match_only_text"
	//      }
	//    }
	//  },
	fieldType := mappingParameter("type", definition)
	if fieldType == "" {
		return false
	}
	field, ok := definition["fields"]
	if !ok {
		return false
	}
	if _, ok = field.(map[string]any); !ok {
		return false
	}
	return true
}

func isNumberTypeField(previewType, actualType string) bool {
	if slices.Contains([]string{"float", "long", "double"}, previewType) && slices.Contains([]string{"float", "long", "double"}, string(actualType)) {
		return true
	}

	return false
}

func (v *MappingValidator) validateMappingInECSSchema(currentPath string, definition map[string]any) error {
	found := FindElementDefinition(currentPath, v.Schema)
	if found == nil {
		return fmt.Errorf("missing definition for path")
	}

	if found.External != "ecs" {
		return fmt.Errorf("missing definition for path (not in ECS)")
	}

	err := compareFieldDefinitionWithECS(currentPath, found, definition)
	if err != nil {
		return err
	}

	// Compare multifields
	var ecsMultiFields []FieldDefinition
	// Filter multi-fields added by appendECSMappingMultifields
	for _, f := range found.MultiFields {
		if f.External != externalFieldAppendedTag {
			ecsMultiFields = append(ecsMultiFields, f)
		}
	}

	// if there are no multifieds in ECS, nothing to compare
	if len(ecsMultiFields) == 0 {
		return nil
	}

	if isMultiFields(definition) != (len(ecsMultiFields) > 0) {
		return fmt.Errorf("not matched definitions for multifields for %q: actual multi_fields in mappings %t - ECS multi_fields length %d", currentPath, isMultiFields(definition), len(ecsMultiFields))
	}

	actualMultiFields, err := getMappingDefinitionsField("fields", definition)
	if err != nil {
		return fmt.Errorf("invalid multi_field mapping %q: %w", currentPath, err)
	}

	for _, ecsMultiField := range ecsMultiFields {
		multiFieldPath := currentMappingPath(currentPath, ecsMultiField.Name)
		actualMultiField, ok := actualMultiFields[ecsMultiField.Name]
		if !ok {
			return fmt.Errorf("missing multi_field definition for %q", multiFieldPath)
		}

		def, ok := actualMultiField.(map[string]any)
		if !ok {
			return fmt.Errorf("invalid multi_field mapping type: %q", multiFieldPath)
		}

		err := compareFieldDefinitionWithECS(multiFieldPath, &ecsMultiField, def)
		if err != nil {
			return err
		}
	}

	return nil
}

func compareFieldDefinitionWithECS(currentPath string, ecs *FieldDefinition, actual map[string]any) error {
	actualType := mappingParameter("type", actual)
	if ecs.Type != actualType {
		// exceptions related to numbers
		if !isNumberTypeField(ecs.Type, actualType) {
			return fmt.Errorf("actual mapping type (%s) does not match with ECS definition type: %s", actualType, ecs.Type)
		} else {
			logger.Debugf("Allowed number fields with different types (ECS %s - actual %s)", string(ecs.Type), string(actualType))
		}
	}

	// Compare other parameters
	metricType := mappingParameter("time_series_metric", actual)
	if ecs.MetricType != metricType {
		return fmt.Errorf("actual mapping \"time_series_metric\" (%s) does not match with ECS definition value: %s", metricType, ecs.MetricType)
	}
	return nil
}

// flattenMappings returns all the mapping definitions found at "path" flattened including
// specific entries for multi fields too.
func flattenMappings(path string, definition map[string]any) (map[string]any, error) {
	newDefs := map[string]any{}
	if isMultiFields(definition) {
		newDefs[path] = definition
		// multi_fields are going to be validated directly with the dynamic templates
		// or with ECS fields
		return newDefs, nil
	}

	if !isObject(definition) {
		newDefs[path] = definition
		return newDefs, nil
	}

	childMappings, ok := definition["properties"].(map[string]any)
	if !ok {
		// it should not happen, it is already checked above
		return nil, fmt.Errorf("invalid type for properties in path: %s", path)
	}

	for key, object := range childMappings {
		currentPath := currentMappingPath(path, key)
		// multi_fields are already managed above
		// there is no need to manage that case here
		value, ok := object.(map[string]any)
		if ok {
			other, err := flattenMappings(currentPath, value)
			if err != nil {
				return nil, err
			}
			for i, v := range other {
				newDefs[i] = v
			}
		}
	}

	return newDefs, nil
}

func getMappingDefinitionsField(field string, definition map[string]any) (map[string]any, error) {
	anyValue, ok := definition[field]
	if !ok {
		return nil, fmt.Errorf("not found field: %q", field)
	}
	object, ok := anyValue.(map[string]any)
	if !ok {
		return nil, fmt.Errorf("unexpected type found for %q: %T ", field, anyValue)
	}
	return object, nil
}

func validateConstantKeywordField(path string, preview, actual map[string]any) (bool, error) {
	isConstantKeyword := false
	if mappingParameter("type", actual) != "constant_keyword" {
		return isConstantKeyword, nil
	}
	isConstantKeyword = true
	if mappingParameter("type", preview) != "constant_keyword" {
		return isConstantKeyword, fmt.Errorf("invalid type for %q: no constant_keyword type set in preview mapping", path)
	}
	actualValue := mappingParameter("value", actual)
	previewValue := mappingParameter("value", preview)

	if previewValue == "" {
		// skip validating value if preview does not have that parameter defined
		return isConstantKeyword, nil
	}

	if previewValue != actualValue {
		// This should also be detected by the failure storage (if available)
		// or no documents being ingested
		return isConstantKeyword, fmt.Errorf("constant_keyword value in preview %q does not match the actual mapping value %q for path: %q", previewValue, actualValue, path)
	}
	return isConstantKeyword, nil
}

<<<<<<< HEAD
func (v *MappingValidator) compareMappings(path string, couldBeParametersDefinition bool, preview, actual map[string]any, dynamicTemplates []map[string]any) multierror.Error {
=======
func (v *MappingValidator) compareMappings(path string, couldBeParametersDefinition bool, preview, actual map[string]any) multierror.Error {
>>>>>>> 79e380fd
	var errs multierror.Error

	isConstantKeywordType, err := validateConstantKeywordField(path, preview, actual)
	if err != nil {
		return multierror.Error{err}
	}
	if isConstantKeywordType {
		return nil
	}

	if slices.Contains(v.exceptionFields, path) {
		logger.Warnf("Found exception field, skip its validation: %q", path)
		return nil
	}

	if isObjectFullyDynamic(actual) {
		logger.Debugf("Dynamic object found but no fields ingested under path: \"%s.*\"", path)
		return nil
	}

	// Ensure to validate properties from an object (subfields) in the right location of the mappings
	// there could be "sub-fields" with name "properties" too
	if couldBeParametersDefinition && isObject(actual) {
		if isObjectFullyDynamic(preview) {
			// TODO: Skip for now, it should be required to compare with dynamic templates
			logger.Debugf("Pending to validate with the dynamic templates defined the path: %q", path)
			return nil
		} else if !isObject(preview) {
			errs = append(errs, fmt.Errorf("not found properties in preview mappings for path: %q", path))
			return errs.Unique()
		}
		previewProperties, err := getMappingDefinitionsField("properties", preview)
		if err != nil {
			errs = append(errs, fmt.Errorf("found invalid properties type in preview mappings for path %q: %w", path, err))
		}
		actualProperties, err := getMappingDefinitionsField("properties", actual)
		if err != nil {
			errs = append(errs, fmt.Errorf("found invalid properties type in actual mappings for path %q: %w", path, err))
		}
<<<<<<< HEAD
		// logger.Debugf(">> Compare object properties (mappings) - length %d: %q", len(actualProperties), path)
		compareErrors := v.compareMappings(path, false, previewProperties, actualProperties, dynamicTemplates)
=======
		compareErrors := v.compareMappings(path, false, previewProperties, actualProperties)
>>>>>>> 79e380fd
		errs = append(errs, compareErrors...)

		if len(errs) == 0 {
			return nil
		}
		return errs.Unique()
	}

	containsMultifield := isMultiFields(actual)
	if containsMultifield {
		if !isMultiFields(preview) {
			errs = append(errs, fmt.Errorf("not found multi_fields in preview mappings for path: %q", path))
			return errs.Unique()
		}
		previewFields, err := getMappingDefinitionsField("fields", preview)
		if err != nil {
			errs = append(errs, fmt.Errorf("found invalid multi_fields type in preview mappings for path %q: %w", path, err))
		}
		actualFields, err := getMappingDefinitionsField("fields", actual)
		if err != nil {
			errs = append(errs, fmt.Errorf("found invalid multi_fields type in actual mappings for path %q: %w", path, err))
		}
<<<<<<< HEAD
		// if len(dynamicTemplates) == 0 {
		// 	logger.Debugf(">>> Compare multi-fields %q", path)
		// }
		compareErrors := v.compareMappings(path, false, previewFields, actualFields, dynamicTemplates)
=======
		compareErrors := v.compareMappings(path, false, previewFields, actualFields)
>>>>>>> 79e380fd
		errs = append(errs, compareErrors...)
		// not returning here to keep validating the other fields of this object if any
	}

	// if len(dynamicTemplates) == 0 {
	// 	logger.Debugf(">>> Compare object properties %q", path)
	// }
	// Compare and validate the elements under "properties": objects or fields and its parameters
<<<<<<< HEAD
	propertiesErrs := v.validateObjectProperties(path, false, containsMultifield, actual, preview, dynamicTemplates)
=======
	propertiesErrs := v.validateObjectProperties(path, true, containsMultifield, preview, actual)
>>>>>>> 79e380fd
	errs = append(errs, propertiesErrs...)
	if len(errs) == 0 {
		return nil
	}
	return errs.Unique()
}

<<<<<<< HEAD
func (v *MappingValidator) validateObjectProperties(path string, couldBeParametersDefinition, containsMultifield bool, actual, preview map[string]any, dynamicTemplates []map[string]any) multierror.Error {
=======
func (v *MappingValidator) validateObjectProperties(path string, couldBeParametersDefinition, containsMultifield bool, preview, actual map[string]any) multierror.Error {
>>>>>>> 79e380fd
	var errs multierror.Error
	for key, value := range actual {
		if containsMultifield && key == "fields" {
			// already checked
			continue
		}

		currentPath := currentMappingPath(path, key)
		if skipValidationForField(currentPath) {
			continue
		}

		// This key (object) does not exist in the preview mapping
		if _, ok := preview[key]; !ok {
			if childField, ok := value.(map[string]any); ok {
				if isEmptyObject(childField) {
					// TODO: Should this be raised as an error instead?
					logger.Debugf("field %q is an empty object and it does not exist in the preview", currentPath)
					continue
				}
				ecsErrors := v.validateMappingsNotInPreview(currentPath, childField, dynamicTemplates)
				errs = append(errs, ecsErrors...)
				continue
			}
			// Parameter not defined
			errs = append(errs, fmt.Errorf("field %q is undefined", currentPath))
			continue
		}

<<<<<<< HEAD
		fieldErrs := v.validateObjectMappingAndParameters(preview[key], value, currentPath, dynamicTemplates, true)
=======
		fieldErrs := v.validateObjectMappingAndParameters(preview[key], value, currentPath, true)
>>>>>>> 79e380fd
		errs = append(errs, fieldErrs...)
	}
	if len(errs) == 0 {
		return nil
	}
	return errs.Unique()
}

// validateMappingsNotInPreview validates the object and the nested objects in the current path with other resources
// like ECS schema, dynamic templates or local fields defined in the package (type array).
func (v *MappingValidator) validateMappingsNotInPreview(currentPath string, childField map[string]any, dynamicTemplates []map[string]any) multierror.Error {
	var errs multierror.Error
	flattenFields, err := flattenMappings(currentPath, childField)
	if err != nil {
		errs = append(errs, err)
		return errs
	}

	for fieldPath, object := range flattenFields {
		if slices.Contains(v.exceptionFields, fieldPath) {
			logger.Warnf("Found exception field, skip its validation (not in preview): %q", fieldPath)
			return nil
		}

		def, ok := object.(map[string]any)
		if !ok {
			errs = append(errs, fmt.Errorf("invalid field definition/mapping for path: %q", fieldPath))
			continue
		}

		if isEmptyObject(def) {
			logger.Debugf("Skip empty object path: %q", fieldPath)
			continue
		}

		// validate whether or not the field has a corresponding dynamic template
		if len(dynamicTemplates) > 0 {
			err := v.matchingWithDynamicTemplates(fieldPath, def, dynamicTemplates)
			if err == nil {
				continue
			}
		}

		// validate whether or not all fields under this key are defined in ECS
		err = v.validateMappingInECSSchema(fieldPath, def)
		if err != nil {
			errs = append(errs, fmt.Errorf("field %q is undefined: %w", fieldPath, err))
		}
	}
	return errs.Unique()
}

// matchingWithDynamicTemplates validates a given definition (currentPath) with a set of dynamic templates.
// The dynamic templates parameters are based on https://www.elastic.co/guide/en/elasticsearch/reference/8.17/dynamic-templates.html
func (v *MappingValidator) matchingWithDynamicTemplates(currentPath string, definition map[string]any, dynamicTemplates []map[string]any) error {

	parseSetting := func(value any) ([]string, error) {
		all := []string{}
		switch v := value.(type) {
		case []any:
			for _, elem := range v {
				s, ok := elem.(string)
				if !ok {
					return nil, fmt.Errorf("failed to cast to string: %s", elem)
				}
				all = append(all, s)
			}
		case any:
			s, ok := v.(string)
			if !ok {
				return nil, fmt.Errorf("failed to cast to string: %s", v)
			}
			all = append(all, s)
		default:
			return nil, fmt.Errorf("unexpected type for setting: %T", value)

		}
		return all, nil
	}

	fieldName := func(path string) string {
		if !strings.Contains(path, ".") {
			return path
		}

		elems := strings.Split(path, ".")
		return elems[len(elems)-1]
	}

	stringMatchesPatterns := func(regexes []string, elem string) (bool, error) {
		applies := false
		for _, v := range regexes {
			if !strings.Contains(v, "*") {
				// not a regex
				continue
			}

			match, err := regexp.MatchString(v, elem)
			if err != nil {
				return false, fmt.Errorf("failed to build regex %s: %w", v, err)
			}
			if match {
				applies = true
				break
			}
		}
		return applies, nil
	}

	stringMatchesWildcards := func(regexes []string, elem string) (bool, error) {
		for i, v := range regexes {
			r := strings.ReplaceAll(v, ".", "\\.")
			r = strings.ReplaceAll(r, "*", ".*")
			// Force to match beginning and ending
			r = fmt.Sprintf("^%s$", r)

			regexes[i] = r
		}
		return stringMatchesPatterns(regexes, elem)
	}

	fieldType := mappingParameter("type", definition)
	if fieldType == "" {
		return fmt.Errorf("missing type parameter for field: %q", currentPath)
	}

	for _, template := range dynamicTemplates {
		if len(template) != 1 {
			return fmt.Errorf("unexpected number of dynamic template definitions found")
		}

		// there is just one dynamic template per object
		templateName := ""
		var rawContents any
		for key, value := range template {
			templateName = key
			rawContents = value
		}

		// Filter out dynamic templates created by elastic-package (import_mappings)
		// or added automatically by ecs@mappings component template
		if strings.HasPrefix(templateName, "_embedded_ecs-") {
			continue
		}
		if strings.HasPrefix(templateName, "ecs_") {
			continue
		}
		if slices.Contains([]string{"all_strings_to_keywords", "strings_as_keyword"}, templateName) {
			continue
		}

		logger.Debugf("Checking dynamic template for %q: %q", currentPath, templateName)

		contents, ok := rawContents.(map[string]any)
		if !ok {
			return fmt.Errorf("unexpected dynamic template format found for %q", templateName)
		}

		fullRegex := false
		if v, ok := contents["match_pattern"]; ok {
			s, ok := v.(string)
			if !ok {
				return fmt.Errorf("invalid type for \"match_pattern\": %T", v)
			}
			if s == "regex" {
				logger.Debugf("Use full regex in dynamic templates (match_pattern: regex)")
				fullRegex = true
			}
		}

		// matches with the current definitions and path
		// https://www.elastic.co/guide/en/elasticsearch/reference/current/dynamic-templates.html
		allMatched := true
		for setting, value := range contents {
			matched := true
			switch setting {
			case "mapping", "match_pattern":
				// Do nothing
			case "match":
				name := fieldName(currentPath)
				logger.Debugf("> Check match: %q (key %q)", currentPath, name)
				values, err := parseSetting(value)
				if err != nil {
					logger.Warnf("failed to check match setting: %s", err)
					return fmt.Errorf("failed to check match setting: %w", err)
				}
				if slices.Contains(values, name) {
					logger.Warnf(">>>> no contained %s: %s", values, name)
					continue
				}

				var matches bool
				if fullRegex {
					matches, err = stringMatchesPatterns(values, name)
				} else {
					matches, err = stringMatchesWildcards(values, name)
				}
				if err != nil {
					return fmt.Errorf("failed to parse dynamic template %s: %w", templateName, err)
				}

				if !matches {
					logger.Debugf(">> Issue: not matches")
					matched = false
				}
			case "unmatch":
				name := fieldName(currentPath)
				logger.Debugf("> Check unmatch: %q (key %q)", currentPath, name)
				values, err := parseSetting(value)
				if err != nil {
					return fmt.Errorf("failed to check unmatch setting: %w", err)
				}
				if slices.Contains(values, name) {
					matched = false
					break
				}

				var matches bool
				if fullRegex {
					matches, err = stringMatchesPatterns(values, name)
				} else {
					matches, err = stringMatchesWildcards(values, name)
				}
				if err != nil {
					return fmt.Errorf("failed to parse dynamic template %s: %w", templateName, err)
				}

				if matches {
					logger.Debugf(">> Issue: matches")
					matched = false
				}
			case "path_match":
				logger.Debugf("> Check path_match: %q", currentPath)
				values, err := parseSetting(value)
				if err != nil {
					return fmt.Errorf("failed to check path_match setting: %w", err)
				}
				matches, err := stringMatchesWildcards(values, currentPath)
				if err != nil {
					return fmt.Errorf("failed to parse dynamic template %s: %w", templateName, err)
				}
				if !matches {
					logger.Debugf(">> Issue: not matches")
					matched = false
				}
			case "path_unmatch":
				logger.Debugf("> Check path_unmatch: %q", currentPath)
				values, err := parseSetting(value)
				if err != nil {
					return fmt.Errorf("failed to check path_unmatch setting: %w", err)
				}
				matches, err := stringMatchesWildcards(values, currentPath)
				if err != nil {
					return fmt.Errorf("failed to parse dynamic template %s: %w", templateName, err)
				}
				if matches {
					logger.Debugf(">> Issue: matches")
					matched = false
				}
			case "match_mapping_type", "unmatch_mapping_type":
				// Do nothing
				// These comparisons are done with the original data, and it's likely that the
				// resulting mapping does not have the same type since it could change by the `mapping` field
			// case "match_mapping_type":
			// 	logger.Debugf("> Check match_mapping_type: %q (type %s)", currentPath, fieldType)
			// 	values, err := parseSetting(value)
			// 	if err != nil {
			// 		return fmt.Errorf("failed to check match_mapping_type setting: %w", err)
			// 	}
			// 	logger.Debugf(">> Comparing to values: %s", values)
			// 	if slices.Contains(values, "*") {
			// 		continue
			// 	}
			// 	if !slices.Contains(values, fieldType) {
			// 		logger.Debugf(">> Issue: not matches")
			// 		matched = false
			// 	}
			// case "unmatch_mapping_type":
			// 	logger.Debugf("> Check unmatch_mapping_type: %q (type %s)", currentPath, fieldType)
			// 	values, err := parseSetting(value)
			// 	if err != nil {
			// 		return fmt.Errorf("failed to check unmatch_mapping_type setting: %w", err)
			// 	}
			// 	logger.Debugf(">> Comparing to values: %s", values)
			// 	if slices.Contains(values, fieldType) {
			// 		logger.Debugf(">> Issue: matches")
			// 		matched = false
			// 	}
			default:
				return fmt.Errorf("unexpected setting found in dynamic template")
			}
			if !matched {
				// If just one parameter does not match, this dynamic template can be skipped
				allMatched = false
				break
			}
		}
		if !allMatched {
			// Look for another dynamic template
			continue
		}

		logger.Debugf("> Found dynamic template matched: %s", templateName)
		mappingParameter, ok := contents["mapping"]
		if !ok {
			return fmt.Errorf("missing mapping parameter in %s", templateName)
		}

		logger.Debugf(">> Check parameters (%q): %q", templateName, currentPath)
		errs := v.validateObjectMappingAndParameters(mappingParameter, definition, currentPath, []map[string]any{}, true)
		if errs != nil {
			logger.Warnf("invalid mapping found for %q:\n%s", currentPath, errs.Unique())
			continue
		}

		return nil
	}

	logger.Debugf(">>> No template matching for path: %q", currentPath)
	return fmt.Errorf("no template matching for path: %q", currentPath)
}

// validateObjectMappingAndParameters validates the current object or field parameter (currentPath) comparing the values
// in the actual mapping with the values in the preview mapping.
<<<<<<< HEAD
func (v *MappingValidator) validateObjectMappingAndParameters(previewValue, actualValue any, currentPath string, dynamicTemplates []map[string]any, couldBeObjectDefinition bool) multierror.Error {
=======
func (v *MappingValidator) validateObjectMappingAndParameters(previewValue, actualValue any, currentPath string, couldBeParametersDefinition bool) multierror.Error {
>>>>>>> 79e380fd
	var errs multierror.Error
	switch actualValue.(type) {
	case map[string]any:
		// there could be other objects nested under this key/path
		previewField, ok := previewValue.(map[string]any)
		if !ok {
			errs = append(errs, fmt.Errorf("unexpected type in preview mappings for path: %q", currentPath))
		}
		actualField, ok := actualValue.(map[string]any)
		if !ok {
			errs = append(errs, fmt.Errorf("unexpected type in actual mappings for path: %q", currentPath))
		}
<<<<<<< HEAD
		// if len(dynamicTemplates) == 0 {
		// 	logger.Debugf(">>> Compare mappings map[string]any %s - length %d", currentPath, len(actualField))
		// }
		errs = append(errs, v.compareMappings(currentPath, couldBeObjectDefinition, previewField, actualField, dynamicTemplates)...)
=======
		errs = append(errs, v.compareMappings(currentPath, couldBeParametersDefinition, previewField, actualField)...)
>>>>>>> 79e380fd
	case any:
		// if len(dynamicTemplates) == 0 {
		// 	logger.Debugf(">>> Compare mappings any %s", currentPath)
		// }
		// Validate each setting/parameter of the mapping
		// If a mapping exist in both preview and actual, they should be the same. But forcing to compare each parameter just in case
		if previewValue == actualValue {
			return nil
		}
		// Get the string representation of the types via JSON Marshalling
		previewData, err := json.Marshal(previewValue)
		if err != nil {
			errs = append(errs, fmt.Errorf("error marshalling preview value %s (path: %s): %w", previewValue, currentPath, err))
			return errs
		}

		actualData, err := json.Marshal(actualValue)
		if err != nil {
			errs = append(errs, fmt.Errorf("error marshalling actual value %s (path: %s): %w", actualValue, currentPath, err))
			return errs
		}

		// Strings from `json.Marshal` include double quotes, so they need to be removed (e.g. "\"float\"")
		previewDataString := strings.ReplaceAll(string(previewData), "\"", "")
		actualDataString := strings.ReplaceAll(string(actualData), "\"", "")
		// exceptions related to numbers
		// https://github.com/elastic/elastic-package/blob/8cc126ae5015dd336b22901c365e8c98db4e7c15/internal/fields/validate.go#L1234-L1247
		if isNumberTypeField(previewDataString, actualDataString) {
			logger.Debugf("Allowed number fields with different types (preview %s - actual %s)", previewDataString, actualDataString)
			return nil
		}

		errs = append(errs, fmt.Errorf("unexpected value found in mapping for field %q: preview mappings value (%s) different from the actual mappings value (%s)", currentPath, string(previewData), string(actualData)))
	}
	return errs
}<|MERGE_RESOLUTION|>--- conflicted
+++ resolved
@@ -242,7 +242,6 @@
 		return errs.Unique()
 	}
 
-<<<<<<< HEAD
 	var rawDynamicTemplates []map[string]any
 	err = json.Unmarshal(actualDynamicTemplates, &rawDynamicTemplates)
 	if err != nil {
@@ -251,9 +250,6 @@
 	}
 
 	mappingErrs := v.compareMappings("", false, rawPreview, rawActual, rawDynamicTemplates)
-=======
-	mappingErrs := v.compareMappings("", false, rawPreview, rawActual)
->>>>>>> 79e380fd
 	errs = append(errs, mappingErrs...)
 
 	if len(errs) > 0 {
@@ -537,11 +533,7 @@
 	return isConstantKeyword, nil
 }
 
-<<<<<<< HEAD
 func (v *MappingValidator) compareMappings(path string, couldBeParametersDefinition bool, preview, actual map[string]any, dynamicTemplates []map[string]any) multierror.Error {
-=======
-func (v *MappingValidator) compareMappings(path string, couldBeParametersDefinition bool, preview, actual map[string]any) multierror.Error {
->>>>>>> 79e380fd
 	var errs multierror.Error
 
 	isConstantKeywordType, err := validateConstantKeywordField(path, preview, actual)
@@ -581,12 +573,8 @@
 		if err != nil {
 			errs = append(errs, fmt.Errorf("found invalid properties type in actual mappings for path %q: %w", path, err))
 		}
-<<<<<<< HEAD
 		// logger.Debugf(">> Compare object properties (mappings) - length %d: %q", len(actualProperties), path)
 		compareErrors := v.compareMappings(path, false, previewProperties, actualProperties, dynamicTemplates)
-=======
-		compareErrors := v.compareMappings(path, false, previewProperties, actualProperties)
->>>>>>> 79e380fd
 		errs = append(errs, compareErrors...)
 
 		if len(errs) == 0 {
@@ -609,14 +597,10 @@
 		if err != nil {
 			errs = append(errs, fmt.Errorf("found invalid multi_fields type in actual mappings for path %q: %w", path, err))
 		}
-<<<<<<< HEAD
 		// if len(dynamicTemplates) == 0 {
 		// 	logger.Debugf(">>> Compare multi-fields %q", path)
 		// }
 		compareErrors := v.compareMappings(path, false, previewFields, actualFields, dynamicTemplates)
-=======
-		compareErrors := v.compareMappings(path, false, previewFields, actualFields)
->>>>>>> 79e380fd
 		errs = append(errs, compareErrors...)
 		// not returning here to keep validating the other fields of this object if any
 	}
@@ -625,11 +609,7 @@
 	// 	logger.Debugf(">>> Compare object properties %q", path)
 	// }
 	// Compare and validate the elements under "properties": objects or fields and its parameters
-<<<<<<< HEAD
-	propertiesErrs := v.validateObjectProperties(path, false, containsMultifield, actual, preview, dynamicTemplates)
-=======
-	propertiesErrs := v.validateObjectProperties(path, true, containsMultifield, preview, actual)
->>>>>>> 79e380fd
+	propertiesErrs := v.validateObjectProperties(path, false, containsMultifield, preview, actual, dynamicTemplates)
 	errs = append(errs, propertiesErrs...)
 	if len(errs) == 0 {
 		return nil
@@ -637,11 +617,7 @@
 	return errs.Unique()
 }
 
-<<<<<<< HEAD
-func (v *MappingValidator) validateObjectProperties(path string, couldBeParametersDefinition, containsMultifield bool, actual, preview map[string]any, dynamicTemplates []map[string]any) multierror.Error {
-=======
-func (v *MappingValidator) validateObjectProperties(path string, couldBeParametersDefinition, containsMultifield bool, preview, actual map[string]any) multierror.Error {
->>>>>>> 79e380fd
+func (v *MappingValidator) validateObjectProperties(path string, couldBeParametersDefinition, containsMultifield bool, preview, actual map[string]any, dynamicTemplates []map[string]any) multierror.Error {
 	var errs multierror.Error
 	for key, value := range actual {
 		if containsMultifield && key == "fields" {
@@ -671,11 +647,7 @@
 			continue
 		}
 
-<<<<<<< HEAD
 		fieldErrs := v.validateObjectMappingAndParameters(preview[key], value, currentPath, dynamicTemplates, true)
-=======
-		fieldErrs := v.validateObjectMappingAndParameters(preview[key], value, currentPath, true)
->>>>>>> 79e380fd
 		errs = append(errs, fieldErrs...)
 	}
 	if len(errs) == 0 {
@@ -1000,11 +972,7 @@
 
 // validateObjectMappingAndParameters validates the current object or field parameter (currentPath) comparing the values
 // in the actual mapping with the values in the preview mapping.
-<<<<<<< HEAD
-func (v *MappingValidator) validateObjectMappingAndParameters(previewValue, actualValue any, currentPath string, dynamicTemplates []map[string]any, couldBeObjectDefinition bool) multierror.Error {
-=======
-func (v *MappingValidator) validateObjectMappingAndParameters(previewValue, actualValue any, currentPath string, couldBeParametersDefinition bool) multierror.Error {
->>>>>>> 79e380fd
+func (v *MappingValidator) validateObjectMappingAndParameters(previewValue, actualValue any, currentPath string, dynamicTemplates []map[string]any, couldBeParametersDefinition bool) multierror.Error {
 	var errs multierror.Error
 	switch actualValue.(type) {
 	case map[string]any:
@@ -1017,14 +985,10 @@
 		if !ok {
 			errs = append(errs, fmt.Errorf("unexpected type in actual mappings for path: %q", currentPath))
 		}
-<<<<<<< HEAD
 		// if len(dynamicTemplates) == 0 {
 		// 	logger.Debugf(">>> Compare mappings map[string]any %s - length %d", currentPath, len(actualField))
 		// }
-		errs = append(errs, v.compareMappings(currentPath, couldBeObjectDefinition, previewField, actualField, dynamicTemplates)...)
-=======
-		errs = append(errs, v.compareMappings(currentPath, couldBeParametersDefinition, previewField, actualField)...)
->>>>>>> 79e380fd
+		errs = append(errs, v.compareMappings(currentPath, couldBeParametersDefinition, previewField, actualField, dynamicTemplates)...)
 	case any:
 		// if len(dynamicTemplates) == 0 {
 		// 	logger.Debugf(">>> Compare mappings any %s", currentPath)

// Copyright Elasticsearch B.V. and/or licensed to Elasticsearch B.V. under one
// or more contributor license agreements. Licensed under the Elastic License;
// you may not use this file except in compliance with the Elastic License.

package fields

import (
	"fmt"
	"io"
	"net/http"
	"os"
	"path/filepath"
	"strings"

	"github.com/pkg/errors"
	"gopkg.in/yaml.v3"

	"github.com/elastic/elastic-package/internal/common"
	"github.com/elastic/elastic-package/internal/configuration/locations"
	"github.com/elastic/elastic-package/internal/logger"
	"github.com/elastic/elastic-package/internal/packages/buildmanifest"
)

const (
	ecsSchemaName      = "ecs"
	gitReferencePrefix = "git@"

	ecsSchemaFile = "ecs_nested.yml"
	ecsSchemaURL  = "https://raw.githubusercontent.com/elastic/ecs/%s/generated/ecs/%s"
)

// DependencyManager is responsible for resolving external field dependencies.
type DependencyManager struct {
	schema map[string][]FieldDefinition
}

// CreateFieldDependencyManager function creates a new instance of the DependencyManager.
func CreateFieldDependencyManager(deps buildmanifest.Dependencies) (*DependencyManager, error) {
	schema, err := buildFieldsSchema(deps)
	if err != nil {
		return nil, errors.Wrap(err, "can't build fields schema")
	}
	return &DependencyManager{
		schema: schema,
	}, nil
}

func buildFieldsSchema(deps buildmanifest.Dependencies) (map[string][]FieldDefinition, error) {
	schema := map[string][]FieldDefinition{}
	ecsSchema, err := loadECSFieldsSchema(deps.ECS)
	if err != nil {
		return nil, errors.Wrap(err, "can't load fields")
	}
	schema[ecsSchemaName] = ecsSchema
	return schema, nil
}

func loadECSFieldsSchema(dep buildmanifest.ECSDependency) ([]FieldDefinition, error) {
	if dep.Reference == "" {
		logger.Debugf("ECS dependency isn't defined")
		return nil, nil
	}

	content, err := readECSFieldsSchemaFile(dep)
	if err != nil {
		return nil, errors.Wrap(err, "error reading ECS fields schema file")
	}

	return parseECSFieldsSchema(content)
}

func readECSFieldsSchemaFile(dep buildmanifest.ECSDependency) ([]byte, error) {
	gitReference, err := asGitReference(dep.Reference)
	if err != nil {
		return nil, errors.Wrap(err, "can't process the value as Git reference")
	}

	loc, err := locations.NewLocationManager()
	if err != nil {
		return nil, errors.Wrap(err, "error fetching profile path")
	}
	cachedSchemaPath := filepath.Join(loc.FieldsCacheDir(), ecsSchemaName, gitReference, ecsSchemaFile)
	content, err := os.ReadFile(cachedSchemaPath)
	if errors.Is(err, os.ErrNotExist) {
		logger.Debugf("Pulling ECS dependency using reference: %s", dep.Reference)

		url := fmt.Sprintf(ecsSchemaURL, gitReference, ecsSchemaFile)
		logger.Debugf("Schema URL: %s", url)
		resp, err := http.Get(url)
		if err != nil {
			return nil, errors.Wrapf(err, "can't download the online schema (URL: %s)", url)
		}
		defer resp.Body.Close()
		if resp.StatusCode == http.StatusNotFound {
			return nil, fmt.Errorf("unsatisfied ECS dependency, reference defined in build manifest doesn't exist (HTTP StatusNotFound, URL: %s)", url)
		} else if resp.StatusCode != http.StatusOK {
			return nil, fmt.Errorf("unexpected HTTP status code: %d", resp.StatusCode)
		}

		content, err = io.ReadAll(resp.Body)
		if err != nil {
			return nil, errors.Wrapf(err, "can't read schema content (URL: %s)", url)
		}
		logger.Debugf("Downloaded %d bytes", len(content))

		cachedSchemaDir := filepath.Dir(cachedSchemaPath)
		err = os.MkdirAll(cachedSchemaDir, 0755)
		if err != nil {
			return nil, errors.Wrapf(err, "can't create cache directories for schema (path: %s)", cachedSchemaDir)
		}

		logger.Debugf("Cache downloaded schema: %s", cachedSchemaPath)
		err = os.WriteFile(cachedSchemaPath, content, 0644)
		if err != nil {
			return nil, errors.Wrapf(err, "can't write cached schema (path: %s)", cachedSchemaPath)
		}
	} else if err != nil {
		return nil, errors.Wrapf(err, "can't read cached schema (path: %s)", cachedSchemaPath)
	}

	return content, nil
}

func parseECSFieldsSchema(content []byte) ([]FieldDefinition, error) {
	var fields FieldDefinitions
	err := yaml.Unmarshal(content, &fields)
	if err != nil {
		return nil, errors.Wrap(err, "unmarshalling field body failed")
	}

	return fields, nil
}

func asGitReference(reference string) (string, error) {
	if !strings.HasPrefix(reference, gitReferencePrefix) {
		return "", errors.New(`invalid Git reference ("git@" prefix expected)`)
	}
	return reference[len(gitReferencePrefix):], nil
}

// InjectFields function replaces external field references with target definitions.
func (dm *DependencyManager) InjectFields(defs []common.MapStr) ([]common.MapStr, bool, error) {
	return dm.injectFieldsWithRoot("", defs)
}

func (dm *DependencyManager) injectFieldsWithRoot(root string, defs []common.MapStr) ([]common.MapStr, bool, error) {
	var updated []common.MapStr
	var changed bool
	for _, def := range defs {
		fieldPath := buildFieldPath(root, def)

		external, _ := def.GetValue("external")
		if external != nil {
			imported, err := dm.ImportField(external.(string), fieldPath)
			if err != nil {
				return nil, false, errors.Wrap(err, "can't import field")
			}

			transformed := transformImportedField(imported)

			// Allow overrides of everything, except the imported type, for consistency.
			transformed.DeepUpdate(def)
			transformed["type"] = imported.Type
			transformed.Delete("external")

			def = transformed
			changed = true
		} else {
			fields, _ := def.GetValue("fields")
			if fields != nil {
				fieldsMs, err := common.ToMapStrSlice(fields)
				if err != nil {
					return nil, false, errors.Wrap(err, "can't convert fields")
				}
				updatedFields, fieldsChanged, err := dm.injectFieldsWithRoot(fieldPath, fieldsMs)
				if err != nil {
					return nil, false, err
				}

				if fieldsChanged {
					changed = true
				}

				def.Put("fields", updatedFields)
			}
		}

		if skipField(def) {
			continue
		}
		updated = append(updated, def)
	}
	return updated, changed, nil
}

// skipField decides if a field should be skipped and not injected in the built fields.
func skipField(def common.MapStr) bool {
	t, _ := def.GetValue("type")
	if t == "group" {
		fields, _ := def.GetValue("fields")
		switch fields := fields.(type) {
		case nil:
			return true
		case []interface{}:
			return len(fields) == 0
		case []common.MapStr:
			return len(fields) == 0
		}
	}

	return false
}

// ImportField method resolves dependency on a single external field using available schemas.
func (dm *DependencyManager) ImportField(schemaName, fieldPath string) (FieldDefinition, error) {
	if dm == nil {
		return FieldDefinition{}, fmt.Errorf(`importing external field "%s": external fields not allowed because dependencies file "_dev/build/build.yml" is missing`, fieldPath)
	}
	schema, ok := dm.schema[schemaName]
	if !ok {
		return FieldDefinition{}, fmt.Errorf(`schema "%s" is not defined as package depedency`, schemaName)
	}

	imported := FindElementDefinition(fieldPath, schema)
	if imported == nil {
		return FieldDefinition{}, fmt.Errorf("field definition not found in schema (name: %s)", fieldPath)
	}
	return *imported, nil
}

func buildFieldPath(root string, field common.MapStr) string {
	path := root
	if root != "" {
		path += "."
	}

	fieldName, _ := field.GetValue("name")
	path = path + fieldName.(string)
	return path
}

func transformImportedField(fd FieldDefinition) common.MapStr {
	m := common.MapStr{
		"name": fd.Name,
		"type": fd.Type,
	}

	// Multi-fields don't have descriptions.
	if fd.Description != "" {
		m["description"] = fd.Description
	}

	if fd.Pattern != "" {
		m["pattern"] = fd.Pattern
	}

	if fd.Index != nil {
		m["index"] = *fd.Index
	}

	if fd.DocValues != nil {
		m["doc_values"] = *fd.DocValues
	}

<<<<<<< HEAD
	if len(fd.Normalize) > 0 {
		m["normalize"] = fd.Normalize
	}

	if len(fd.Fields) > 0 {
		var t []common.MapStr
		for _, f := range fd.Fields {
			i := transformImportedField(f)
			t = append(t, i)
		}
		m.Put("fields", t)
	}

=======
>>>>>>> 96ef3681
	if len(fd.MultiFields) > 0 {
		var t []common.MapStr
		for _, f := range fd.MultiFields {
			i := transformImportedField(f)
			t = append(t, i)
		}
		m.Put("multi_fields", t)
	}
	return m
}<|MERGE_RESOLUTION|>--- conflicted
+++ resolved
@@ -262,22 +262,10 @@
 		m["doc_values"] = *fd.DocValues
 	}
 
-<<<<<<< HEAD
 	if len(fd.Normalize) > 0 {
 		m["normalize"] = fd.Normalize
 	}
 
-	if len(fd.Fields) > 0 {
-		var t []common.MapStr
-		for _, f := range fd.Fields {
-			i := transformImportedField(f)
-			t = append(t, i)
-		}
-		m.Put("fields", t)
-	}
-
-=======
->>>>>>> 96ef3681
 	if len(fd.MultiFields) > 0 {
 		var t []common.MapStr
 		for _, f := range fd.MultiFields {

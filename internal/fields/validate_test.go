// Copyright Elasticsearch B.V. and/or licensed to Elasticsearch B.V. under one
// or more contributor license agreements. Licensed under the Elastic License;
// you may not use this file except in compliance with the Elastic License.

package fields

import (
	"encoding/json"
	"os"
	"testing"

	"github.com/stretchr/testify/assert"
	"github.com/stretchr/testify/require"
)

type results struct {
	Expected []json.RawMessage
}

func TestValidate_NoWildcardFields(t *testing.T) {
	validator, err := CreateValidatorForDataStream("../../test/packages/parallel/aws/data_stream/elb_logs")
	require.NoError(t, err)
	require.NotNil(t, validator)

	f := readTestResults(t, "../../test/packages/parallel/aws/data_stream/elb_logs/_dev/test/pipeline/test-alb.log-expected.json")
	for _, e := range f.Expected {
		errs := validator.ValidateDocumentBody(e)
		require.Empty(t, errs)
	}
}

func TestValidate_WithWildcardFields(t *testing.T) {
	validator, err := CreateValidatorForDataStream("../../test/packages/parallel/aws/data_stream/sns")
	require.NoError(t, err)
	require.NotNil(t, validator)

	e := readSampleEvent(t, "../../test/packages/parallel/aws/data_stream/sns/sample_event.json")
	errs := validator.ValidateDocumentBody(e)
	require.Empty(t, errs)
}

func TestValidate_WithFlattenedFields(t *testing.T) {
	validator, err := CreateValidatorForDataStream("testdata",
		WithDisabledDependencyManagement())
	require.NoError(t, err)
	require.NotNil(t, validator)

	e := readSampleEvent(t, "testdata/flattened.json")
	errs := validator.ValidateDocumentBody(e)
	require.Empty(t, errs)
}

func TestValidate_WithNumericKeywordFields(t *testing.T) {
	validator, err := CreateValidatorForDataStream("testdata",
		WithNumericKeywordFields([]string{"foo.code"}),
		WithDisabledDependencyManagement())
	require.NoError(t, err)
	require.NotNil(t, validator)

	e := readSampleEvent(t, "testdata/numeric.json")
	errs := validator.ValidateDocumentBody(e)
	require.Empty(t, errs)
}

func TestValidate_constantKeyword(t *testing.T) {
	validator, err := CreateValidatorForDataStream("testdata")
	require.NoError(t, err)
	require.NotNil(t, validator)

	e := readSampleEvent(t, "testdata/constant-keyword-invalid.json")
	errs := validator.ValidateDocumentBody(e)
	require.NotEmpty(t, errs)

	e = readSampleEvent(t, "testdata/constant-keyword-valid.json")
	errs = validator.ValidateDocumentBody(e)
	require.Empty(t, errs)
}

func TestValidate_ipAddress(t *testing.T) {
	validator, err := CreateValidatorForDataStream("testdata", WithEnabledAllowedIPCheck())
	require.NoError(t, err)
	require.NotNil(t, validator)

	e := readSampleEvent(t, "testdata/ip-address-forbidden.json")
	errs := validator.ValidateDocumentBody(e)
	require.Len(t, errs, 1)
	require.Contains(t, errs[0].Error(), `the IP "98.76.54.32" is not one of the allowed test IPs`)

	e = readSampleEvent(t, "testdata/ip-address-allowed.json")
	errs = validator.ValidateDocumentBody(e)
	require.Empty(t, errs)
}

func Test_parseElementValue(t *testing.T) {
	for _, test := range []struct {
		key        string
		value      interface{}
		definition FieldDefinition
		fail       bool
	}{
		// Arrays
		{
			key:   "string array to keyword",
			value: []interface{}{"hello", "world"},
			definition: FieldDefinition{
				Type: "keyword",
			},
		},
		{
			key:   "numeric string array to long",
			value: []interface{}{"123", "42"},
			definition: FieldDefinition{
				Type: "long",
			},
			fail: true,
		},
		{
			key:   "mixed numbers and strings in number array",
			value: []interface{}{123, "hi"},
			definition: FieldDefinition{
				Type: "long",
			},
			fail: true,
		},

		// keyword and constant_keyword (string)
		{
			key:   "constant_keyword with pattern",
			value: "some value",
			definition: FieldDefinition{
				Type:    "constant_keyword",
				Pattern: `^[a-z]+\s[a-z]+$`,
			},
		},
		{
			key:   "constant_keyword fails pattern",
			value: "some value",
			definition: FieldDefinition{
				Type:    "constant_keyword",
				Pattern: `[0-9]`,
			},
			fail: true,
		},
		// keyword and constant_keyword (other)
		{
			key:   "bad type for keyword",
			value: map[string]interface{}{},
			definition: FieldDefinition{
				Type: "keyword",
			},
			fail: true,
		},
		// date
		{
			key:   "date",
			value: "2020-11-02T18:01:03Z",
			definition: FieldDefinition{
				Type:    "date",
				Pattern: "^[0-9]{4}(-[0-9]{2}){2}[T ][0-9]{2}(:[0-9]{2}){2}Z$",
			},
		},
		{
			key:   "date as milliseconds",
			value: float64(1420070400001),
			definition: FieldDefinition{
				Type: "date",
			},
		},
		{
			key:   "date as milisecond with pattern",
			value: float64(1420070400001),
			definition: FieldDefinition{
				Type:    "date",
				Pattern: "^[0-9]{4}(-[0-9]{2}){2}[T ][0-9]{2}(:[0-9]{2}){2}Z$",
			},
			fail: true,
		},
		{
			key:   "bad date",
			value: "10 Oct 2020 3:42PM",
			definition: FieldDefinition{
				Type:    "date",
				Pattern: "^[0-9]{4}(-[0-9]{2}){2}[T ][0-9]{2}(:[0-9]{2}){2}Z$",
			},
			fail: true,
		},
		// ip
		{
			key:   "ip",
			value: "127.0.0.1",
			definition: FieldDefinition{
				Type:    "ip",
				Pattern: "^[0-9.]+$",
			},
		},
		{
			key:   "bad ip",
			value: "localhost",
			definition: FieldDefinition{
				Type:    "ip",
				Pattern: "^[0-9.]+$",
			},
			fail: true,
		},
		// text
		{
			key:   "text",
			value: "some text",
			definition: FieldDefinition{
				Type: "text",
			},
		},
		{
			key:   "text with pattern",
			value: "more text",
			definition: FieldDefinition{
				Type:    "ip",
				Pattern: "[A-Z]",
			},
			fail: true,
		},
		// float
		{
			key:   "float",
			value: 3.1416,
			definition: FieldDefinition{
				Type: "float",
			},
		},
		// long
		{
			key:   "bad long",
			value: "65537",
			definition: FieldDefinition{
				Type: "long",
			},
			fail: true,
		},
<<<<<<< HEAD
		// allowed values
		{
			key:   "allowed values",
			value: "configuration",
			definition: FieldDefinition{
				Type: "keyword",
				AllowedValues: AllowedValues{
					{
						Name: "configuration",
					},
					{
						Name: "network",
					},
				},
			},
		},
		{
			key:   "not allowed value",
			value: "display",
			definition: FieldDefinition{
				Type: "keyword",
				AllowedValues: AllowedValues{
					{
						Name: "configuration",
					},
					{
						Name: "network",
					},
				},
			},
			fail: true,
		},
		{
			key:   "not allowed value in array",
			value: []string{"configuration", "display"},
			definition: FieldDefinition{
				Type: "keyword",
				AllowedValues: AllowedValues{
					{
						Name: "configuration",
					},
					{
						Name: "network",
					},
				},
			},
			fail: true,
=======
		// fields shouldn't be stored in groups
		{
			key:   "host",
			value: "42",
			definition: FieldDefinition{
				Type: "group",
			},
			fail: true,
		},
		// arrays of objects can be stored in groups, even if not recommended
		{
			key: "host",
			value: []interface{}{
				map[string]interface{}{
					"id":       "somehost-id",
					"hostname": "somehost",
				},
				map[string]interface{}{
					"id":       "otherhost-id",
					"hostname": "otherhost",
				},
			},
			definition: FieldDefinition{
				Name: "host",
				Type: "group",
				Fields: []FieldDefinition{
					{
						Name: "id",
						Type: "keyword",
					},
					{
						Name: "hostname",
						Type: "keyword",
					},
				},
			},
>>>>>>> dcfabeb9
		},
	} {
		v := Validator{disabledDependencyManagement: true}
		t.Run(test.key, func(t *testing.T) {
			err := v.parseElementValue(test.key, test.definition, test.value)
			if test.fail {
				require.Error(t, err)
			} else {
				require.NoError(t, err)
			}
		})
	}
}

func TestCompareKeys(t *testing.T) {
	cases := []struct {
		key         string
		def         FieldDefinition
		searchedKey string
		expected    bool
	}{
		{
			key:         "example.foo",
			searchedKey: "example.foo",
			expected:    true,
		},
		{
			key:         "example.bar",
			searchedKey: "example.foo",
			expected:    false,
		},
		{
			key:         "example.foo",
			searchedKey: "example.foos",
			expected:    false,
		},
		{
			key:         "example.foo",
			searchedKey: "example.fo",
			expected:    false,
		},
		{
			key:         "example.*",
			searchedKey: "example.foo",
			expected:    true,
		},
		{
			key:         "example.foo",
			searchedKey: "example.*",
			expected:    false,
		},
		{
			key:         "example.*",
			searchedKey: "example.",
			expected:    false,
		},
		{
			key:         "example.*.foo",
			searchedKey: "example.group.foo",
			expected:    true,
		},
		{
			key:         "example.*.*",
			searchedKey: "example.group.foo",
			expected:    true,
		},
		{
			key:         "example.*.*",
			searchedKey: "example..foo",
			expected:    false,
		},
		{
			key:         "example.*",
			searchedKey: "example.group.foo",
			expected:    false,
		},
		{
			key:         "example.geo",
			def:         FieldDefinition{Type: "geo_point"},
			searchedKey: "example.geo.lat",
			expected:    true,
		},
		{
			key:         "example.geo",
			def:         FieldDefinition{Type: "geo_point"},
			searchedKey: "example.geo.lon",
			expected:    true,
		},
		{
			key:         "example.geo",
			def:         FieldDefinition{Type: "geo_point"},
			searchedKey: "example.geo.foo",
			expected:    false,
		},
		{
			key:         "example.ecs.geo",
			def:         FieldDefinition{External: "ecs"},
			searchedKey: "example.ecs.geo.lat",
			expected:    true,
		},
		{
			key:         "example.ecs.geo",
			def:         FieldDefinition{External: "ecs"},
			searchedKey: "example.ecs.geo.lon",
			expected:    true,
		},
		{
			key:         "example.*",
			def:         FieldDefinition{Type: "geo_point"},
			searchedKey: "example.geo.lon",
			expected:    true,
		},
		{
			key:         "example.*",
			def:         FieldDefinition{External: "ecs"},
			searchedKey: "example.geo.lat",
			expected:    true,
		},
		{
			key:         "example.*",
			def:         FieldDefinition{Type: "geo_point"},
			searchedKey: "example.geo.foo",
			expected:    false,
		},
	}

	for _, c := range cases {
		t.Run(c.key+" matches "+c.searchedKey, func(t *testing.T) {
			found := compareKeys(c.key, c.def, c.searchedKey)
			assert.Equal(t, c.expected, found)
		})
	}
}

func readTestResults(t *testing.T, path string) (f results) {
	c, err := os.ReadFile(path)
	require.NoError(t, err)

	err = json.Unmarshal(c, &f)
	require.NoError(t, err)
	return
}

func readSampleEvent(t *testing.T, path string) json.RawMessage {
	c, err := os.ReadFile(path)
	require.NoError(t, err)
	return c
}

func TestValidate_geo_point(t *testing.T) {
	validator, err := CreateValidatorForDataStream("../../test/packages/other/fields_tests/data_stream/first")

	require.NoError(t, err)
	require.NotNil(t, validator)

	e := readSampleEvent(t, "../../test/packages/other/fields_tests/data_stream/first/sample_event.json")
	errs := validator.ValidateDocumentBody(e)
	require.Empty(t, errs)
}<|MERGE_RESOLUTION|>--- conflicted
+++ resolved
@@ -236,7 +236,6 @@
 			},
 			fail: true,
 		},
-<<<<<<< HEAD
 		// allowed values
 		{
 			key:   "allowed values",
@@ -284,7 +283,7 @@
 				},
 			},
 			fail: true,
-=======
+		},
 		// fields shouldn't be stored in groups
 		{
 			key:   "host",
@@ -321,7 +320,6 @@
 					},
 				},
 			},
->>>>>>> dcfabeb9
 		},
 	} {
 		v := Validator{disabledDependencyManagement: true}

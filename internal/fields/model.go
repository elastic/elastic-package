// Copyright Elasticsearch B.V. and/or licensed to Elasticsearch B.V. under one
// or more contributor license agreements. Licensed under the Elastic License;
// you may not use this file except in compliance with the Elastic License.

package fields

import (
	"fmt"
	"strings"

	"gopkg.in/yaml.v3"

	"github.com/elastic/elastic-package/internal/common"
)

// FieldDefinition describes a single field with its properties.
type FieldDefinition struct {
<<<<<<< HEAD
	Name        string            `yaml:"name"`
	Description string            `yaml:"description"`
	Type        string            `yaml:"type"`
	Value       string            `yaml:"value"` // The value to associate with a constant_keyword field.
	Pattern     string            `yaml:"pattern"`
	Unit        string            `yaml:"unit"`
	MetricType  string            `yaml:"metric_type"`
	External    string            `yaml:"external"`
	Index       *bool             `yaml:"index"`
	DocValues   *bool             `yaml:"doc_values"`
	Normalize   []string          `yaml:"normalize,omitempty"`
	Fields      FieldDefinitions  `yaml:"fields,omitempty"`
	MultiFields []FieldDefinition `yaml:"multi_fields,omitempty"`
=======
	Name           string            `yaml:"name"`
	Description    string            `yaml:"description"`
	Type           string            `yaml:"type"`
	ObjectType     string            `yaml:"object_type"`
	Value          string            `yaml:"value"` // The value to associate with a constant_keyword field.
	AllowedValues  AllowedValues     `yaml:"allowed_values"`
	ExpectedValues []string          `yaml:"expected_values"`
	Pattern        string            `yaml:"pattern"`
	Unit           string            `yaml:"unit"`
	MetricType     string            `yaml:"metric_type"`
	External       string            `yaml:"external"`
	Index          *bool             `yaml:"index"`
	DocValues      *bool             `yaml:"doc_values"`
	Fields         FieldDefinitions  `yaml:"fields,omitempty"`
	MultiFields    []FieldDefinition `yaml:"multi_fields,omitempty"`
>>>>>>> 96ef3681
}

func (orig *FieldDefinition) Update(fd FieldDefinition) {
	if fd.Name != "" {
		orig.Name = fd.Name
	}
	if fd.Description != "" {
		orig.Description = fd.Description
	}
	if fd.Type != "" {
		orig.Type = fd.Type
	}
	if fd.ObjectType != "" {
		orig.ObjectType = fd.ObjectType
	}
	if fd.Value != "" {
		orig.Value = fd.Value
	}
	if len(fd.AllowedValues) > 0 {
		orig.AllowedValues = fd.AllowedValues
	}
	if len(fd.ExpectedValues) > 0 {
		orig.ExpectedValues = fd.ExpectedValues
	}
	if fd.Pattern != "" {
		orig.Pattern = fd.Pattern
	}
	if fd.Unit != "" {
		orig.Unit = fd.Unit
	}
	if fd.MetricType != "" {
		orig.MetricType = fd.MetricType
	}
	if fd.External != "" {
		orig.External = fd.External
	}
	if fd.Index != nil {
		orig.Index = fd.Index
	}
	if fd.DocValues != nil {
		orig.DocValues = fd.DocValues
	}

	if len(fd.Normalize) > 0 {
		orig.Normalize = common.StringSlicesUnion(orig.Normalize, fd.Normalize)
	}

	if len(fd.Fields) > 0 {
		orig.Fields = updateFields(orig.Fields, fd.Fields)
	}

	if len(fd.MultiFields) > 0 {
		orig.MultiFields = updateFields(orig.MultiFields, fd.MultiFields)
	}
}

func updateFields(origFields, fields []FieldDefinition) []FieldDefinition {
	// When a subfield the same name exists, update it. When not, append it.
	updatedFields := make([]FieldDefinition, len(origFields))
	copy(updatedFields, origFields)
	for _, newField := range fields {
		found := false
		for i, origField := range origFields {
			if origField.Name != newField.Name {
				continue
			}

			found = true
			updatedFields[i].Update(newField)
			break
		}
		if !found {
			updatedFields = append(updatedFields, newField)
		}
	}
	return updatedFields
}

// FieldDefinitions is an array of FieldDefinition, this can be unmarshalled from
// a yaml list or a yaml map.
type FieldDefinitions []FieldDefinition

func (fds *FieldDefinitions) UnmarshalYAML(value *yaml.Node) error {
	nilNode := yaml.Kind(0)
	switch value.Kind {
	case yaml.SequenceNode:
		// Fields are defined as a list, this happens in Beats fields files.
		var fields []FieldDefinition
		err := value.Decode(&fields)
		if err != nil {
			return err
		}
		*fds = fields
		return nil
	case yaml.MappingNode:
		// Fields are defined as a map, this happens in ecs fields files.
		if len(value.Content)%2 != 0 {
			return fmt.Errorf("pairs of key-values expected in map")
		}
		var fields []FieldDefinition
		for i := 0; i+1 < len(value.Content); i += 2 {
			key := value.Content[i]
			value := value.Content[i+1]

			var name string
			err := key.Decode(&name)
			if err != nil {
				return err
			}

			var field FieldDefinition
			err = value.Decode(&field)
			if err != nil {
				return err
			}

			field.Name = name
			baseFields := cleanNested(&field)
			if len(baseFields) > 0 {
				// Some groups are used by convention in ECS to include
				// fields that can appear in the root level of the document.
				// Append their child fields directly instead.
				// Examples of such groups are `base` or `tracing`.
				fields = append(fields, baseFields...)
				if len(field.Fields) == 0 {
					// If it had base fields, and doesn't have any other
					// field, don't add it.
					continue
				}
			}

			fields = append(fields, field)
		}
		*fds = fields
		return nil
	case nilNode:
		*fds = nil
		return nil
	default:
		return fmt.Errorf("expected map or sequence")
	}
}

// cleanNested processes fields nested inside another field, and returns
// defined base fields.
// If a field name is prefixed by the parent field, this part is removed,
// so the full path, taking into account the parent name, matches.
// If a field name is not prefixed by the parent field, this is considered
// a base field, that should appear at the top-level. It is removed from
// the list of nested fields and returned as base field.
func cleanNested(parent *FieldDefinition) (base []FieldDefinition) {
	var nested []FieldDefinition
	for _, field := range parent.Fields {
		// If the field name is prefixed by the name of its parent,
		// this is a normal nested field. If not, it is a base field.
		if strings.HasPrefix(field.Name, parent.Name+".") {
			field.Name = field.Name[len(parent.Name)+1:]
			nested = append(nested, field)
		} else {
			base = append(base, field)
		}
	}

	// At the moment of writing this code, a group field has base fields
	// (`base` and `tracing` groups), or nested fields, but not both.
	// This code handles the case of having groups with both kinds of fields,
	// just in case this happens.
	parent.Fields = nested
	return base
}

// AllowedValues is the list of allowed values for a field.
type AllowedValues []AllowedValue

// Allowed returns true if a given value is allowed.
func (avs AllowedValues) IsAllowed(value string) bool {
	if len(avs) == 0 {
		// No configured allowed values, any value is allowed.
		return true
	}
	return common.StringSliceContains(avs.Values(), value)
}

// Values returns the list of allowed values.
func (avs AllowedValues) Values() []string {
	var values []string
	for _, v := range avs {
		values = append(values, v.Name)
	}
	return values
}

// AllowedValue is one of the allowed values for a field.
type AllowedValue struct {
	Name               string   `yaml:"name"`
	Description        string   `yaml:"description"`
	ExpectedEventTypes []string `yaml:"expected_event_types"`
}<|MERGE_RESOLUTION|>--- conflicted
+++ resolved
@@ -15,21 +15,6 @@
 
 // FieldDefinition describes a single field with its properties.
 type FieldDefinition struct {
-<<<<<<< HEAD
-	Name        string            `yaml:"name"`
-	Description string            `yaml:"description"`
-	Type        string            `yaml:"type"`
-	Value       string            `yaml:"value"` // The value to associate with a constant_keyword field.
-	Pattern     string            `yaml:"pattern"`
-	Unit        string            `yaml:"unit"`
-	MetricType  string            `yaml:"metric_type"`
-	External    string            `yaml:"external"`
-	Index       *bool             `yaml:"index"`
-	DocValues   *bool             `yaml:"doc_values"`
-	Normalize   []string          `yaml:"normalize,omitempty"`
-	Fields      FieldDefinitions  `yaml:"fields,omitempty"`
-	MultiFields []FieldDefinition `yaml:"multi_fields,omitempty"`
-=======
 	Name           string            `yaml:"name"`
 	Description    string            `yaml:"description"`
 	Type           string            `yaml:"type"`
@@ -43,9 +28,9 @@
 	External       string            `yaml:"external"`
 	Index          *bool             `yaml:"index"`
 	DocValues      *bool             `yaml:"doc_values"`
+	Normalize      []string          `yaml:"normalize,omitempty"`
 	Fields         FieldDefinitions  `yaml:"fields,omitempty"`
 	MultiFields    []FieldDefinition `yaml:"multi_fields,omitempty"`
->>>>>>> 96ef3681
 }
 
 func (orig *FieldDefinition) Update(fd FieldDefinition) {

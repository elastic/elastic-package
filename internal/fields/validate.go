// Copyright Elasticsearch B.V. and/or licensed to Elasticsearch B.V. under one
// or more contributor license agreements. Licensed under the Elastic License;
// you may not use this file except in compliance with the Elastic License.

package fields

import (
	_ "embed"
	"encoding/json"
	"fmt"
	"net"
	"os"
	"path/filepath"
	"regexp"
	"strings"

	"github.com/pkg/errors"
	"gopkg.in/yaml.v3"

	"github.com/elastic/elastic-package/internal/common"
	"github.com/elastic/elastic-package/internal/multierror"
	"github.com/elastic/elastic-package/internal/packages/buildmanifest"
)

// Validator is responsible for fields validation.
type Validator struct {
	// Schema contains definition records.
	Schema []FieldDefinition
	// FieldDependencyManager resolves references to external fields
	FieldDependencyManager *DependencyManager

	defaultNumericConversion bool
	numericKeywordFields     map[string]struct{}

	disabledDependencyManagement bool

	enabledAllowedIPCheck bool
	allowedIPs            map[string]struct{}
}

// ValidatorOption represents an optional flag that can be passed to  CreateValidatorForDataStream.
type ValidatorOption func(*Validator) error

// WithDefaultNumericConversion configures the validator to accept defined keyword (or constant_keyword) fields as numeric-type.
func WithDefaultNumericConversion() ValidatorOption {
	return func(v *Validator) error {
		v.defaultNumericConversion = true
		return nil
	}
}

// WithNumericKeywordFields configures the validator to accept specific fields to have numeric-type
// while defined as keyword or constant_keyword.
func WithNumericKeywordFields(fields []string) ValidatorOption {
	return func(v *Validator) error {
		v.numericKeywordFields = make(map[string]struct{}, len(fields))
		for _, field := range fields {
			v.numericKeywordFields[field] = struct{}{}
		}
		return nil
	}
}

// WithDisabledDependencyManagement configures the validator to ignore external fields and won't follow dependencies.
func WithDisabledDependencyManagement() ValidatorOption {
	return func(v *Validator) error {
		v.disabledDependencyManagement = true
		return nil
	}
}

// WithEnabledAllowedIPCheck configures the validator to perform check on the IP values against an allowed list.
func WithEnabledAllowedIPCheck() ValidatorOption {
	return func(v *Validator) error {
		v.enabledAllowedIPCheck = true
		return nil
	}
}

// CreateValidatorForDataStream function creates a validator for the data stream.
func CreateValidatorForDataStream(dataStreamRootPath string, opts ...ValidatorOption) (v *Validator, err error) {
	v = new(Validator)
	for _, opt := range opts {
		if err := opt(v); err != nil {
			return nil, err
		}
	}

	v.allowedIPs = initializeAllowedIPsList()

	v.Schema, err = loadFieldsForDataStream(dataStreamRootPath)
	if err != nil {
		return nil, errors.Wrapf(err, "can't load fields for data stream (path: %s)", dataStreamRootPath)
	}

	if v.disabledDependencyManagement {
		return v, nil
	}

	packageRoot := filepath.Dir(filepath.Dir(dataStreamRootPath))
	bm, ok, err := buildmanifest.ReadBuildManifest(packageRoot)
	if err != nil {
		return nil, errors.Wrap(err, "can't read build manifest")
	}
	if !ok {
		v.disabledDependencyManagement = true
		return v, nil
	}

	fdm, err := CreateFieldDependencyManager(bm.Dependencies)
	if err != nil {
		return nil, errors.Wrap(err, "can't create field dependency manager")
	}
	v.FieldDependencyManager = fdm
	return v, nil
}

//go:embed _static/allowed_geo_ips.txt
var allowedGeoIPs string

func initializeAllowedIPsList() map[string]struct{} {
	m := map[string]struct{}{
		"0.0.0.0": {}, "255.255.255.255": {},
		"0:0:0:0:0:0:0:0": {}, "ffff:ffff:ffff:ffff:ffff:ffff:ffff:ffff": {}, "::": {},
	}
	for _, ip := range strings.Split(allowedGeoIPs, "\n") {
		ip = strings.Trim(ip, " \n\t")
		if ip == "" {
			continue
		}
		m[ip] = struct{}{}
	}

	return m
}

func loadFieldsForDataStream(dataStreamRootPath string) ([]FieldDefinition, error) {
	fieldsDir := filepath.Join(dataStreamRootPath, "fields")
	files, err := filepath.Glob(filepath.Join(fieldsDir, "*.yml"))
	if err != nil {
		return nil, errors.Wrapf(err, "reading directory with fields failed (path: %s)", fieldsDir)
	}

	var fields []FieldDefinition
	for _, file := range files {
		body, err := os.ReadFile(file)
		if err != nil {
			return nil, errors.Wrap(err, "reading fields file failed")
		}

		var u []FieldDefinition
		err = yaml.Unmarshal(body, &u)
		if err != nil {
			return nil, errors.Wrap(err, "unmarshalling field body failed")
		}
		fields = append(fields, u...)
	}
	return fields, nil
}

// ValidateDocumentBody validates the provided document body.
func (v *Validator) ValidateDocumentBody(body json.RawMessage) multierror.Error {
	var c common.MapStr
	err := json.Unmarshal(body, &c)
	if err != nil {
		var errs multierror.Error
		errs = append(errs, errors.Wrap(err, "unmarshalling document body failed"))
		return errs
	}

	errs := v.validateMapElement("", c)
	if len(errs) == 0 {
		return nil
	}
	return errs
}

// ValidateDocumentMap validates the provided document as common.MapStr.
func (v *Validator) ValidateDocumentMap(body common.MapStr) multierror.Error {
	errs := v.validateMapElement("", body)
	if len(errs) == 0 {
		return nil
	}
	return errs
}

func (v *Validator) validateMapElement(root string, elem common.MapStr) multierror.Error {
	var errs multierror.Error
	for name, val := range elem {
		key := strings.TrimLeft(root+"."+name, ".")

		switch val := val.(type) {
		case []map[string]interface{}:
			for _, m := range val {
				err := v.validateMapElement(key, m)
				if err != nil {
					errs = append(errs, err...)
				}
			}
		case map[string]interface{}:
			if isFieldTypeFlattened(key, v.Schema) {
				// Do not traverse into objects with flattened data types
				// because the entire object is mapped as a single field.
				continue
			}
			err := v.validateMapElement(key, val)
			if err != nil {
				errs = append(errs, err...)
			}
		default:
			err := v.validateScalarElement(key, val)
			if err != nil {
				errs = append(errs, err)
			}
		}
	}
	return errs
}

func (v *Validator) validateScalarElement(key string, val interface{}) error {
	if key == "" {
		return nil // root key is always valid
	}

	definition := FindElementDefinition(key, v.Schema)
	if definition == nil && skipValidationForField(key) {
		return nil // generic field, let's skip validation for now
	}
	if definition == nil {
		return fmt.Errorf(`field "%s" is undefined`, key)
	}

	if !v.disabledDependencyManagement && definition.External != "" {
		def, err := v.FieldDependencyManager.ImportField(definition.External, key)
		if err != nil {
			return errors.Wrapf(err, "can't import field (field: %s)", key)
		}
		definition = &def
	}

	// Convert numeric keyword fields to string for validation.
	_, found := v.numericKeywordFields[key]
	if (found || v.defaultNumericConversion) && isNumericKeyword(*definition, val) {
		val = fmt.Sprintf("%q", val)
	}

	err := v.parseElementValue(key, *definition, val)
	if err != nil {
		return errors.Wrap(err, "parsing field value failed")
	}
	return nil
}

func isNumericKeyword(definition FieldDefinition, val interface{}) bool {
	_, isNumber := val.(float64)
	return isNumber && (definition.Type == "keyword" || definition.Type == "constant_keyword")
}

// skipValidationForField skips field validation (field presence) of special fields. The special fields are present
// in every (most?) documents collected by Elastic Agent, but aren't defined in any integration in `fields.yml` files.
// FIXME https://github.com/elastic/elastic-package/issues/147
func skipValidationForField(key string) bool {
	return isFieldFamilyMatching("agent", key) ||
		isFieldFamilyMatching("elastic_agent", key) ||
		isFieldFamilyMatching("cloud", key) || // too many common fields
		isFieldFamilyMatching("event", key) || // too many common fields
		isFieldFamilyMatching("host", key) || // too many common fields
		isFieldFamilyMatching("metricset", key) || // field is deprecated
		isFieldFamilyMatching("event.module", key) // field is deprecated
}

func isFieldFamilyMatching(family, key string) bool {
	return key == family || strings.HasPrefix(key, family+".")
}

func isFieldTypeFlattened(key string, fieldDefinitions []FieldDefinition) bool {
	definition := FindElementDefinition(key, fieldDefinitions)
	return definition != nil && definition.Type == "flattened"
}

func findElementDefinitionForRoot(root, searchedKey string, FieldDefinitions []FieldDefinition) *FieldDefinition {
	for _, def := range FieldDefinitions {
		key := strings.TrimLeft(root+"."+def.Name, ".")
		if compareKeys(key, def, searchedKey) {
			return &def
		}

		if len(def.Fields) == 0 {
			continue
		}

		fd := findElementDefinitionForRoot(key, searchedKey, def.Fields)
		if fd != nil {
			return fd
		}
	}
	return nil
}

// FindElementDefinition is a helper function used to find the fields definition in the schema.
func FindElementDefinition(searchedKey string, fieldDefinitions []FieldDefinition) *FieldDefinition {
	return findElementDefinitionForRoot("", searchedKey, fieldDefinitions)
}

// compareKeys checks if `searchedKey` matches with the given `key`. `key` can contain
// wildcards (`*`), that match any sequence of characters in `searchedKey` different to dots.
func compareKeys(key string, def FieldDefinition, searchedKey string) bool {
	// Loop over every byte in `key` to find if there is a matching byte in `searchedKey`.
	var j int
	for _, k := range []byte(key) {
		if j >= len(searchedKey) {
			// End of searched key reached before maching all characters in the key.
			return false
		}
		switch k {
		case searchedKey[j]:
			// Match, continue.
			j++
		case '*':
			// Wildcard, match everything till next dot.
			switch idx := strings.IndexByte(searchedKey[j:], '.'); idx {
			default:
				// Jump till next dot.
				j += idx
			case -1:
				// No dots, wildcard matches with the rest of the searched key.
				j = len(searchedKey)
			case 0:
				// Empty name on wildcard, this is not permitted (e.g. `example..foo`).
				return false
			}
		default:
			// No match.
			return false
		}
	}
	// If everything matched, searched key has been found.
	if len(searchedKey) == j {
		return true
	}

	// Workaround for potential geo_point, as "lon" and "lat" fields are not present in field definitions.
	// Unfortunately we have to assume that imported field could be a geo_point (nasty workaround).
	if len(searchedKey) > j {
		if def.Type == "geo_point" || def.External != "" {
			extraPart := searchedKey[j:]
			if extraPart == ".lon" || extraPart == ".lat" {
				return true
			}
		}
	}

	return false
}

func (v *Validator) parseElementValue(key string, definition FieldDefinition, val interface{}) error {
	return forEachElementValue(val, func(val interface{}) error {
		var valid bool
		switch definition.Type {
		case "constant_keyword":
			var valStr string
			valStr, valid = val.(string)
			if !valid {
				break
			}

			if err := ensureConstantKeywordValueMatches(key, valStr, definition.Value); err != nil {
				return err
			}
			if err := ensurePatternMatches(key, valStr, definition.Pattern); err != nil {
				return err
			}
			if err := ensureAllowedValues(key, valStr, definition.AllowedValues); err != nil {
				return err
			}
		case "keyword", "text":
			var valStr string
			valStr, valid = val.(string)
			if !valid {
				break
			}

			if err := ensurePatternMatches(key, valStr, definition.Pattern); err != nil {
				return err
			}
			if err := ensureAllowedValues(key, valStr, definition.AllowedValues); err != nil {
				return err
			}
		case "date":
			switch val := val.(type) {
			case string:
				if err := ensurePatternMatches(key, val, definition.Pattern); err != nil {
					return err
				}
				valid = true
			case float64:
				// date as seconds or milliseconds since epoch
				if definition.Pattern != "" {
					return fmt.Errorf("numeric date in field %q, but pattern defined", key)
				}
				valid = true
			default:
				valid = false
			}
		case "ip":
			var valStr string
			valStr, valid = val.(string)
			if !valid {
				break
			}

			if err := ensurePatternMatches(key, valStr, definition.Pattern); err != nil {
				return err
			}

			if v.enabledAllowedIPCheck && !v.isAllowedIPValue(valStr) {
				return fmt.Errorf("the IP %q is not one of the allowed test IPs (see: https://github.com/elastic/elastic-package/blob/main/internal/fields/_static/allowed_geo_ips.txt)", valStr)
			}
		case "float", "long", "double":
			_, valid = val.(float64)
		default:
			valid = true // all other types are considered valid not blocking validation
		}

		if !valid {
			return fmt.Errorf("field %q's Go type, %T, does not match the expected field type: %s (field value: %v)", key, val, definition.Type, val)
		}
<<<<<<< HEAD
=======
	case "float", "long", "double":
		_, valid = val.(float64)
	case "group":
		switch val.(type) {
		case map[string]interface{}:
			// TODO: This is probably an element from an array of objects,
			// even if not recommended, it should be validated.
			valid = true
		default:
			return fmt.Errorf("field %q is a group of fields, it cannot store values", key)
		}
	default:
		valid = true // all other types are considered valid not blocking validation
	}
>>>>>>> dcfabeb9

		return nil
	})
}

// isAllowedIPValue checks if the provided IP is allowed for testing
// The set of allowed IPs are:
// - private IPs as described in RFC 1918 & RFC 4193
// - public IPs allowed by MaxMind for testing
// - 0.0.0.0 and 255.255.255.255 for IPv4
// - 0:0:0:0:0:0:0:0 and ffff:ffff:ffff:ffff:ffff:ffff:ffff:ffff for IPv6
func (v *Validator) isAllowedIPValue(s string) bool {
	if _, found := v.allowedIPs[s]; found {
		return true
	}

	ip := net.ParseIP(s)
	if ip == nil {
		return false
	}

	if ip.IsPrivate() || ip.IsLoopback() ||
		ip.IsLinkLocalUnicast() || ip.IsLinkLocalMulticast() {
		return true
	}

	return false
}

// forEachElementValue visits a function for each element in the given value if
// it is an array. If it is not an array, it calls the function with it.
func forEachElementValue(val interface{}, fn func(interface{}) error) error {
	arr, isArray := val.([]interface{})
	if !isArray {
		return fn(val)
	}
	for _, element := range arr {
		err := fn(element)
		if err != nil {
			return err
		}
	}
	return nil
}

// ensurePatternMatches validates the document's field value matches the field
// definitions regular expression pattern.
func ensurePatternMatches(key, value, pattern string) error {
	if pattern == "" {
		return nil
	}
	valid, err := regexp.MatchString(pattern, value)
	if err != nil {
		return errors.Wrap(err, "invalid pattern")
	}
	if !valid {
		return fmt.Errorf("field %q's value, %s, does not match the expected pattern: %s", key, value, pattern)
	}
	return nil
}

// ensureConstantKeywordValueMatches validates the document's field value
// matches the definition's constant_keyword value.
func ensureConstantKeywordValueMatches(key, value, constantKeywordValue string) error {
	if constantKeywordValue == "" {
		return nil
	}
	if value != constantKeywordValue {
		return fmt.Errorf("field %q's value %q does not match the declared constant_keyword value %q", key, value, constantKeywordValue)
	}
	return nil
}

// ensureAllowedValues validates that the document's field value
// is one of the allowed values.
func ensureAllowedValues(key, value string, allowedValues AllowedValues) error {
	if !allowedValues.IsAllowed(value) {
		return fmt.Errorf("field %q's value %q is not one of the allowed values (%s)", key, value, strings.Join(allowedValues.Values(), ", "))
	}
	return nil
}<|MERGE_RESOLUTION|>--- conflicted
+++ resolved
@@ -416,6 +416,15 @@
 			if v.enabledAllowedIPCheck && !v.isAllowedIPValue(valStr) {
 				return fmt.Errorf("the IP %q is not one of the allowed test IPs (see: https://github.com/elastic/elastic-package/blob/main/internal/fields/_static/allowed_geo_ips.txt)", valStr)
 			}
+		case "group":
+			switch val.(type) {
+			case map[string]interface{}:
+				// TODO: This is probably an element from an array of objects,
+				// even if not recommended, it should be validated.
+				valid = true
+			default:
+				return fmt.Errorf("field %q is a group of fields, it cannot store values", key)
+			}
 		case "float", "long", "double":
 			_, valid = val.(float64)
 		default:
@@ -425,23 +434,6 @@
 		if !valid {
 			return fmt.Errorf("field %q's Go type, %T, does not match the expected field type: %s (field value: %v)", key, val, definition.Type, val)
 		}
-<<<<<<< HEAD
-=======
-	case "float", "long", "double":
-		_, valid = val.(float64)
-	case "group":
-		switch val.(type) {
-		case map[string]interface{}:
-			// TODO: This is probably an element from an array of objects,
-			// even if not recommended, it should be validated.
-			valid = true
-		default:
-			return fmt.Errorf("field %q is a group of fields, it cannot store values", key)
-		}
-	default:
-		valid = true // all other types are considered valid not blocking validation
-	}
->>>>>>> dcfabeb9
 
 		return nil
 	})

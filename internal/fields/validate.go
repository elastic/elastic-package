--- conflicted
+++ resolved
@@ -354,83 +354,6 @@
 // parseElementValue checks that the value stored in a field matches the field definition. For
 // arrays it checks it for each Element.
 func (v *Validator) parseElementValue(key string, definition FieldDefinition, val interface{}) error {
-<<<<<<< HEAD
-	return forEachElementValue(val, func(val interface{}) error {
-		var valid bool
-		switch definition.Type {
-		case "constant_keyword":
-			var valStr string
-			valStr, valid = val.(string)
-			if !valid {
-				break
-			}
-
-			if err := ensureConstantKeywordValueMatches(key, valStr, definition.Value); err != nil {
-				return err
-			}
-			if err := ensurePatternMatches(key, valStr, definition.Pattern); err != nil {
-				return err
-			}
-			if err := ensureAllowedValues(key, valStr, definition.AllowedValues); err != nil {
-				return err
-			}
-		case "keyword", "text":
-			var valStr string
-			valStr, valid = val.(string)
-			if !valid {
-				break
-			}
-
-			if err := ensurePatternMatches(key, valStr, definition.Pattern); err != nil {
-				return err
-			}
-			if err := ensureAllowedValues(key, valStr, definition.AllowedValues); err != nil {
-				return err
-			}
-		case "date":
-			switch val := val.(type) {
-			case string:
-				if err := ensurePatternMatches(key, val, definition.Pattern); err != nil {
-					return err
-				}
-				valid = true
-			case float64:
-				// date as seconds or milliseconds since epoch
-				if definition.Pattern != "" {
-					return fmt.Errorf("numeric date in field %q, but pattern defined", key)
-				}
-				valid = true
-			default:
-				valid = false
-			}
-		case "ip":
-			var valStr string
-			valStr, valid = val.(string)
-			if !valid {
-				break
-			}
-
-			if err := ensurePatternMatches(key, valStr, definition.Pattern); err != nil {
-				return err
-			}
-
-			if v.enabledAllowedIPCheck && !v.isAllowedIPValue(valStr) {
-				return fmt.Errorf("the IP %q is not one of the allowed test IPs (see: https://github.com/elastic/elastic-package/blob/main/internal/fields/_static/allowed_geo_ips.txt)", valStr)
-			}
-		case "group":
-			switch val.(type) {
-			case map[string]interface{}:
-				// TODO: This is probably an element from an array of objects,
-				// even if not recommended, it should be validated.
-				valid = true
-			default:
-				return fmt.Errorf("field %q is a group of fields, it cannot store values", key)
-			}
-		case "float", "long", "double":
-			_, valid = val.(float64)
-		default:
-			valid = true // all other types are considered valid not blocking validation
-=======
 	return forEachElementValue(key, definition, val, v.parseSingleElementValue)
 }
 
@@ -455,6 +378,9 @@
 		if err := ensurePatternMatches(key, valStr, definition.Pattern); err != nil {
 			return err
 		}
+		if err := ensureAllowedValues(key, valStr, definition.AllowedValues); err != nil {
+			return err
+		}
 	// Normal text fields should be of type string.
 	// If a pattern is provided, it checks if the value matches.
 	case "keyword", "text":
@@ -464,6 +390,9 @@
 		}
 
 		if err := ensurePatternMatches(key, valStr, definition.Pattern); err != nil {
+			return err
+		}
+		if err := ensureAllowedValues(key, valStr, definition.AllowedValues); err != nil {
 			return err
 		}
 	// Dates are expected to be formatted as strings or as seconds or milliseconds
@@ -490,17 +419,12 @@
 		valStr, valid := val.(string)
 		if !valid {
 			return invalidTypeError()
->>>>>>> 9211c199
-		}
-
-		if !valid {
-			return fmt.Errorf("field %q's Go type, %T, does not match the expected field type: %s (field value: %v)", key, val, definition.Type, val)
-		}
-
-<<<<<<< HEAD
-		return nil
-	})
-=======
+		}
+
+		if err := ensurePatternMatches(key, valStr, definition.Pattern); err != nil {
+			return err
+		}
+
 		if v.enabledAllowedIPCheck && !v.isAllowedIPValue(valStr) {
 			return fmt.Errorf("the IP %q is not one of the allowed test IPs (see: https://github.com/elastic/elastic-package/blob/main/internal/fields/_static/allowed_geo_ips.txt)", valStr)
 		}
@@ -524,7 +448,6 @@
 	}
 
 	return nil
->>>>>>> 9211c199
 }
 
 // isAllowedIPValue checks if the provided IP is allowed for testing
@@ -560,15 +483,6 @@
 
 // forEachElementValue visits a function for each element in the given value if
 // it is an array. If it is not an array, it calls the function with it.
-<<<<<<< HEAD
-func forEachElementValue(val interface{}, fn func(interface{}) error) error {
-	arr, isArray := val.([]interface{})
-	if !isArray {
-		return fn(val)
-	}
-	for _, element := range arr {
-		err := fn(element)
-=======
 func forEachElementValue(key string, definition FieldDefinition, val interface{}, fn func(string, FieldDefinition, interface{}) error) error {
 	arr, isArray := val.([]interface{})
 	if !isArray {
@@ -576,7 +490,6 @@
 	}
 	for _, element := range arr {
 		err := fn(key, definition, element)
->>>>>>> 9211c199
 		if err != nil {
 			return err
 		}

--- conflicted
+++ resolved
@@ -366,6 +366,18 @@
 	return false
 }
 
+func (v *Validator) validateExpectedNormalization(definition FieldDefinition, val interface{}) error {
+	for _, normalize := range definition.Normalize {
+		switch normalize {
+		case "array":
+			if _, isArray := val.([]interface{}); val != nil && !isArray {
+				return fmt.Errorf("expected array, found %q (%T)", val, val)
+			}
+		}
+	}
+	return nil
+}
+
 // validSubField checks if the extra part that didn't match with any field definition,
 // matches with the possible sub field of complex fields like geo_point or histogram.
 func validSubField(def FieldDefinition, extraPart string) bool {
@@ -399,23 +411,8 @@
 	return false
 }
 
-<<<<<<< HEAD
-func (v *Validator) validateExpectedNormalization(definition FieldDefinition, val interface{}) error {
-	for _, normalize := range definition.Normalize {
-		switch normalize {
-		case "array":
-			if _, isArray := val.([]interface{}); val != nil && !isArray {
-				return fmt.Errorf("expected array, found %q (%T)", val, val)
-			}
-		}
-	}
-	return nil
-}
-
-=======
 // parseElementValue checks that the value stored in a field matches the field definition. For
 // arrays it checks it for each Element.
->>>>>>> 96ef3681
 func (v *Validator) parseElementValue(key string, definition FieldDefinition, val interface{}) error {
 	return forEachElementValue(key, definition, val, v.parseSingleElementValue)
 }

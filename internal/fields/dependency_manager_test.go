--- conflicted
+++ resolved
@@ -381,13 +381,14 @@
 			DocValues:   &indexFalse,
 		},
 		{
-<<<<<<< HEAD
 			Name:        "host.ip",
 			Description: "Host ip addresses.",
 			Type:        "ip",
 			Normalize: []string{
 				"array",
-=======
+			},
+		},
+		{
 			Name:        "source.mac",
 			Description: "MAC address of the source.",
 			Pattern:     "^[A-F0-9]{2}(-[A-F0-9]{2}){5,}$",
@@ -408,7 +409,6 @@
 					Description: "Hostname of the host",
 					Type:        "keyword",
 				},
->>>>>>> 96ef3681
 			},
 		},
 	}}

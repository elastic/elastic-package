// Copyright Elasticsearch B.V. and/or licensed to Elasticsearch B.V. under one
// or more contributor license agreements. Licensed under the Elastic License;
// you may not use this file except in compliance with the Elastic License.

package cobraext

// Global flags
const (
	VerboseFlagName        = "verbose"
	VerboseFlagShorthand   = "v"
	VerboseFlagDescription = "verbose mode"

	ChangeDirectoryFlagName        = "change-directory"
	ChangeDirectoryFlagShorthand   = "C"
	ChangeDirectoryFlagDescription = "change to the specified directory before running the command"
)

// Primary flags reused by multiple commands
const (
	PackageRootFlagName        = "root"
	PackageRootFlagShorthand   = "R"
	PackageRootFlagDescription = "root directory of the package"

	PackageFlagName        = "package"
	PackageFlagShorthand   = "P"
	PackageFlagDescription = "name of the package"
)

// Flag names and descriptions used by CLI commands
const (
	AgentPolicyFlagName    = "agent-policy"
	AgentPolicyDescription = "name of the agent policy"

	AllowSnapshotFlagName    = "allow-snapshot"
	AllowSnapshotDescription = "allow to export dashboards from a Elastic stack SNAPSHOT version"

	BenchPathFlagName        = "path"
	BenchPathFlagDescription = "path of the benchmark scenario to run"

	BenchNameFlagName        = "benchmark"
	BenchNameFlagDescription = "name of the benchmark scenario to run"

	BenchNumTopProcsFlagName        = "num-top-procs"
	BenchNumTopProcsFlagDescription = "number of top processors to show in the benchmarks results"

	BenchMetricsIntervalFlagName        = "metrics-collection-interval"
	BenchMetricsIntervalFlagDescription = "the interval at which metrics are collected"

	BenchReindexToMetricstoreFlagName        = "reindex-to-metricstore"
	BenchReindexToMetricstoreFlagDescription = "if set the documents from the benchmark will be reindexed to the metricstore for posterior analysis"

	BenchReportNewPathFlagName        = "new"
	BenchReportNewPathFlagDescription = "path of the directory containing the new benchmarks of the report"

	BenchReportOldPathFlagName        = "old"
	BenchReportOldPathFlagDescription = "path of the directory containing the old benchmarks to compare against to generate the report"

	BenchThresholdFlagName        = "threshold"
	BenchThresholdFlagDescription = "threshold to assume a benchmark report has significantly changed"

	BenchWithTestSamplesFlagName        = "use-test-samples"
	BenchWithTestSamplesFlagDescription = "use test samples for the benchmarks"

	BenchCorpusRallyTrackOutputDirFlagName        = "rally-track-output-dir"
	BenchCorpusRallyTrackOutputDirFlagDescription = "output dir of the rally track: if present the command will save the generated rally track"

	BenchCorpusRallyDryRunFlagName        = "dry-run"
	BenchCorpusRallyDryRunFlagDescription = "do not run rally but just generate the rally track"

	BenchCorpusRallyPackageFromRegistryFlagName        = "package-from-registry"
	BenchCorpusRallyPackageFromRegistryFlagDescription = "fetch package from registry instead of local directory, expected format: <package>-<version>"

	BenchCorpusRallyUseCorpusAtPathFlagName        = "use-corpus-at-path"
	BenchCorpusRallyUseCorpusAtPathFlagDescription = "path of the corpus to use for the benchmark: if present no new corpus will be generated"

	BenchStreamBackFillFlagName        = "backfill"
	BenchStreamBackFillFlagDescription = "amount of time to ingest events for, starting before now: expressed as a positive duration"

	BenchStreamEventsPerPeriodFlagName        = "events-per-period"
	BenchStreamEventsPerPeriodFlagDescription = "number of events to ingest at every ingestion cycle"

	BenchStreamPeriodDurationFlagName        = "period-duration"
	BenchStreamPeriodDurationFlagDescription = "duration of the period between each ingestion cycle: expressed as a positive duration"

	BenchStreamPerformCleanupFlagName        = "perform-cleanup"
	BenchStreamPerformCleanupFlagDescription = "whether to perform cleanup at the beginning and after finishing streaming: default to false, if provided will delete data before and after streaming events and uninstall the package at the end"

	BenchStreamTimestampFieldFlagName        = "timestamp-field"
	BenchStreamTimestampFieldFlagDescription = "name of the field that's used in the generator config as `@timestamp`"

	BuildSkipValidationFlagName        = "skip-validation"
	BuildSkipValidationFlagDescription = "skip validation of the built package, use only if all validation issues have been acknowledged"

	BuildZipFlagName        = "zip"
	BuildZipFlagDescription = "archive the built package"

	ChangelogAddNextFlagName        = "next"
	ChangelogAddNextFlagDescription = "changelog entry is added in the next `major`, `minor` or `patch` version"

	ChangelogAddVersionFlagName        = "version"
	ChangelogAddVersionFlagDescription = "changelog entry is added in the given version"

	ChangelogAddDescriptionFlagName        = "description"
	ChangelogAddDescriptionFlagDescription = "description for the changelog entry"

	ChangelogAddTypeFlagName        = "type"
	ChangelogAddTypeFlagDescription = "type of change (bugfix, enhancement or breaking-change) for the changelog entry"

	ChangelogAddLinkFlagName        = "link"
	ChangelogAddLinkFlagDescription = "link to the pull request or issue with more information about the changelog entry"

	CheckConditionFlagName        = "check-condition"
	CheckConditionFlagDescription = "check if the condition is met for the package, but don't install the package (e.g. kibana.version=7.10.0)"

	DaemonModeFlagName        = "daemon"
	DaemonModeFlagDescription = "daemon mode"

	DashboardIDsFlagName        = "id"
	DashboardIDsFlagDescription = "Kibana dashboard IDs (comma-separated values)"

	DataStreamFlagName        = "data-stream"
	DataStreamFlagDescription = "use service stack related to the data stream"

	DataStreamsFlagName        = "data-streams"
	DataStreamsFlagDescription = "comma-separated data streams to test"

	DeferCleanupFlagName        = "defer-cleanup"
	DeferCleanupFlagDescription = "defer test cleanup for debugging purposes"

	DumpOutputFlagName        = "output"
	DumpOutputFlagDescription = "path to directory where exported assets will be stored"

	FailOnMissingFlagName        = "fail-on-missing"
	FailOnMissingFlagDescription = "fail if tests are missing"

	FailFastFlagName                  = "fail-fast"
	FailFastFlagDescription           = "fail immediately if any file requires updates (do not overwrite)"
	GenerateTestResultFlagName        = "generate"
	GenerateTestResultFlagDescription = "generate test result file"

<<<<<<< HEAD
	PackagesFlagName        = "packages"
	PackagesFlagDescription = "whether to return packages names or complete paths for the linked files found"
=======
	IngestPipelineIDsFlagName        = "id"
	IngestPipelineIDsFlagDescription = "Elasticsearch ingest pipeline IDs (comma-separated values)"
>>>>>>> 9c8276de

	ProfileFlagName        = "profile"
	ProfileFlagDescription = "select a profile to use for the stack configuration. Can also be set with %s"

	ProfileFromFlagName        = "from"
	ProfileFromFlagDescription = "copy profile from the specified existing profile"

	ProfileFormatFlagName        = "format"
	ProfileFormatFlagDescription = "format of the profiles list (table | json)"

	ReportFormatFlagName        = "report-format"
	ReportFormatFlagDescription = "format of test report"

	ReportFullFlagName        = "full"
	ReportFullFlagDescription = "whether to show the full report or a summary"

	ReportOutputFlagName        = "report-output"
	ReportOutputFlagDescription = "output type for test report, eg: stdout, file"

	ReportOutputPathFlagName        = "report-output-path"
	ReportOutputPathFlagDescription = "output path for test report (defaults to %q in build directory)"

	ShowAllFlagName        = "all"
	ShowAllFlagDescription = "show all deployed package revisions"

	ShellInitShellFlagName    = "shell"
	ShellInitShellDescription = "change output shell code compatibility. Use 'detect' to use integrated shell detection; suggested to not change unless detection is not working"
	ShellInitShellDetect      = "auto"

	SignPackageFlagName        = "sign"
	SignPackageFlagDescription = "sign package"

	TLSSkipVerifyFlagName        = "tls-skip-verify"
	TLSSkipVerifyFlagDescription = "skip TLS verify"

	StackProviderFlagName        = "provider"
	StackProviderFlagDescription = "service provider to start a stack (%s)"

	StackServicesFlagName        = "services"
	StackServicesFlagDescription = "component services (comma-separated values: \"%s\")"

	StackVersionFlagName        = "version"
	StackVersionFlagDescription = "stack version"

	StackDumpOutputFlagName        = "output"
	StackDumpOutputFlagDescription = "output location for the stack dump"

	StackUserParameterFlagName      = "parameter"
	StackUserParameterFlagShorthand = "U"
	StackUserParameterDescription   = "optional parameter for the stack provider, as key=value"

	StatusKibanaVersionFlagName        = "kibana-version"
	StatusKibanaVersionFlagDescription = "show packages for the given kibana version"

	StatusExtraInfoFlagName        = "info"
	StatusExtraInfoFlagDescription = "show additional information (comma-separated values: \"%s\")"

	StatusFormatFlagName        = "format"
	StatusFormatFlagDescription = "output format (\"%s\")"

	TestCoverageFlagName        = "test-coverage"
	TestCoverageFlagDescription = "enable test coverage reports"

	TestCoverageFormatFlagName        = "coverage-format"
	TestCoverageFormatFlagDescription = "set format for coverage reports: %s"

	VariantFlagName        = "variant"
	VariantFlagDescription = "service variant"

	ConfigFileFlagName        = "config-file"
	ConfigFileFlagDescription = "configuration file to setup service and test"

	SetupFlagName        = "setup"
	SetupFlagDescription = "trigger just the setup phase of testing"

	TearDownFlagName        = "tear-down"
	TearDownFlagDescription = "trigger just the tear-down phase of testing"

	NoProvisionFlagName        = "no-provision"
	NoProvisionFlagDescription = "trigger just system tests wihout setup nor teardown"

	ZipPackageFilePathFlagName        = "zip"
	ZipPackageFilePathFlagShorthand   = "z"
	ZipPackageFilePathFlagDescription = "path to the zip package file (*.zip)"
)<|MERGE_RESOLUTION|>--- conflicted
+++ resolved
@@ -138,13 +138,11 @@
 	GenerateTestResultFlagName        = "generate"
 	GenerateTestResultFlagDescription = "generate test result file"
 
-<<<<<<< HEAD
 	PackagesFlagName        = "packages"
 	PackagesFlagDescription = "whether to return packages names or complete paths for the linked files found"
-=======
+
 	IngestPipelineIDsFlagName        = "id"
 	IngestPipelineIDsFlagDescription = "Elasticsearch ingest pipeline IDs (comma-separated values)"
->>>>>>> 9c8276de
 
 	ProfileFlagName        = "profile"
 	ProfileFlagDescription = "select a profile to use for the stack configuration. Can also be set with %s"

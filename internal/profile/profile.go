--- conflicted
+++ resolved
@@ -9,15 +9,9 @@
 	"strings"
 	"text/template"
 
-<<<<<<< HEAD
 	"github.com/Masterminds/semver"
 	"github.com/elastic/elastic-package/internal/configuration/locations"
 	"github.com/elastic/go-resource"
-=======
-	"github.com/pkg/errors"
-
-	"github.com/elastic/elastic-package/internal/logger"
->>>>>>> 2eab3e38
 )
 
 const (
@@ -36,40 +30,8 @@
 	// PackageRegistryConfigFile is the config file for the Elastic Package registry
 	PackageRegistryConfigFile = "package-registry.yml"
 
-<<<<<<< HEAD
 	// PackageRegistryBaseImage is the base Docker image of the Elastic Package Registry.
 	PackageRegistryBaseImage = "docker.elastic.co/package-registry/distribution:snapshot"
-=======
-	err := initTLSCertificates(profilePath, configMap)
-	if err != nil {
-		return nil, errors.Wrap(err, "error initializing TLS certificates")
-	}
-
-	newProfile := &Profile{
-		profileName:      profileName,
-		ProfilePath:      profilePath,
-		ProfileStackPath: filepath.Join(profilePath, profileStackPath),
-		configFiles:      configMap,
-	}
-	return newProfile, nil
-}
-
-// newProfileFromExistingFiles creates a profile from a list of absolute filepaths
-// This can be used when migrating a config from a non-profiles-managed config set
-// ignoreMissing will treat non-existant files as soft errors
-func newProfileFromExistingFiles(elasticPackagePath string, profileName string, files []string, ignoreMissing bool) (*Profile, error) {
-	profilePath := filepath.Join(elasticPackagePath, profileName)
-	var configMap = map[configFile]*simpleFile{}
-	for _, file := range files {
-		if ignoreMissing {
-			// if we're treating missing files as soft errors,
-			// just continue on ErrNotExist
-			// If it's another kind of error, we'll pick it up in ReadFile
-			if _, err := os.Stat(file); errors.Is(err, os.ErrNotExist) {
-				continue
-			}
-		}
->>>>>>> 2eab3e38
 
 	// ElasticAgentEnvFile is the elastic agent environment variables file.
 	ElasticAgentEnvFile = "elastic-agent.env"
@@ -127,26 +89,12 @@
 	}
 )
 
-<<<<<<< HEAD
 type Options struct {
 	PackagePath string
 	Name        string
 	//FromProfile string
 	OverwriteExisting bool
 }
-=======
-	err = initTLSCertificates(profilePath, configMap)
-	if err != nil {
-		return nil, errors.Wrap(err, "error initializing TLS certificates")
-	}
-
-	profile := &Profile{
-		profileName:      profileName,
-		ProfilePath:      profilePath,
-		ProfileStackPath: filepath.Join(profilePath, profileStackPath),
-		configFiles:      configMap,
-	}
->>>>>>> 2eab3e38
 
 func CreateProfile(options Options) error {
 	stackVersion := "8.1.0" // TODO: Parameterize this.
@@ -178,7 +126,15 @@
 		Prefix: stackDir,
 	})
 
-	results, err := resourceManager.Apply(profileResources)
+	resources := append([]resource.Resource{}, profileResources...)
+
+	certResources, err := initTLSCertificates("profile-file", profileDir)
+	if err != nil {
+		return fmt.Errorf("failed to create TLS files: %w", err)
+	}
+	resources = append(resources, certResources...)
+
+	results, err := resourceManager.Apply(resources)
 	if err != nil {
 		var errors []string
 		for _, result := range results {
@@ -188,6 +144,7 @@
 		}
 		return fmt.Errorf("%w: %s", err, strings.Join(errors, ", "))
 	}
+
 	return nil
 }
 
@@ -197,6 +154,8 @@
 	ProfilePath      string
 	ProfileStackPath string
 	ProfileName      string
+
+	resources []resource.Resource
 }
 
 // ErrNotAProfile is returned in cases where we don't have a valid profile directory
@@ -204,7 +163,7 @@
 
 // FetchPath returns an absolute path to the given file
 func (profile Profile) FetchPath(name string) string {
-	for _, r := range profileResources {
+	for _, r := range profile.resources {
 		file, ok := r.(*resource.File)
 		if !ok {
 			continue
@@ -228,29 +187,11 @@
 	}
 }
 
-<<<<<<< HEAD
 // DeleteProfile deletes a profile from the default elastic-package config dir
 func DeleteProfile(profileName string) error {
 	if profileName == DefaultProfile {
 		return errors.New("cannot remove default profile")
 	}
-=======
-// writeProfileResources writes the config files
-func (profile Profile) writeProfileResources() error {
-	return writeConfigFiles(profile.configFiles)
-}
-
-func writeConfigFiles(configFiles map[configFile]*simpleFile) error {
-	for _, cfgFiles := range configFiles {
-		err := cfgFiles.writeConfig()
-		if err != nil {
-			return errors.Wrap(err, "error writing config file")
-		}
-	}
-
-	return nil
-}
->>>>>>> 2eab3e38
 
 	loc, err := locations.NewLocationManager()
 	if err != nil {
@@ -281,22 +222,7 @@
 		if err != nil {
 			return profiles, fmt.Errorf("error loading profile %s: %w", item.Name(), err)
 		}
-<<<<<<< HEAD
 		metadata, err := loadProfileMetadata(filepath.Join(profile.ProfilePath, PackageProfileMetaFile))
-=======
-	}
-	return false, nil
-}
-
-// readProfileResources reads the associated files into the config, as opposed to writing them out.
-func (profile Profile) readProfileResources() error {
-	for _, cfgFile := range profile.configFiles {
-		err := cfgFile.readConfig()
-		if errors.Is(err, os.ErrNotExist) {
-			logger.Debugf("File %s not found while reading profile.", cfgFile.path)
-			continue
-		}
->>>>>>> 2eab3e38
 		if err != nil {
 			return profiles, fmt.Errorf("error reading profile metadata: %w", err)
 		}
@@ -326,11 +252,20 @@
 	if !isValid {
 		return nil, ErrNotAProfile
 	}
+
+	resources := append([]resource.Resource{}, profileResources...)
+
+	certResources, err := initTLSCertificates("profile-file", profilePath)
+	if err != nil {
+		return nil, fmt.Errorf("failed to create TLS files: %w", err)
+	}
+	resources = append(resources, certResources...)
 
 	profile := Profile{
 		ProfileName:      profileName,
 		ProfilePath:      profilePath,
 		ProfileStackPath: filepath.Join(profilePath, profileStackPath),
+		resources:        resources,
 	}
 
 	return &profile, nil

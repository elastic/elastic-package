// Copyright Elasticsearch B.V. and/or licensed to Elasticsearch B.V. under one
// or more contributor license agreements. Licensed under the Elastic License;
// you may not use this file except in compliance with the Elastic License.

package profile

import (
	"errors"
	"fmt"
	"os"
	"path/filepath"
	"strings"

	"github.com/elastic/go-resource"

	"github.com/elastic/elastic-package/internal/configuration/locations"
	"github.com/elastic/elastic-package/internal/files"
)

const (
	// PackageProfileMetaFile is the filename of the profile metadata file
	PackageProfileMetaFile = "profile.json"

	// DefaultProfile is the name of the default profile.
	DefaultProfile = "default"
)

var (
	profileResources = []resource.Resource{
		&resource.File{
			Path:    PackageProfileMetaFile,
			Content: profileMetadataContent,
		},
	}
)

<<<<<<< HEAD
type Options struct {
	PackagePath       string
	Name              string
	FromProfile       string
	OverwriteExisting bool
=======
// configFile is a type for for the config file names in a managed profile config
type configFile string

// managedProfileFiles is the list of all files managed in a profile
// If you create a new file that's managed by a profile, it needs to go in this list
var managedProfileFiles = map[configFile]NewConfig{
	ElasticAgentDefaultEnvFile:     newElasticAgentDefaultEnv,
	ElasticAgent8xEnvFile:          newElasticAgent8xEnv,
	ElasticAgent86EnvFile:          newElasticAgent86Env,
	ElasticAgent80EnvFile:          newElasticAgent80Env,
	ElasticsearchConfigDefaultFile: newElasticsearchConfigDefault,
	ElasticsearchConfig8xFile:      newElasticsearchConfig8x,
	ElasticsearchConfig86File:      newElasticsearchConfig86,
	ElasticsearchConfig80File:      newElasticsearchConfig80,
	KibanaConfigDefaultFile:        newKibanaConfigDefault,
	KibanaConfig8xFile:             newKibanaConfig8x,
	KibanaConfig86File:             newKibanaConfig86,
	KibanaConfig80File:             newKibanaConfig80,
	PackageRegistryDockerfileFile:  newPackageRegistryDockerfile,
	PackageRegistryConfigFile:      newPackageRegistryConfig,
	SnapshotFile:                   newSnapshotFile,
	PackageProfileMetaFile:         createProfileMetadata,
>>>>>>> 599941d9
}

func CreateProfile(options Options) error {
	if options.PackagePath == "" {
		loc, err := locations.NewLocationManager()
		if err != nil {
			return fmt.Errorf("error finding profile dir location: %w", err)
		}
		options.PackagePath = loc.ProfileDir()
	}

	if options.Name == "" {
		options.Name = DefaultProfile
	}

	if !options.OverwriteExisting {
		_, err := LoadProfile(options.Name)
		if err == nil {
			return fmt.Errorf("profile %q already exists", options.Name)
		}
		if err != nil && err != ErrNotAProfile {
			return fmt.Errorf("failed to check if profile %q exists: %w", options.Name, err)
		}
	}

	// If they're creating from Default, assume they want the actual default, and
	// not whatever is currently inside default.
	if from := options.FromProfile; from != "" && from != DefaultProfile {
		return createProfileFrom(options)
	}

	return createProfile(options, profileResources)
}

func createProfile(options Options, resources []resource.Resource) error {
	profileDir := filepath.Join(options.PackagePath, options.Name)

	resourceManager := resource.NewManager()
	resourceManager.AddFacter(resource.StaticFacter{
		"profile_name": options.Name,
		"profile_path": profileDir,
	})

	os.MkdirAll(profileDir, 0755)
	resourceManager.RegisterProvider("file", &resource.FileProvider{
		Prefix: profileDir,
	})

	results, err := resourceManager.Apply(resources)
	if err != nil {
		var errors []string
		for _, result := range results {
			if err := result.Err(); err != nil {
				errors = append(errors, err.Error())
			}
		}
		return fmt.Errorf("%w: %s", err, strings.Join(errors, ", "))
	}

	return nil
}

func createProfileFrom(options Options) error {
	from, err := LoadProfile(options.FromProfile)
	if err != nil {
		return fmt.Errorf("failed to load profile to copy %q: %w", options.FromProfile, err)
	}

	profileDir := filepath.Join(options.PackagePath, options.Name)
	err = files.CopyAll(from.ProfilePath, profileDir)
	if err != nil {
		return fmt.Errorf("failed to copy files from profile %q to %q", options.FromProfile, options.Name)
	}

	overwriteOptions := options
	overwriteOptions.OverwriteExisting = true
	return createProfile(overwriteOptions, profileResources)
}

// Profile manages a a given user config profile
type Profile struct {
	// ProfilePath is the absolute path to the profile
	ProfilePath string
	ProfileName string
}

// Path returns an absolute path to the given file
func (profile Profile) Path(names ...string) string {
	elems := append([]string{profile.ProfilePath}, names...)
	return filepath.Join(elems...)
}

// ErrNotAProfile is returned in cases where we don't have a valid profile directory
var ErrNotAProfile = errors.New("not a profile")

// ComposeEnvVars returns a list of environment variables that can be passed
// to docker-compose for the sake of filling out paths and names in the snapshot.yml file.
func (profile Profile) ComposeEnvVars() []string {
	return []string{
		fmt.Sprintf("PROFILE_NAME=%s", profile.ProfileName),
	}
}

// DeleteProfile deletes a profile from the default elastic-package config dir
func DeleteProfile(profileName string) error {
	if profileName == DefaultProfile {
		return errors.New("cannot remove default profile")
	}

	loc, err := locations.NewLocationManager()
	if err != nil {
		return fmt.Errorf("error finding stack dir location: %w", err)
	}

	pathToDelete := filepath.Join(loc.ProfileDir(), profileName)
	return os.RemoveAll(pathToDelete)
}

// FetchAllProfiles returns a list of profile values
func FetchAllProfiles(elasticPackagePath string) ([]Metadata, error) {
	dirList, err := os.ReadDir(elasticPackagePath)
	if errors.Is(err, os.ErrNotExist) {
		return []Metadata{}, nil
	}
	if err != nil {
		return []Metadata{}, fmt.Errorf("error reading from directory %s: %w", elasticPackagePath, err)
	}

	var profiles []Metadata
	// TODO: this should read a profile.json file or something like that
	for _, item := range dirList {
		if !item.IsDir() {
			continue
		}
		profile, err := loadProfile(elasticPackagePath, item.Name())
		if errors.Is(err, ErrNotAProfile) {
			continue
		}
		if err != nil {
			return profiles, fmt.Errorf("error loading profile %s: %w", item.Name(), err)
		}
		metadata, err := loadProfileMetadata(filepath.Join(profile.ProfilePath, PackageProfileMetaFile))
		if err != nil {
			return profiles, fmt.Errorf("error reading profile metadata: %w", err)
		}
		profiles = append(profiles, metadata)
	}
	return profiles, nil
}

// LoadProfile loads an existing profile from the default elastic-package config dir.
func LoadProfile(profileName string) (*Profile, error) {
	loc, err := locations.NewLocationManager()
	if err != nil {
		return nil, fmt.Errorf("error finding stack dir location: %w", err)
	}

	return loadProfile(loc.ProfileDir(), profileName)
}

// loadProfile loads an existing profile
func loadProfile(elasticPackagePath string, profileName string) (*Profile, error) {
	profilePath := filepath.Join(elasticPackagePath, profileName)

	isValid, err := isProfileDir(profilePath)
	if err != nil {
		return nil, fmt.Errorf("error checking profile %q: %w", profileName, err)
	}
	if !isValid {
		return nil, ErrNotAProfile
	}

	profile := Profile{
		ProfileName: profileName,
		ProfilePath: profilePath,
	}

	return &profile, nil
}

// isProfileDir checks to see if the given path points to a valid profile
func isProfileDir(path string) (bool, error) {
	metaPath := filepath.Join(path, string(PackageProfileMetaFile))
	_, err := os.Stat(metaPath)
	if errors.Is(err, os.ErrNotExist) {
		return false, nil
	}
	if err != nil {
		return false, fmt.Errorf("error stat: %s: %w", metaPath, err)
	}
	return true, nil
}<|MERGE_RESOLUTION|>--- conflicted
+++ resolved
@@ -34,36 +34,11 @@
 	}
 )
 
-<<<<<<< HEAD
 type Options struct {
 	PackagePath       string
 	Name              string
 	FromProfile       string
 	OverwriteExisting bool
-=======
-// configFile is a type for for the config file names in a managed profile config
-type configFile string
-
-// managedProfileFiles is the list of all files managed in a profile
-// If you create a new file that's managed by a profile, it needs to go in this list
-var managedProfileFiles = map[configFile]NewConfig{
-	ElasticAgentDefaultEnvFile:     newElasticAgentDefaultEnv,
-	ElasticAgent8xEnvFile:          newElasticAgent8xEnv,
-	ElasticAgent86EnvFile:          newElasticAgent86Env,
-	ElasticAgent80EnvFile:          newElasticAgent80Env,
-	ElasticsearchConfigDefaultFile: newElasticsearchConfigDefault,
-	ElasticsearchConfig8xFile:      newElasticsearchConfig8x,
-	ElasticsearchConfig86File:      newElasticsearchConfig86,
-	ElasticsearchConfig80File:      newElasticsearchConfig80,
-	KibanaConfigDefaultFile:        newKibanaConfigDefault,
-	KibanaConfig8xFile:             newKibanaConfig8x,
-	KibanaConfig86File:             newKibanaConfig86,
-	KibanaConfig80File:             newKibanaConfig80,
-	PackageRegistryDockerfileFile:  newPackageRegistryDockerfile,
-	PackageRegistryConfigFile:      newPackageRegistryConfig,
-	SnapshotFile:                   newSnapshotFile,
-	PackageProfileMetaFile:         createProfileMetadata,
->>>>>>> 599941d9
 }
 
 func CreateProfile(options Options) error {
@@ -80,7 +55,7 @@
 	}
 
 	if !options.OverwriteExisting {
-		_, err := LoadProfile(options.Name)
+		_, err := loadProfile(options.PackagePath, options.Name)
 		if err == nil {
 			return fmt.Errorf("profile %q already exists", options.Name)
 		}

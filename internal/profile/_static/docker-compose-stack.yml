--- conflicted
+++ resolved
@@ -10,12 +10,8 @@
       - "ES_JAVA_OPTS=-Xms1g -Xmx1g"
       - "ELASTIC_PASSWORD=changeme"
     volumes:
-<<<<<<< HEAD
       - "./elasticsearch.yml:/usr/share/elasticsearch/config/elasticsearch.yml"
-=======
-      - "./elasticsearch.config.${STACK_VERSION_VARIANT}.yml:/usr/share/elasticsearch/config/elasticsearch.yml"
       - "../certs/elasticsearch:/usr/share/elasticsearch/config/certs"
->>>>>>> 2eab3e38
       - "../../../stack/ingest-geoip:/usr/share/elasticsearch/config/ingest-geoip"
       - "../../../stack/service_tokens:/usr/share/elasticsearch/config/service_tokens"
     ports:
@@ -42,12 +38,8 @@
       # Is there a better way to add certificates to Kibana/Fleet?
       - "NODE_EXTRA_CA_CERTS=/usr/share/kibana/config/certs/ca-cert.pem"
     volumes:
-<<<<<<< HEAD
       - "./kibana.yml:/usr/share/kibana/config/kibana.yml"
-=======
-      - "./kibana.config.${STACK_VERSION_VARIANT}.yml:/usr/share/kibana/config/kibana.yml"
       - "../certs/kibana:/usr/share/kibana/config/certs"
->>>>>>> 2eab3e38
       - "../../../stack/healthcheck.sh:/usr/share/kibana/healthcheck.sh"
     ports:
       - "127.0.0.1:5601:5601"

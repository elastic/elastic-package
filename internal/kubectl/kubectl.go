// Copyright Elasticsearch B.V. and/or licensed to Elasticsearch B.V. under one
// or more contributor license agreements. Licensed under the Elastic License;
// you may not use this file except in compliance with the Elastic License.

package kubectl

import (
	"bytes"
	"context"
	"fmt"
	"os/exec"
	"path/filepath"

	"github.com/elastic/elastic-package/internal/logger"
)

const kustomizationFile = "kustomization.yaml"

// CurrentContext function returns the selected Kubernetes context.
func CurrentContext(ctx context.Context) (string, error) {
	cmd := exec.CommandContext(ctx, "kubectl", "config", "current-context")
	errOutput := new(bytes.Buffer)
	cmd.Stderr = errOutput

	logger.Debugf("output command: %s", cmd)
	output, err := cmd.Output()
	if err != nil {
		return "", fmt.Errorf("kubectl command failed (stderr=%q): %w", errOutput.String(), err)
	}
	return string(bytes.TrimSpace(output)), nil
}

func modifyKubernetesResources(ctx context.Context, action string, definitionPaths []string) ([]byte, error) {
	args := []string{action}
	for _, definitionPath := range definitionPaths {
		if filepath.Base(definitionPath) == kustomizationFile {
			args = []string{action, "-k", filepath.Dir(definitionPath)}
			break
		}
		args = append(args, "-f")
		args = append(args, definitionPath)
	}

	if action != "delete" { // "delete" supports only '-o name'
		args = append(args, "-o", "yaml")
	}

	cmd := exec.CommandContext(ctx, "kubectl", args...)
	errOutput := new(bytes.Buffer)
	cmd.Stderr = errOutput

	logger.Debugf("run command: %s", cmd)
	output, err := cmd.Output()
	if err != nil {
		return nil, fmt.Errorf("kubectl apply failed (stderr=%q): %w", errOutput.String(), err)
	}
	return output, nil
}

// applyKubernetesResourcesStdin applies a Kubernetes manifest provided as stdin.
// It returns the resources created as output and an error
func applyKubernetesResourcesStdin(ctx context.Context, input []byte) ([]byte, error) {
	// create kubectl apply command
<<<<<<< HEAD
	kubectlCmd := exec.Command("kubectl", "apply", "-f", "-", "-o", "yaml")
	// Stdin of kubectl command is the manifest provided
=======
	kubectlCmd := exec.CommandContext(ctx, "kubectl", "apply", "-f", "-", "-o", "yaml")
	//Stdin of kubectl command is the manifest provided
>>>>>>> c40a1c24
	kubectlCmd.Stdin = bytes.NewReader(input)
	errOutput := new(bytes.Buffer)
	kubectlCmd.Stderr = errOutput

	logger.Debugf("run command: %s", kubectlCmd)
	output, err := kubectlCmd.Output()
	if err != nil {
		return nil, fmt.Errorf("kubectl apply failed (stderr=%q): %w", errOutput.String(), err)
	}
	return output, nil
}

// deleteKubernetesResourcesStdin deletes a Kubernetes manifest provided as stdin.
// It returns the resources deleted as output and an error
func deleteKubernetesResourcesStdin(input []byte) ([]byte, error) {
	// create kubectl apply command
	kubectlCmd := exec.Command("kubectl", "delete", "-f", "-")
	// Stdin of kubectl command is the manifest provided
	kubectlCmd.Stdin = bytes.NewReader(input)
	errOutput := new(bytes.Buffer)
	kubectlCmd.Stderr = errOutput

	logger.Debugf("run command: %s", kubectlCmd)
	output, err := kubectlCmd.Output()
	if err != nil {
		return nil, fmt.Errorf("kubectl delete failed (stderr=%q): %w", errOutput.String(), err)
	}
	return output, nil
}<|MERGE_RESOLUTION|>--- conflicted
+++ resolved
@@ -61,13 +61,8 @@
 // It returns the resources created as output and an error
 func applyKubernetesResourcesStdin(ctx context.Context, input []byte) ([]byte, error) {
 	// create kubectl apply command
-<<<<<<< HEAD
-	kubectlCmd := exec.Command("kubectl", "apply", "-f", "-", "-o", "yaml")
-	// Stdin of kubectl command is the manifest provided
-=======
 	kubectlCmd := exec.CommandContext(ctx, "kubectl", "apply", "-f", "-", "-o", "yaml")
 	//Stdin of kubectl command is the manifest provided
->>>>>>> c40a1c24
 	kubectlCmd.Stdin = bytes.NewReader(input)
 	errOutput := new(bytes.Buffer)
 	kubectlCmd.Stderr = errOutput
@@ -82,9 +77,9 @@
 
 // deleteKubernetesResourcesStdin deletes a Kubernetes manifest provided as stdin.
 // It returns the resources deleted as output and an error
-func deleteKubernetesResourcesStdin(input []byte) ([]byte, error) {
+func deleteKubernetesResourcesStdin(ctx context.Context, input []byte) ([]byte, error) {
 	// create kubectl apply command
-	kubectlCmd := exec.Command("kubectl", "delete", "-f", "-")
+	kubectlCmd := exec.CommandContext(ctx, "kubectl", "delete", "-f", "-")
 	// Stdin of kubectl command is the manifest provided
 	kubectlCmd.Stdin = bytes.NewReader(input)
 	errOutput := new(bytes.Buffer)

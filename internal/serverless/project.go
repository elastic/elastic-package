--- conflicted
+++ resolved
@@ -140,14 +140,10 @@
 }
 
 func (p *Project) getFleetHealth(ctx context.Context) error {
-<<<<<<< HEAD
-	client := fleetserver.NewClient(p.Endpoints.Fleet)
-=======
 	client, err := fleetserver.NewClient(p.Endpoints.Fleet)
 	if err != nil {
 		return fmt.Errorf("could not create Fleet Server client: %w", err)
 	}
->>>>>>> 48f74c91
 	status, err := client.Status(ctx)
 	if err != nil {
 		return err
@@ -155,12 +151,7 @@
 
 	if status.Status != "HEALTHY" {
 		return fmt.Errorf("fleet status %s", status.Status)
-<<<<<<< HEAD
 	}
 
-=======
-
-	}
->>>>>>> 48f74c91
 	return nil
 }
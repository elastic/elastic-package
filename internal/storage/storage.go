// Copyright Elasticsearch B.V. and/or licensed to Elasticsearch B.V. under one
// or more contributor license agreements. Licensed under the Elastic License;
// you may not use this file except in compliance with the Elastic License.

package storage

import (
	"fmt"
<<<<<<< HEAD
	"io"
=======
	"io/ioutil"
	"os"
>>>>>>> 4b7e330c
	"path/filepath"
	"sort"

	"github.com/Masterminds/semver"
	"github.com/go-git/go-billy/v5"
	"github.com/go-git/go-billy/v5/memfs"
	"github.com/go-git/go-billy/v5/osfs"
	"github.com/go-git/go-billy/v5/util"
	"github.com/go-git/go-git/v5"
	"github.com/go-git/go-git/v5/config"
	"github.com/go-git/go-git/v5/plumbing"
	"github.com/go-git/go-git/v5/plumbing/transport/http"
	"github.com/go-git/go-git/v5/storage/memory"
	"github.com/pkg/errors"

	"github.com/elastic/elastic-package/internal/github"
	"github.com/elastic/elastic-package/internal/logger"
	"github.com/elastic/elastic-package/internal/packages"
)

const (
	upstream = "elastic"

	snapshotPackage = "snapshot"
	stagingPackage  = "staging"
	repositoryURL   = "https://github.com/%s/package-storage"

	packagesDir = "packages"
)

type fileContents map[string][]byte

type contentTransformer func(string, []byte) (string, []byte)

// PackageVersion represents a package version stored in the package-storage.
type PackageVersion struct {
	Name    string
	Version string

	root   string
	semver semver.Version
}

// NewPackageVersion function creates an instance of PackageVersion.
func NewPackageVersion(name, version string) (*PackageVersion, error) {
	return NewPackageVersionWithRoot(name, version, packagesDir)
}

// NewPackageVersionWithRoot function creates an instance of PackageVersion and defines a custom root.
func NewPackageVersionWithRoot(name, version, root string) (*PackageVersion, error) {
	packageVersion, err := semver.NewVersion(version)
	if err != nil {
		return nil, errors.Wrapf(err, "reading package version failed (name: %s, version: %s)", name, version)
	}
	return &PackageVersion{
		Name:    name,
		Version: version,
		root:    root,
		semver:  *packageVersion,
	}, nil
}

func (pv *PackageVersion) path() string {
	if pv.root != "" {
		return filepath.Join(pv.root, pv.Name, pv.Version)
	}
	return filepath.Join(pv.Name, pv.Version)
}

// Equal method can be used to compare two PackageVersions.
func (pv *PackageVersion) Equal(other PackageVersion) bool {
	return pv.semver.Equal(&other.semver)
}

// String method returns a string representation of the PackageVersion.
func (pv *PackageVersion) String() string {
	return fmt.Sprintf("%s-%s", pv.Name, pv.Version)
}

// PackageVersions is an array of PackageVersion.
type PackageVersions []PackageVersion

// FilterPackages method filters package versions based on the "newest version only" policy.
func (prs PackageVersions) FilterPackages(newestOnly bool) PackageVersions {
	if !newestOnly {
		return prs
	}

	m := map[string]PackageVersion{}

	for _, p := range prs {
		if v, ok := m[p.Name]; ok {
			m[p.Name] = p
		} else if v.semver.LessThan(&p.semver) {
			m[p.Name] = p
		}
	}

	var versions PackageVersions
	for _, v := range m {
		versions = append(versions, v)
	}
	return versions.sort()
}

func (prs PackageVersions) sort() PackageVersions {
	sort.Slice(prs, func(i, j int) bool {
		if prs[i].Name != prs[j].Name {
			return sort.StringsAreSorted([]string{prs[i].Name, prs[j].Name})
		}
		return prs[i].semver.LessThan(&prs[j].semver)
	})
	return prs
}

// Strings method returns an array of string representations.
func (prs PackageVersions) Strings() []string {
	var entries []string
	for _, pr := range prs {
		entries = append(entries, pr.String())
	}
	return entries
}

// CloneRepository function clones the repository and changes branch to stage.
func CloneRepository(user, stage string) (*git.Repository, error) {
	// Initialize repository
	r, err := git.Init(memory.NewStorage(), memfs.New())
	if err != nil {
		return nil, errors.Wrap(err, "initializing repository")
	}

	// Add remotes
	userRepositoryURL := fmt.Sprintf(repositoryURL, user)
	userRemote, err := r.CreateRemote(&config.RemoteConfig{
		Name: user,
		URLs: []string{
			userRepositoryURL,
		},
	})
	if err != nil {
		return nil, errors.Wrap(err, "creating user remote failed")
	}
	upstreamRemote, err := r.CreateRemote(&config.RemoteConfig{
		Name: upstream,
		URLs: []string{
			fmt.Sprintf(repositoryURL, upstream),
		},
	})
	if err != nil {
		return nil, errors.Wrap(err, "creating remote failed")
	}

	// Check if user remote exists
	authToken, err := github.AuthToken()
	if err != nil {
		return nil, errors.Wrap(err, "reading auth token failed")
	}
	_, err = userRemote.List(&git.ListOptions{
		Auth: &http.BasicAuth{
			Username: user,
			Password: authToken,
		},
	})
	if err != nil {
		return nil, errors.Wrapf(err, "checking user remote (%s, url: %s)", user, userRepositoryURL)
	}

	// Fetch and checkout
	err = upstreamRemote.Fetch(&git.FetchOptions{
		RefSpecs: []config.RefSpec{
			"refs/heads/snapshot:refs/heads/snapshot",
			"refs/heads/staging:refs/heads/staging",
			"refs/heads/production:refs/heads/production",
		},
		Depth: 1,
	})
	if err != nil {
		return nil, errors.Wrap(err, "fetch remote branches failed")
	}
	wt, err := r.Worktree()
	if err != nil {
		return nil, errors.Wrap(err, "working copy initialization failed")
	}
	err = wt.Checkout(&git.CheckoutOptions{
		Branch: plumbing.NewBranchReferenceName(stage),
	})
	if err != nil {
		return nil, errors.Wrap(err, "checkout failed")
	}

	return r, nil
}

// ChangeStage function selects the stage in the package storage.
func ChangeStage(r *git.Repository, stage string) error {
	wt, err := r.Worktree()
	if err != nil {
		return errors.Wrap(err, "fetching worktree reference failed")
	}

	err = wt.Checkout(&git.CheckoutOptions{
		Branch: plumbing.NewBranchReferenceName(stage),
	})
	if err != nil {
		return errors.Wrapf(err, "changing branch failed (stage: %s)", stage)
	}

	err = wt.Clean(&git.CleanOptions{
		Dir: true,
	})
	if err != nil {
		return errors.Wrapf(err, "can't hard reset worktree (stage: %s)", stage)
	}
	return nil
}

// ListPackages function lists available packages in the package-storage.
func ListPackages(r *git.Repository) (PackageVersions, error) {
	return ListPackagesByName(r, "")
}

// ListPackagesByName function lists available packages in the package-storage.
// It filters packages by name and skips packages: snapshot, staging.
func ListPackagesByName(r *git.Repository, packageName string) (PackageVersions, error) {
	wt, err := r.Worktree()
	if err != nil {
		return nil, errors.Wrap(err, "fetching worktree reference failed")
	}

	packageDirs, err := wt.Filesystem.ReadDir("/" + packagesDir)
	if err != nil {
		return nil, errors.Wrap(err, "reading packages directory failed")
	}

	var versions PackageVersions
	for _, packageDir := range packageDirs {
		if !packageDir.IsDir() {
			continue
		}

		if packageDir.Name() == snapshotPackage || packageDir.Name() == stagingPackage {
			continue
		}

		if packageName != "" && packageName != packageDir.Name() {
			continue
		}

		versionDirs, err := wt.Filesystem.ReadDir(filepath.Join(packagesDir, packageDir.Name()))
		if err != nil {
			return nil, errors.Wrap(err, "reading packages directory failed")
		}

		for _, versionDir := range versionDirs {
			if !versionDir.IsDir() {
				continue
			}

			packageVersion, err := NewPackageVersion(packageDir.Name(), versionDir.Name())
			if err != nil {
				return nil, errors.Wrap(err, "can't create instance of PackageVersion")
			}
			versions = append(versions, *packageVersion)
		}
	}
	return versions.sort(), nil
}

// CopyPackages function copies packages between branches. It creates a new branch with selected packages.
func CopyPackages(r *git.Repository, sourceStage, destinationStage string, packages PackageVersions, destinationBranch string) error {
	return CopyPackagesWithTransform(r, sourceStage, destinationStage, packages, destinationBranch, nil)
}

// CopyPackagesWithTransform function copies packages between branches and modifies file content using transform function.
// It creates a new branch with selected packages.
func CopyPackagesWithTransform(r *git.Repository, sourceStage, destinationStage string, packages PackageVersions, destinationBranch string,
	transform contentTransformer) error {
	wt, err := r.Worktree()
	if err != nil {
		return errors.Wrap(err, "fetching worktree reference failed")
	}

	logger.Debugf("Checkout source stage: %s", sourceStage)
	err = wt.Checkout(&git.CheckoutOptions{
		Branch: plumbing.NewBranchReferenceName(sourceStage),
	})
	if err != nil {
		return errors.Wrapf(err, "changing branch failed (path: %s)", sourceStage)
	}

	logger.Debugf("Load package resources from source stage")
	resourcePaths, err := walkPackageVersions(wt.Filesystem, packages...)
	if err != nil {
		return errors.Wrap(err, "walking package versions failed")
	}

	contents, err := loadPackageContents(wt.Filesystem, resourcePaths)
	if err != nil {
		return errors.Wrap(err, "loading package contents failed")
	}

	logger.Debugf("Checkout destination stage: %s", destinationStage)
	err = wt.Checkout(&git.CheckoutOptions{
		Branch: plumbing.NewBranchReferenceName(destinationStage),
	})
	if err != nil {
		return errors.Wrapf(err, "changing branch failed (path: %s)", destinationStage)
	}

	logger.Debugf("Create new destination branch: %s", destinationBranch)
	err = wt.Checkout(&git.CheckoutOptions{
		Branch: plumbing.NewBranchReferenceName(destinationBranch),
		Create: true,
	})
	if err != nil {
		return errors.Wrapf(err, "changing branch failed (path: %s)", destinationBranch)
	}

	if len(contents) == 0 {
		return nil
	}

	if transform != nil {
		contents = transformPackageContents(contents, transform)
	}

	logger.Debugf("Write package resources to destination branch")
	err = writePackageContents(wt.Filesystem, contents)
	if err != nil {
		return errors.Wrap(err, "writing package contents failed")
	}

	logger.Debugf("Add package resources to index")
	_, err = wt.Add(packagesDir)
	if err != nil {
		return errors.Wrapf(err, "adding resource to index failed")
	}

	logger.Debugf("Commit changes to destination branch")
	_, err = wt.Commit(fmt.Sprintf("Copy packages from %s to %s", sourceStage, destinationStage), new(git.CommitOptions))
	if err != nil {
		return errors.Wrapf(err, "committing files failed (stage: %s)", destinationBranch)
	}
	return nil
}

// CopyOverLocalPackage function updates the local repository with the selected local package.
// It returns the commit hash for the HEAD.
//
// Principle of operation
// 0. Git index is clean.
// 1. All files need to be removed from the destination folder (in Git repository).
// 2. Copy package content to the destination folder.
//
// Result:
// The destination folder contains new/updated files and doesn't contain removed ones.
func CopyOverLocalPackage(r *git.Repository, builtPackageDir string, manifest *packages.PackageManifest) (string, error) {
	wt, err := r.Worktree()
	if err != nil {
		return "", errors.Wrap(err, "fetching worktree reference failed")
	}

	logger.Debugf("Temporarily remove all files from index")
	publishedPackageDir := filepath.Join(packagesDir, manifest.Name, manifest.Version)
	_, err = wt.Remove(publishedPackageDir)
	if err != nil && !os.IsNotExist(err) {
		return "", errors.Wrapf(err, "can't remove files within path: %s", publishedPackageDir)
	}

	packageVersion, err := NewPackageVersionWithRoot(manifest.Name, manifest.Version, "")
	if err != nil {
		return "", errors.Wrap(err, "can't create instance of PackageVersion")
	}

	logger.Debugf("Evaluate all resource paths for the package (buildDir: %s)", builtPackageDir)
	osFs := osfs.New(builtPackageDir)
	resourcePaths, err := walkPackageVersions(osFs, *packageVersion)
	if err != nil {
		return "", errors.Wrap(err, "walking package versions failed")
	}

	contents, err := loadPackageContents(osFs, resourcePaths)
	if err != nil {
		return "", errors.Wrap(err, "loading package contents failed")
	}

	contents = transformPackageContents(contents, func(path string, body []byte) (string, []byte) {
		return filepath.Join(packagesDir, path), body
	})

	err = writePackageContents(wt.Filesystem, contents)
	if err != nil {
		return "", errors.Wrap(err, "writing package contents failed")
	}

	logger.Debugf("Add updated resources to index")
	_, err = wt.Add(packagesDir)
	if err != nil {
		return "", errors.Wrapf(err, "adding updated resource to index failed")
	}

	logger.Debugf("Commit changes to destination branch")
	commitHash, err := wt.Commit("Copy over local package sources", new(git.CommitOptions))
	if err != nil {
		return "", errors.Wrap(err, "committing files failed")
	}
	return commitHash.String(), nil
}

func walkPackageVersions(filesystem billy.Filesystem, versions ...PackageVersion) ([]string, error) {
	var collected []string
	for _, r := range versions {
		paths, err := walkPackageResources(filesystem, r.path())
		if err != nil {
			return nil, errors.Wrap(err, "walking package resources failed")
		}
		collected = append(collected, paths...)
	}
	return collected, nil
}

func walkPackageResources(filesystem billy.Filesystem, path string) ([]string, error) {
	fis, err := filesystem.ReadDir(path)
	if err != nil {
		return nil, errors.Wrapf(err, "reading directory failed (path: %s)", path)
	}

	var collected []string
	for _, fi := range fis {
		if fi.IsDir() {
			p := filepath.Join(path, fi.Name())
			c, err := walkPackageResources(filesystem, p)
			if err != nil {
				return nil, errors.Wrapf(err, "recursive walking failed (path: %s)", p)
			}
			collected = append(collected, c...)
			continue
		}
		collected = append(collected, filepath.Join(path, fi.Name()))
	}
	return collected, nil
}

func loadPackageContents(filesystem billy.Filesystem, resourcePaths []string) (fileContents, error) {
	m := fileContents{}
	for _, path := range resourcePaths {
		f, err := filesystem.Open(path)
		if err != nil {
			return nil, errors.Wrapf(err, "reading file failed (path: %s)", path)
		}

		c, err := io.ReadAll(f)
		if err != nil {
			return nil, errors.Wrapf(err, "reading file content failed (path: %s)", path)
		}

		m[path] = c
	}
	return m, nil
}

func transformPackageContents(contents fileContents, transform contentTransformer) fileContents {
	transformed := fileContents{}
	for r, c := range contents {
		dr, dc := transform(r, c)
		transformed[dr] = dc
	}
	return transformed
}

func writePackageContents(filesystem billy.Filesystem, contents fileContents) error {
	for resourcePath, content := range contents {
		dir := filepath.Dir(resourcePath)
		err := filesystem.MkdirAll(dir, 0644)
		if err != nil {
			return errors.Wrapf(err, "creating directory failed (path: %s)", dir)
		}

		err = util.WriteFile(filesystem, resourcePath, content, 0755)
		if err != nil {
			return errors.Wrapf(err, "writing file failed (path: %s)", dir)
		}
	}
	return nil
}

// RemovePackages function removes packages from "stage" branch. It creates a new branch with removed packages.
func RemovePackages(r *git.Repository, sourceStage string, packages PackageVersions, sourceBranch string) error {
	fmt.Printf("Remove packages from %s...\n", sourceStage)

	wt, err := r.Worktree()
	if err != nil {
		return errors.Wrap(err, "fetching worktree reference failed")
	}

	logger.Debugf("Checkout source stage: %s", sourceStage)
	err = wt.Checkout(&git.CheckoutOptions{
		Branch: plumbing.NewBranchReferenceName(sourceStage),
	})
	if err != nil {
		return errors.Wrapf(err, "changing branch failed (path: %s)", sourceStage)
	}

	logger.Debugf("Create new source branch: %s", sourceBranch)
	err = wt.Checkout(&git.CheckoutOptions{
		Branch: plumbing.NewBranchReferenceName(sourceBranch),
		Create: true,
	})
	if err != nil {
		return errors.Wrapf(err, "changing branch failed (path: %s)", sourceBranch)
	}

	logger.Debugf("Remove package resources from new source branch")
	for _, p := range packages {
		_, err := wt.Remove(p.path())
		if err != nil {
			return errors.Wrapf(err, "removing package from index failed (path: %s)", p.path())
		}
	}

	logger.Debugf("Commit changes to new source branch")
	_, err = wt.Commit(fmt.Sprintf("Delete packages from %s", sourceStage), new(git.CommitOptions))
	if err != nil {
		return errors.Wrapf(err, "committing files failed (stage: %s)", sourceStage)
	}
	return nil
}

// PushChanges function pushes branches to the remote repository.
func PushChanges(user string, r *git.Repository, stages ...string) error {
	authToken, err := github.AuthToken()
	if err != nil {
		return errors.Wrap(err, "reading auth token failed")
	}

	var refSpecs []config.RefSpec
	for _, stage := range stages {
		refSpecs = append(refSpecs, config.RefSpec(fmt.Sprintf("refs/heads/%s:refs/heads/%s", stage, stage)))
	}

	err = r.Push(&git.PushOptions{
		RemoteName: user,
		RefSpecs:   refSpecs,
		Auth: &http.BasicAuth{
			Username: user,
			Password: authToken,
		},
	})
	if err != nil {
		return errors.Wrap(err, "pushing branch failed")
	}
	return nil
}<|MERGE_RESOLUTION|>--- conflicted
+++ resolved
@@ -6,12 +6,8 @@
 
 import (
 	"fmt"
-<<<<<<< HEAD
 	"io"
-=======
-	"io/ioutil"
 	"os"
->>>>>>> 4b7e330c
 	"path/filepath"
 	"sort"
 

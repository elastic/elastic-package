--- conflicted
+++ resolved
@@ -13,33 +13,21 @@
 
 var (
 	defaultFoldersToSkip   = []string{"_dev", "build", ".git"}
-	defaultFileGlobsToSkip = []string{".DS_Store", ".*.swp"}
+	defaultFileGlobsToSkip = []string{".DS_Store", ".*.swp", "*.link"}
 )
 
 // CopyAll method copies files from the source to the destination skipping empty directories.
 func CopyAll(sourcePath, destinationPath string) error {
-<<<<<<< HEAD
-	return CopyWithSkipped(sourcePath, destinationPath, nil, nil)
-=======
 	return CopyWithSkipped(sourcePath, destinationPath, []string{}, []string{})
->>>>>>> 353f154b
 }
 
 // CopyWithoutDev method copies files from the source to the destination, but skips _dev directories and empty folders.
 func CopyWithoutDev(sourcePath, destinationPath string) error {
-<<<<<<< HEAD
-	return CopyWithSkipped(sourcePath, destinationPath, []string{"_dev", "build", ".git"}, []string{"*.link"})
-}
-
-// CopyWithSkipped method copies files from the source to the destination, but skips selected directories and empty folders.
-func CopyWithSkipped(sourcePath, destinationPath string, skippedDirs []string, skippedFilesGlobs []string) error {
-=======
 	return CopyWithSkipped(sourcePath, destinationPath, defaultFoldersToSkip, defaultFileGlobsToSkip)
 }
 
 // CopyWithSkipped method copies files from the source to the destination, but skips selected directories, empty folders and selected hidden files.
 func CopyWithSkipped(sourcePath, destinationPath string, skippedDirs, skippedFileGlobs []string) error {
->>>>>>> 353f154b
 	return filepath.Walk(sourcePath, func(path string, info os.FileInfo, err error) error {
 		if err != nil {
 			return err
@@ -62,10 +50,6 @@
 			return nil // don't create empty directories inside packages, if the directory is empty, skip it.
 		}
 
-<<<<<<< HEAD
-		if shouldFileBeSkipped(relativePath, skippedFilesGlobs) {
-			return nil
-=======
 		for _, aGlob := range skippedFileGlobs {
 			matched, err := filepath.Match(aGlob, filepath.Base(relativePath))
 			if err != nil {
@@ -74,7 +58,6 @@
 			if matched {
 				return nil
 			}
->>>>>>> 353f154b
 		}
 
 		err = os.MkdirAll(filepath.Join(destinationPath, filepath.Dir(relativePath)), 0755)

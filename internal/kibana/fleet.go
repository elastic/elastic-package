// Copyright Elasticsearch B.V. and/or licensed to Elasticsearch B.V. under one
// or more contributor license agreements. Licensed under the Elastic License;
// you may not use this file except in compliance with the Elastic License.

package kibana

import (
	"encoding/json"
	"errors"
	"fmt"
	"net/http"
	"time"
)

type FleetOutput struct {
	ID    string    `json:"id,omitempty"`
	Name  string    `json:"name,omitempty"`
	Hosts []string  `json:"hosts,omitempty"`
	Type  string    `json:"type,omitempty"`
	SSL   *AgentSSL `json:"ssl,omitempty"`
}

type AgentSSL struct {
	Ca_authorities []string `json:"certificate_authorities,omitempty"`
	Certificate    string   `json:"certificate,omitempty"`
	Key            string   `json:"key,omitempty"`
}

// DefaultFleetServerURL returns the default Fleet server configured in Kibana
func (c *Client) DefaultFleetServerURL() (string, error) {
	path := fmt.Sprintf("%s/fleet_server_hosts", FleetAPI)

	statusCode, respBody, err := c.get(path)
	if err != nil {
		return "", fmt.Errorf("could not reach fleet server hosts endpoint: %w", err)
	}

	if statusCode != http.StatusOK {
		return "", fmt.Errorf("could not get status data; API status code = %d; response body = %s", statusCode, respBody)
	}

	var hosts struct {
		Items []struct {
			IsDefault bool     `json:"is_default"`
			HostURLs  []string `json:"host_urls"`
		} `json:"items"`
	}
	err = json.Unmarshal(respBody, &hosts)
	if err != nil {
		return "", fmt.Errorf("failed to decode response: %w", err)
	}

	for _, server := range hosts.Items {
		if server.IsDefault && len(server.HostURLs) > 0 {
			return server.HostURLs[0], nil
		}
	}

	return "", errors.New("could not find the fleet server URL for this project")
}

<<<<<<< HEAD
// UpdateFleetOutput updates an existing output to fleet
// For example, to update ssl certificates etc.,
func (c *Client) UpdateFleetOutput(fo FleetOutput, outputId string) error {
	reqBody, err := json.Marshal(fo)
	if err != nil {
		return fmt.Errorf("could not convert fleetOutput (request) to JSON: %w", err)
	}

	statusCode, respBody, err := c.put(fmt.Sprintf("%s/outputs/%s", FleetAPI, outputId), reqBody)
	if err != nil {
		return fmt.Errorf("could not update fleet output: %w", err)
	}

	if statusCode != http.StatusOK {
		return fmt.Errorf("could not update fleet output; API status code = %d; response body = %s", statusCode, respBody)
	}

	return nil
}

// AddFleetOutput adds an additional output to fleet eg., logstash
func (c *Client) AddFleetOutput(fo FleetOutput) error {
	reqBody, err := json.Marshal(fo)
	if err != nil {
		return fmt.Errorf("could not convert fleetOutput (request) to JSON: %w", err)
	}

	statusCode, respBody, err := c.post(fmt.Sprintf("%s/outputs", FleetAPI), reqBody)
	if err != nil {
		return fmt.Errorf("could not create fleet output: %w", err)
	}

	if statusCode != http.StatusOK {
		return fmt.Errorf("could not add fleet output; API status code = %d; response body = %s", statusCode, respBody)
	}

=======
func (c *Client) SetAgentLogLevel(agentID, level string) error {
	path := fmt.Sprintf("%s/agents/%s/actions", FleetAPI, agentID)

	type fleetAction struct {
		Action struct {
			Type string `json:"type"`
			Data struct {
				LogLevel string `json:"log_level"`
			} `json:"data"`
		} `json:"action"`
	}

	action := fleetAction{}
	action.Action.Type = "SETTINGS"
	action.Action.Data.LogLevel = level

	reqBody, err := json.Marshal(action)
	if err != nil {
		return fmt.Errorf("could not convert action settingr (request) to JSON: %w", err)
	}

	statusCode, respBody, err := c.post(path, reqBody)
	if err != nil {
		return fmt.Errorf("could not update agent settings: %w", err)
	}

	if statusCode != http.StatusOK {
		return fmt.Errorf("could not set new log level; API status code = %d; response body = %s", statusCode, respBody)
	}

	type actionResponse struct {
		ID        string    `json:"id"`
		CreatedAt time.Time `json:"created_at"`
		Type      string    `json:"type"`
		Data      struct {
			LogLevel string `json:"log_level"`
		} `json:"data"`
		Agents []string `json:"agents"`
	}
	var resp struct {
		Item actionResponse `json:"item"`
	}

	if err := json.Unmarshal(respBody, &resp); err != nil {
		return fmt.Errorf("could not convert actions agent (response) to JSON: %w", err)
	}
>>>>>>> ef1a3fcb
	return nil
}<|MERGE_RESOLUTION|>--- conflicted
+++ resolved
@@ -59,7 +59,6 @@
 	return "", errors.New("could not find the fleet server URL for this project")
 }
 
-<<<<<<< HEAD
 // UpdateFleetOutput updates an existing output to fleet
 // For example, to update ssl certificates etc.,
 func (c *Client) UpdateFleetOutput(fo FleetOutput, outputId string) error {
@@ -96,7 +95,9 @@
 		return fmt.Errorf("could not add fleet output; API status code = %d; response body = %s", statusCode, respBody)
 	}
 
-=======
+	return nil
+}
+
 func (c *Client) SetAgentLogLevel(agentID, level string) error {
 	path := fmt.Sprintf("%s/agents/%s/actions", FleetAPI, agentID)
 
@@ -143,6 +144,5 @@
 	if err := json.Unmarshal(respBody, &resp); err != nil {
 		return fmt.Errorf("could not convert actions agent (response) to JSON: %w", err)
 	}
->>>>>>> ef1a3fcb
 	return nil
 }
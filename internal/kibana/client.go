// Copyright Elasticsearch B.V. and/or licensed to Elasticsearch B.V. under one
// or more contributor license agreements. Licensed under the Elastic License;
// you may not use this file except in compliance with the Elastic License.

package kibana

import (
	"bytes"
	"context"
	"crypto/tls"
	"errors"
	"fmt"
	"io"
	"net/http"
	"net/url"

	"github.com/Masterminds/semver/v3"

	"github.com/elastic/elastic-package/internal/certs"
	"github.com/elastic/elastic-package/internal/install"
	"github.com/elastic/elastic-package/internal/logger"
	"github.com/elastic/elastic-package/internal/retry"
)

var (
	ErrUndefinedHost = errors.New("missing kibana host")
	ErrConflict      = errors.New("resource already exists")
)

// Client is responsible for exporting dashboards from Kibana.
type Client struct {
	host     string
	apiKey   string
	username string
	password string

	certificateAuthority string
	tlSkipVerify         bool

	versionInfo VersionInfo
	semver      *semver.Version

	retryMax        int
	http            *http.Client
	httpClientSetup func(*http.Client) *http.Client
}

// ClientOption is functional option modifying Kibana client.
type ClientOption func(*Client)

// NewClient creates a new instance of the client.
func NewClient(opts ...ClientOption) (*Client, error) {
	c := &Client{
		retryMax: 10,
	}
	for _, opt := range opts {
		opt(c)
	}

	if c.host == "" {
		return nil, ErrUndefinedHost
	}

	httpClient, err := c.newHttpClient()
	if err != nil {
		return nil, err
	}
	c.http = httpClient

	// Allow to initialize version from tests.
	var zeroVersion VersionInfo
	if c.semver == nil || c.versionInfo == zeroVersion {
		// Passing a nil context here because we are on initialization.
		v, err := c.requestStatus(context.Background())
		if err != nil {
			return nil, fmt.Errorf("failed to get Kibana version: %w", err)
		}
		c.versionInfo = v.Version

<<<<<<< HEAD
		if c.versionInfo.Number == "" {
			// Version info may not contain any version if this is a managed Kibana.
			c.semver = semver.MustParse("9.0.0")
		} else {
=======
		// Version info may not contain any version if this is a managed Kibana.
		if c.versionInfo.Number != "" {
>>>>>>> 48f74c91
			c.semver, err = semver.NewVersion(c.versionInfo.Number)
			if err != nil {
				return nil, fmt.Errorf("failed to parse Kibana version (%s): %w", c.versionInfo.Number, err)
			}
		}
	}

	return c, nil
}

// Get client host
func (c *Client) Address() string {
	return c.host
}

// Address option sets the host to use to connect to Kibana.
func Address(address string) ClientOption {
	return func(c *Client) {
		c.host = address
	}
}

// APIKey option sets the API key to be used by the client for authentication.
func APIKey(apiKey string) ClientOption {
	return func(c *Client) {
		c.apiKey = apiKey
	}
}

// TLSSkipVerify option disables TLS verification.
func TLSSkipVerify() ClientOption {
	return func(c *Client) {
		c.tlSkipVerify = true
	}
}

// Username option sets the username to be used by the client.
func Username(username string) ClientOption {
	return func(c *Client) {
		c.username = username
	}
}

// Password option sets the password to be used by the client.
func Password(password string) ClientOption {
	return func(c *Client) {
		c.password = password
	}
}

// RetryMax configures the number of retries before failing.
func RetryMax(retryMax int) ClientOption {
	return func(c *Client) {
		c.retryMax = retryMax
	}
}

// CertificateAuthority sets the certificate authority to be used by the client.
func CertificateAuthority(certificateAuthority string) ClientOption {
	return func(c *Client) {
		c.certificateAuthority = certificateAuthority
	}
}

// HTTPClientSetup adds an initializing function for the http client.
func HTTPClientSetup(setup func(*http.Client) *http.Client) ClientOption {
	return func(c *Client) {
		c.httpClientSetup = setup
	}
}

func (c *Client) get(ctx context.Context, resourcePath string) (int, []byte, error) {
	return c.SendRequest(ctx, http.MethodGet, resourcePath, nil)
}

func (c *Client) post(ctx context.Context, resourcePath string, body []byte) (int, []byte, error) {
	return c.SendRequest(ctx, http.MethodPost, resourcePath, body)
}

func (c *Client) put(ctx context.Context, resourcePath string, body []byte) (int, []byte, error) {
	return c.SendRequest(ctx, http.MethodPut, resourcePath, body)
}

func (c *Client) delete(ctx context.Context, resourcePath string) (int, []byte, error) {
	return c.SendRequest(ctx, http.MethodDelete, resourcePath, nil)
}

func (c *Client) SendRequest(ctx context.Context, method, resourcePath string, body []byte) (int, []byte, error) {
	request, err := c.newRequest(ctx, method, resourcePath, bytes.NewReader(body))
	if err != nil {
		return 0, nil, err
	}

	return c.doRequest(request)
}

func (c *Client) newRequest(ctx context.Context, method, resourcePath string, reqBody io.Reader) (*http.Request, error) {
	base, err := url.Parse(c.host)
	if err != nil {
		return nil, fmt.Errorf("could not create base URL from host: %v: %w", c.host, err)
	}

	rel, err := url.Parse(resourcePath)
	if err != nil {
		return nil, fmt.Errorf("could not create relative URL from resource path: %v: %w", resourcePath, err)
	}

	u := base.JoinPath(rel.EscapedPath())
	u.RawQuery = rel.RawQuery

	logger.Debugf("%s %s", method, u)

	req, err := http.NewRequestWithContext(ctx, method, u.String(), reqBody)
	if err != nil {
		return nil, fmt.Errorf("could not create %v request to Kibana API resource: %s: %w", method, resourcePath, err)
	}

	if c.apiKey != "" {
		req.Header.Set("Authorization", "ApiKey "+c.apiKey)
	} else {
		req.SetBasicAuth(c.username, c.password)
	}
	req.Header.Add("content-type", "application/json")
	req.Header.Add("kbn-xsrf", install.DefaultStackVersion)

	return req, nil
}

func (c *Client) doRequest(request *http.Request) (int, []byte, error) {
	resp, err := c.http.Do(request)
	if err != nil {
		return 0, nil, fmt.Errorf("could not send request to Kibana API: %w", err)
	}

	defer resp.Body.Close()
	body, err := io.ReadAll(resp.Body)
	if err != nil {
		return resp.StatusCode, nil, fmt.Errorf("could not read response body: %w", err)
	}

	return resp.StatusCode, body, nil
}

func (c *Client) newHttpClient() (*http.Client, error) {
	client := &http.Client{}
	if c.tlSkipVerify {
		client.Transport = &http.Transport{
			TLSClientConfig: &tls.Config{InsecureSkipVerify: true},
		}
	} else if c.certificateAuthority != "" {
		rootCAs, err := certs.SystemPoolWithCACertificate(c.certificateAuthority)
		if err != nil {
			return nil, fmt.Errorf("reading CA certificate: %w", err)
		}
		client.Transport = &http.Transport{
			TLSClientConfig: &tls.Config{RootCAs: rootCAs},
		}
	}

	if c.retryMax > 0 {
		opts := retry.HTTPOptions{
			RetryMax: c.retryMax,
		}
		client = retry.WrapHTTPClient(client, opts)
	}

	if c.httpClientSetup != nil {
		client = c.httpClientSetup(client)
	}

	return client, nil
}<|MERGE_RESOLUTION|>--- conflicted
+++ resolved
@@ -77,15 +77,8 @@
 		}
 		c.versionInfo = v.Version
 
-<<<<<<< HEAD
-		if c.versionInfo.Number == "" {
-			// Version info may not contain any version if this is a managed Kibana.
-			c.semver = semver.MustParse("9.0.0")
-		} else {
-=======
 		// Version info may not contain any version if this is a managed Kibana.
 		if c.versionInfo.Number != "" {
->>>>>>> 48f74c91
 			c.semver, err = semver.NewVersion(c.versionInfo.Number)
 			if err != nil {
 				return nil, fmt.Errorf("failed to parse Kibana version (%s): %w", c.versionInfo.Number, err)

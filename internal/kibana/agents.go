--- conflicted
+++ resolved
@@ -7,6 +7,7 @@
 import (
 	"context"
 	"encoding/json"
+	"errors"
 	"fmt"
 	"net/http"
 	"time"
@@ -95,11 +96,7 @@
 	defer ticker.Stop()
 
 	for {
-<<<<<<< HEAD
 		agent, err := c.getAgent(ctx, a.ID)
-=======
-		agent, err := c.getAgent(a.ID)
->>>>>>> c40a1c24
 		if err != nil {
 			return fmt.Errorf("can't get the agent: %w", err)
 		}
@@ -113,12 +110,9 @@
 		logger.Debugf("Wait until the policy (ID: %s, revision: %d) is assigned to the agent (ID: %s)...", p.ID, p.Revision, a.ID)
 		select {
 		case <-ctx.Done():
-<<<<<<< HEAD
-=======
 			if errors.Is(ctx.Err(), context.DeadlineExceeded) {
 				return errors.New("timeout: policy hasn't been assigned in time")
 			}
->>>>>>> c40a1c24
 			return ctx.Err()
 		case <-ticker.C:
 			continue

--- conflicted
+++ resolved
@@ -59,9 +59,9 @@
 	return r.setUp(ctx)
 }
 
-func StaticValidation(opts Options) error {
+func StaticValidation(ctx context.Context, opts Options) error {
 	runner := runner{options: opts}
-	err := runner.initialize()
+	err := runner.initialize(ctx)
 	if err != nil {
 		return err
 	}
@@ -106,19 +106,9 @@
 	return merr
 }
 
-<<<<<<< HEAD
-func (r *runner) initialize() error {
+func (r *runner) initialize(ctx context.Context) error {
 	r.generators = make(map[string]genlib.Generator)
 	r.backFillGenerators = make(map[string]genlib.Generator)
-=======
-func (r *runner) setUp(ctx context.Context) error {
-	r.generators = make(map[string]genlib.Generator)
-	r.backFillGenerators = make(map[string]genlib.Generator)
-
-	r.runtimeDataStreams = make(map[string]string)
-
-	r.svcInfo.Test.RunID = common.NewRunID()
->>>>>>> 28a985c3
 
 	pkgManifest, err := packages.ReadPackageManifestFromPackageRoot(r.options.PackageRootPath)
 	if err != nil {
@@ -131,15 +121,7 @@
 	}
 	r.scenarios = scenarios
 
-<<<<<<< HEAD
-	err = r.collectGenerators()
-=======
-	if err = r.installPackage(); err != nil {
-		return fmt.Errorf("error installing package: %w", err)
-	}
-
 	err = r.collectGenerators(ctx)
->>>>>>> 28a985c3
 	if err != nil {
 		return fmt.Errorf("can't initialize generator: %w", err)
 	}
@@ -167,17 +149,15 @@
 	return nil
 }
 
-func (r *runner) setUp() error {
-	err := r.initialize()
+func (r *runner) setUp(ctx context.Context) error {
+	err := r.initialize(ctx)
 	if err != nil {
 		return err
 	}
-	r.errChanGenerators = make(chan error)
-	r.done = make(chan struct{})
 
 	r.runtimeDataStreams = make(map[string]string)
 
-	r.ctxt.Test.RunID = common.NewRunID()
+	r.svcInfo.Test.RunID = common.NewRunID()
 
 	pkgManifest, err := packages.ReadPackageManifestFromPackageRoot(r.options.PackageRootPath)
 	if err != nil {

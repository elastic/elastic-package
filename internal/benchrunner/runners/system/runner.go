// Copyright Elasticsearch B.V. and/or licensed to Elasticsearch B.V. under one
// or more contributor license agreements. Licensed under the Elastic License;
// you may not use this file except in compliance with the Elastic License.

package system

import (
	"bytes"
	"context"
	"encoding/json"
	"errors"
	"fmt"
	"io"
	"net/http"
	"os"
	"path/filepath"
	"strings"
	"time"

	"gopkg.in/yaml.v3"

	"github.com/elastic/elastic-integration-corpus-generator-tool/pkg/genlib"
	"github.com/elastic/elastic-integration-corpus-generator-tool/pkg/genlib/config"
	"github.com/elastic/elastic-integration-corpus-generator-tool/pkg/genlib/fields"

	"github.com/elastic/elastic-package/internal/benchrunner"
	"github.com/elastic/elastic-package/internal/benchrunner/reporters"
	"github.com/elastic/elastic-package/internal/benchrunner/runners/common"
	"github.com/elastic/elastic-package/internal/configuration/locations"
	"github.com/elastic/elastic-package/internal/kibana"
	"github.com/elastic/elastic-package/internal/logger"
	"github.com/elastic/elastic-package/internal/multierror"
	"github.com/elastic/elastic-package/internal/packages"
	"github.com/elastic/elastic-package/internal/servicedeployer"
	"github.com/elastic/elastic-package/internal/wait"
)

const (
	// ServiceLogsAgentDir is folder path where log files produced by the service
	// are stored on the Agent container's filesystem.
	ServiceLogsAgentDir = "/tmp/service_logs"

	// BenchType defining system benchmark
	BenchType benchrunner.Type = "system"
)

type runner struct {
	options  Options
	scenario *scenario

	svcInfo           servicedeployer.ServiceInfo
	benchPolicy       *kibana.Policy
	runtimeDataStream string
	pipelinePrefix    string
	generator         genlib.Generator
	mcollector        *collector
	corporaFile       string

	// Execution order of following handlers is defined in runner.TearDown() method.
	deletePolicyHandler     func(context.Context) error
	resetAgentPolicyHandler func(context.Context) error
	shutdownServiceHandler  func(context.Context) error
	wipeDataStreamHandler   func(context.Context) error
	clearCorporaHandler     func(context.Context) error
}

func NewSystemBenchmark(opts Options) benchrunner.Runner {
	return &runner{options: opts}
}

func (r *runner) SetUp(ctx context.Context) error {
	return r.setUp(ctx)
}

// Run runs the system benchmarks defined under the given folder
func (r *runner) Run(ctx context.Context) (reporters.Reportable, error) {
	return r.run(ctx)
}

func (r *runner) TearDown(ctx context.Context) error {
	if r.options.DeferCleanup > 0 {
		logger.Debugf("waiting for %s before tearing down...", r.options.DeferCleanup)
		select {
		case <-time.After(r.options.DeferCleanup):
		case <-ctx.Done():
		}

	}

	// Avoid cancellations during cleanup.
	cleanupCtx := context.WithoutCancel(ctx)

	var merr multierror.Error

	if r.resetAgentPolicyHandler != nil {
		if err := r.resetAgentPolicyHandler(cleanupCtx); err != nil {
			merr = append(merr, err)
		}
		r.resetAgentPolicyHandler = nil
	}

	if r.deletePolicyHandler != nil {
		if err := r.deletePolicyHandler(cleanupCtx); err != nil {
			merr = append(merr, err)
		}
		r.deletePolicyHandler = nil
	}

	if r.shutdownServiceHandler != nil {
		if err := r.shutdownServiceHandler(cleanupCtx); err != nil {
			merr = append(merr, err)
		}
		r.shutdownServiceHandler = nil
	}

	if r.wipeDataStreamHandler != nil {
		if err := r.wipeDataStreamHandler(cleanupCtx); err != nil {
			merr = append(merr, err)
		}
		r.wipeDataStreamHandler = nil
	}

	if r.clearCorporaHandler != nil {
		if err := r.clearCorporaHandler(cleanupCtx); err != nil {
			merr = append(merr, err)
		}
		r.clearCorporaHandler = nil
	}

	if len(merr) == 0 {
		return nil
	}
	return merr
}

func (r *runner) setUp(ctx context.Context) error {
	locationManager, err := locations.NewLocationManager()
	if err != nil {
		return fmt.Errorf("reading service logs directory failed: %w", err)
	}

	serviceLogsDir := locationManager.ServiceLogDir()
	r.svcInfo.Logs.Folder.Local = serviceLogsDir
	r.svcInfo.Logs.Folder.Agent = ServiceLogsAgentDir
	r.svcInfo.Test.RunID = common.NewRunID()

	outputDir, err := servicedeployer.CreateOutputDir(locationManager, r.svcInfo.Test.RunID)
	if err != nil {
		return fmt.Errorf("could not create output dir for terraform deployer %w", err)
	}
	r.svcInfo.OutputDir = outputDir

	scenario, err := readConfig(r.options.BenchPath, r.options.BenchName, r.svcInfo)
	if err != nil {
		return err
	}
	r.scenario = scenario

	if r.scenario.Corpora.Generator != nil {
		var err error
		r.generator, err = r.initializeGenerator(ctx)
		if err != nil {
			return fmt.Errorf("can't initialize generator: %w", err)
		}
	}

	pkgManifest, err := packages.ReadPackageManifestFromPackageRoot(r.options.PackageRootPath)
	if err != nil {
		return fmt.Errorf("reading package manifest failed: %w", err)
	}

	policy, err := r.createBenchmarkPolicy(ctx, pkgManifest)
	if err != nil {
		return err
	}
	r.benchPolicy = policy

	// Delete old data
	logger.Debug("deleting old data in data stream...")
	dataStreamManifest, err := packages.ReadDataStreamManifest(
		filepath.Join(
			common.DataStreamPath(r.options.PackageRootPath, r.scenario.DataStream.Name),
			packages.DataStreamManifestFile,
		),
	)
	if err != nil {
		return fmt.Errorf("reading data stream manifest failed: %w", err)
	}

	r.runtimeDataStream = fmt.Sprintf(
		"%s-%s.%s-%s",
		dataStreamManifest.Type,
		pkgManifest.Name,
		dataStreamManifest.Name,
		policy.Namespace,
	)
	r.pipelinePrefix = fmt.Sprintf(
		"%s-%s.%s-%s",
		dataStreamManifest.Type,
		pkgManifest.Name,
		dataStreamManifest.Name,
		r.scenario.Version,
	)

	r.wipeDataStreamHandler = func(ctx context.Context) error {
		logger.Debugf("deleting data in data stream...")
		if err := r.deleteDataStreamDocs(r.runtimeDataStream); err != nil {
			return fmt.Errorf("error deleting data in data stream: %w", err)
		}
		return nil
	}

	if err := r.deleteDataStreamDocs(r.runtimeDataStream); err != nil {
		return fmt.Errorf("error deleting old data in data stream: %s: %w", r.runtimeDataStream, err)
	}

	cleared, err := wait.UntilTrue(ctx, func(ctx context.Context) (bool, error) {
		hits, err := common.CountDocsInDataStream(ctx, r.options.ESAPI, r.runtimeDataStream)
		return hits == 0, err
	}, 5*time.Second, 2*time.Minute)
	if err != nil || !cleared {
		if err == nil {
			err = errors.New("unable to clear previous data")
		}
		return err
	}

	return nil
}

func (r *runner) run(ctx context.Context) (report reporters.Reportable, err error) {
	var service servicedeployer.DeployedService
	if r.scenario.Corpora.InputService != nil {
<<<<<<< HEAD
		stackVersion, err := r.options.KibanaClient.Version()
		if err != nil {
			return nil, fmt.Errorf("cannot request Kibana version: %w", err)
		}

		// Setup service.
		logger.Debug("setting up service...")
		devDeployDir := filepath.Clean(filepath.Join(r.options.BenchPath, "deploy"))
		opts := servicedeployer.FactoryOptions{
			PackageRootPath:        r.options.PackageRootPath,
			DevDeployDir:           devDeployDir,
			Variant:                r.options.Variant,
			Profile:                r.options.Profile,
			Type:                   servicedeployer.TypeBench,
			StackVersion:           stackVersion.Version(),
			DeployIndependentAgent: false,
		}
		serviceDeployer, err := servicedeployer.Factory(opts)

		if err != nil {
			return nil, fmt.Errorf("could not create service runner: %w", err)
		}

		if serviceDeployer == nil {
			return nil, nil
		}

		r.svcInfo.Name = r.scenario.Corpora.InputService.Name
		service, err = serviceDeployer.SetUp(ctx, r.svcInfo)
		if err != nil {
			return nil, fmt.Errorf("could not setup service: %w", err)
		}

		r.svcInfo = service.Info()
		r.shutdownServiceHandler = func(ctx context.Context) error {
			logger.Debug("tearing down service...")
			if err := service.TearDown(ctx); err != nil {
				return fmt.Errorf("error tearing down service: %w", err)
			}

			return nil
=======
		s, err := r.setupService(ctx)
		if errors.Is(err, os.ErrNotExist) {
			logger.Debugf("No service deployer defined for this benchmark")
		} else if err != nil {
			return nil, err
>>>>>>> 756ecf1d
		}
		service = s
	}

	r.startMetricsColletion(ctx)
	defer r.mcollector.stop()

	// if there is a generator config, generate the data
	if r.generator != nil {
		logger.Debugf("generating corpus data to %s...", r.svcInfo.Logs.Folder.Local)
		if err := r.runGenerator(r.svcInfo.Logs.Folder.Local); err != nil {
			return nil, fmt.Errorf("can't generate benchmarks data corpus for data stream: %w", err)
		}
	}

	// once data is generated, enroll agents and assign policy
	if err := r.enrollAgents(ctx); err != nil {
		return nil, err
	}

	// Signal to the service that the agent is ready (policy is assigned).
	if service != nil && r.scenario.Corpora.InputService != nil && r.scenario.Corpora.InputService.Signal != "" {
		if err = service.Signal(ctx, r.scenario.Corpora.InputService.Signal); err != nil {
			return nil, fmt.Errorf("failed to notify benchmark service: %w", err)
		}
	}

	finishedOnTime, err := r.waitUntilBenchmarkFinishes(ctx)
	if err != nil {
		return nil, err
	}
	if !finishedOnTime {
		return nil, errors.New("timeout exceeded")
	}

	msum, err := r.collectAndSummarizeMetrics()
	if err != nil {
		return nil, fmt.Errorf("can't summarize metrics: %w", err)
	}

	if err := r.reindexData(); err != nil {
		return nil, fmt.Errorf("can't reindex data: %w", err)
	}

	return createReport(r.options.BenchName, r.corporaFile, r.scenario, msum)
}

func (r *runner) setupService(ctx context.Context) (servicedeployer.DeployedService, error) {
	stackVersion, err := r.options.KibanaClient.Version()
	if err != nil {
		return nil, fmt.Errorf("cannot request Kibana version: %w", err)
	}

	// Setup service.
	logger.Debug("Setting up service...")
	devDeployDir := filepath.Clean(filepath.Join(r.options.BenchPath, "deploy"))
	opts := servicedeployer.FactoryOptions{
		PackageRootPath:        r.options.PackageRootPath,
		DevDeployDir:           devDeployDir,
		Variant:                r.options.Variant,
		Profile:                r.options.Profile,
		Type:                   servicedeployer.TypeBench,
		StackVersion:           stackVersion.Version(),
		DeployIndependentAgent: false,
	}
	serviceDeployer, err := servicedeployer.Factory(opts)
	if err != nil {
		return nil, fmt.Errorf("could not create service runner: %w", err)
	}

	r.svcInfo.Name = r.scenario.Corpora.InputService.Name
	service, err := serviceDeployer.SetUp(ctx, r.svcInfo)
	if err != nil {
		return nil, fmt.Errorf("could not setup service: %w", err)
	}

	r.svcInfo = service.Info()
	r.shutdownServiceHandler = func(ctx context.Context) error {
		logger.Debug("tearing down service...")
		if err := service.TearDown(ctx); err != nil {
			return fmt.Errorf("error tearing down service: %w", err)
		}

		return nil
	}

	return service, nil
}

func (r *runner) startMetricsColletion(ctx context.Context) {
	// TODO collect agent hosts metrics using system integration
	r.mcollector = newCollector(
		r.svcInfo,
		r.options.BenchName,
		*r.scenario,
		r.options.ESAPI,
		r.options.ESMetricsAPI,
		r.options.MetricsInterval,
		r.runtimeDataStream,
		r.pipelinePrefix,
	)
	r.mcollector.start(ctx)
}

func (r *runner) collectAndSummarizeMetrics() (*metricsSummary, error) {
	r.mcollector.stop()
	sum, err := r.mcollector.summarize()
	return sum, err
}

func (r *runner) deleteDataStreamDocs(dataStream string) error {
	body := strings.NewReader(`{ "query": { "match_all": {} } }`)
	resp, err := r.options.ESAPI.DeleteByQuery([]string{dataStream}, body)
	if err != nil {
		return fmt.Errorf("failed to delete docs for data stream %s: %w", dataStream, err)
	}
	defer resp.Body.Close()

	if resp.StatusCode == http.StatusNotFound {
		// Unavailable index is ok, this means that data is already not there.
		return nil
	}
	if resp.IsError() {
		return fmt.Errorf("failed to delete data stream docs for data stream %s: %s", dataStream, resp.String())
	}

	return nil
}

func (r *runner) createBenchmarkPolicy(ctx context.Context, pkgManifest *packages.PackageManifest) (*kibana.Policy, error) {
	// Configure package (single data stream) via Ingest Manager APIs.
	logger.Debug("creating benchmark policy...")
	benchTime := time.Now().Format("20060102T15:04:05Z")
	p := kibana.Policy{
		Name:              fmt.Sprintf("ep-bench-%s-%s", r.options.BenchName, benchTime),
		Description:       fmt.Sprintf("policy created by elastic-package for benchmark %s", r.options.BenchName),
		Namespace:         "ep",
		MonitoringEnabled: []string{"logs", "metrics"},
	}

	// Assign the data_output_id to the agent policy to configure the output to logstash. The value is inferred from stack/_static/kibana.yml.tmpl
	if r.options.Profile.Config("stack.logstash_enabled", "false") == "true" {
		p.DataOutputID = "fleet-logstash-output"
	}

	policy, err := r.options.KibanaClient.CreatePolicy(ctx, p)
	if err != nil {
		return nil, err
	}

	packagePolicy, err := r.createPackagePolicy(ctx, pkgManifest, policy)
	if err != nil {
		return nil, err
	}

	r.deletePolicyHandler = func(ctx context.Context) error {
		var merr multierror.Error

		logger.Debug("deleting benchmark package policy...")
		if err := r.options.KibanaClient.DeletePackagePolicy(ctx, *packagePolicy); err != nil {
			merr = append(merr, fmt.Errorf("error cleaning up benchmark package policy: %w", err))
		}

		logger.Debug("deleting benchmark policy...")
		if err := r.options.KibanaClient.DeletePolicy(ctx, *policy); err != nil {
			merr = append(merr, fmt.Errorf("error cleaning up benchmark policy: %w", err))
		}

		if len(merr) > 0 {
			return merr
		}

		return nil
	}

	return policy, nil
}

func (r *runner) createPackagePolicy(ctx context.Context, pkgManifest *packages.PackageManifest, p *kibana.Policy) (*kibana.PackagePolicy, error) {
	logger.Debug("creating package policy...")

	if r.scenario.Version == "" {
		r.scenario.Version = pkgManifest.Version
	}

	if r.scenario.Package == "" {
		r.scenario.Package = pkgManifest.Name
	}

	if r.scenario.PolicyTemplate == "" {
		r.scenario.PolicyTemplate = pkgManifest.PolicyTemplates[0].Name
	}

	pp := kibana.PackagePolicy{
		Namespace: "ep",
		PolicyID:  p.ID,
		Force:     true,
		Inputs: map[string]kibana.PackagePolicyInput{
			fmt.Sprintf("%s-%s", r.scenario.PolicyTemplate, r.scenario.Input): {
				Enabled: true,
				Vars:    r.scenario.Vars,
				Streams: map[string]kibana.PackagePolicyStream{
					fmt.Sprintf("%s.%s", pkgManifest.Name, r.scenario.DataStream.Name): {
						Enabled: true,
						Vars:    r.scenario.DataStream.Vars,
					},
				},
			},
		},
	}
	pp.Package.Name = pkgManifest.Name
	pp.Package.Version = r.scenario.Version

	policy, err := r.options.KibanaClient.CreatePackagePolicy(ctx, pp)
	if err != nil {
		return nil, err
	}

	return policy, nil
}

func (r *runner) initializeGenerator(ctx context.Context) (genlib.Generator, error) {
	totEvents := r.scenario.Corpora.Generator.TotalEvents

	config, err := r.getGeneratorConfig()
	if err != nil {
		return nil, err
	}

	fields, err := r.getGeneratorFields(ctx)
	if err != nil {
		return nil, err
	}

	tpl, err := r.getGeneratorTemplate()
	if err != nil {
		return nil, err
	}

	genlib.InitGeneratorTimeNow(time.Now())
	genlib.InitGeneratorRandSeed(time.Now().UnixNano())

	var generator genlib.Generator
	switch r.scenario.Corpora.Generator.Template.Type {
	default:
		logger.Debugf("unknown generator template type %q, defaulting to \"placeholder\"", r.scenario.Corpora.Generator.Template.Type)
		fallthrough
	case "", "placeholder":
		generator, err = genlib.NewGeneratorWithCustomTemplate(tpl, *config, fields, totEvents)
	case "gotext":
		generator, err = genlib.NewGeneratorWithTextTemplate(tpl, *config, fields, totEvents)
	}

	if err != nil {
		return nil, err
	}

	return generator, nil
}

func (r *runner) getGeneratorConfig() (*config.Config, error) {
	var (
		data []byte
		err  error
	)

	if r.scenario.Corpora.Generator.Config.Path != "" {
		configPath := filepath.Clean(filepath.Join(r.options.BenchPath, r.scenario.Corpora.Generator.Config.Path))
		configPath = os.ExpandEnv(configPath)
		if _, err := os.Stat(configPath); err != nil {
			return nil, fmt.Errorf("can't find config file %s: %w", configPath, err)
		}
		data, err = os.ReadFile(configPath)
		if err != nil {
			return nil, fmt.Errorf("can't read config file %s: %w", configPath, err)
		}
	} else if len(r.scenario.Corpora.Generator.Config.Raw) > 0 {
		data, err = yaml.Marshal(r.scenario.Corpora.Generator.Config.Raw)
		if err != nil {
			return nil, fmt.Errorf("can't parse raw generator config: %w", err)
		}
	}

	cfg, err := config.LoadConfigFromYaml(data)
	if err != nil {
		return nil, fmt.Errorf("can't get generator config: %w", err)
	}

	return &cfg, nil
}

func (r *runner) getGeneratorFields(ctx context.Context) (fields.Fields, error) {
	var (
		data []byte
		err  error
	)

	if r.scenario.Corpora.Generator.Fields.Path != "" {
		fieldsPath := filepath.Clean(filepath.Join(r.options.BenchPath, r.scenario.Corpora.Generator.Fields.Path))
		fieldsPath = os.ExpandEnv(fieldsPath)
		if _, err := os.Stat(fieldsPath); err != nil {
			return nil, fmt.Errorf("can't find fields file %s: %w", fieldsPath, err)
		}

		data, err = os.ReadFile(fieldsPath)
		if err != nil {
			return nil, fmt.Errorf("can't read fields file %s: %w", fieldsPath, err)
		}
	} else if len(r.scenario.Corpora.Generator.Fields.Raw) > 0 {
		data, err = yaml.Marshal(r.scenario.Corpora.Generator.Config.Raw)
		if err != nil {
			return nil, fmt.Errorf("can't parse raw generator config: %w", err)
		}
	}

	fields, err := fields.LoadFieldsWithTemplateFromString(ctx, string(data))
	if err != nil {
		return nil, fmt.Errorf("could not load fields yaml: %w", err)
	}

	return fields, nil
}

func (r *runner) getGeneratorTemplate() ([]byte, error) {
	var (
		data []byte
		err  error
	)

	if r.scenario.Corpora.Generator.Template.Path != "" {
		tplPath := filepath.Clean(filepath.Join(r.options.BenchPath, r.scenario.Corpora.Generator.Template.Path))
		tplPath = os.ExpandEnv(tplPath)
		if _, err := os.Stat(tplPath); err != nil {
			return nil, fmt.Errorf("can't find template file %s: %w", tplPath, err)
		}

		data, err = os.ReadFile(tplPath)
		if err != nil {
			return nil, fmt.Errorf("can't read template file %s: %w", tplPath, err)
		}
	} else if len(r.scenario.Corpora.Generator.Template.Raw) > 0 {
		data = []byte(r.scenario.Corpora.Generator.Template.Raw)
	}

	return data, nil
}

func (r *runner) runGenerator(destDir string) error {
	f, err := os.CreateTemp(destDir, "corpus-*")
	if err != nil {
		return err
	}
	defer f.Close()

	if err := f.Chmod(os.ModePerm); err != nil {
		return err
	}

	buf := bytes.NewBufferString("")
	var corpusDocsCount uint64
	for {
		err := r.generator.Emit(buf)
		if err == io.EOF {
			break
		}

		if err != nil {
			return err
		}

		// TODO: this should be taken care of by the corpus generator tool, once it will be done let's remove this
		replacer := strings.NewReplacer("\n", "")
		event := replacer.Replace(buf.String())
		if _, err = f.Write([]byte(event)); err != nil {
			return err
		}

		if _, err = f.Write([]byte("\n")); err != nil {
			return err
		}

		buf.Reset()
		corpusDocsCount += 1
	}

	r.corporaFile = f.Name()
	r.clearCorporaHandler = func(ctx context.Context) error {
		return os.Remove(r.corporaFile)
	}

	return r.generator.Close()
}

func (r *runner) checkEnrolledAgents(ctx context.Context) ([]kibana.Agent, error) {
	var agents []kibana.Agent
	enrolled, err := wait.UntilTrue(ctx, func(ctx context.Context) (bool, error) {
		allAgents, err := r.options.KibanaClient.ListAgents(ctx)
		if err != nil {
			return false, fmt.Errorf("could not list agents: %w", err)
		}

		agents = filterAgents(allAgents)
		if len(agents) == 0 {
			return false, nil // selected agents are unavailable yet
		}

		return true, nil
	}, 5*time.Second, 5*time.Minute)
	if err != nil {
		return nil, fmt.Errorf("agent enrollment failed: %w", err)
	}
	if !enrolled {
		return nil, errors.New("no agent enrolled in time")
	}
	return agents, nil
}

func (r *runner) waitUntilBenchmarkFinishes(ctx context.Context) (bool, error) {
	logger.Debug("checking for all data in data stream...")
	var benchTime *time.Timer
	if r.scenario.BenchmarkTimePeriod > 0 {
		benchTime = time.NewTimer(r.scenario.BenchmarkTimePeriod)
	}

	oldHits := 0
	return wait.UntilTrue(ctx, func(ctx context.Context) (bool, error) {
		var err error
		hits, err := common.CountDocsInDataStream(ctx, r.options.ESAPI, r.runtimeDataStream)
		if hits == 0 {
			return false, err
		}

		ret := hits == oldHits
		if hits != oldHits {
			oldHits = hits
		}

		if benchTime != nil {
			select {
			case <-benchTime.C:
				return true, err
			default:
				return false, err
			}
		}

		return ret, err
	}, 5*time.Second, *r.scenario.WaitForDataTimeout)
}

func (r *runner) enrollAgents(ctx context.Context) error {
	agents, err := r.checkEnrolledAgents(ctx)
	if err != nil {
		return fmt.Errorf("can't check enrolled agents: %w", err)
	}

	handlers := make([]func(context.Context) error, len(agents))
	for i, agent := range agents {
		origPolicy := kibana.Policy{
			ID:       agent.PolicyID,
			Revision: agent.PolicyRevision,
		}

		// Assign policy to agent
		handlers[i] = func(ctx context.Context) error {
			logger.Debug("reassigning original policy back to agent...")
			if err := r.options.KibanaClient.AssignPolicyToAgent(ctx, agent, origPolicy); err != nil {
				return fmt.Errorf("error reassigning original policy to agent %s: %w", agent.ID, err)
			}
			return nil
		}

		policyWithDataStream, err := r.options.KibanaClient.GetPolicy(ctx, r.benchPolicy.ID)
		if err != nil {
			return fmt.Errorf("could not read the policy with data stream: %w", err)
		}

		logger.Debug("assigning package data stream to agent...")
		if err := r.options.KibanaClient.AssignPolicyToAgent(ctx, agent, *policyWithDataStream); err != nil {
			return fmt.Errorf("could not assign policy to agent: %w", err)
		}
	}

	r.resetAgentPolicyHandler = func(ctx context.Context) error {
		var merr multierror.Error
		for _, h := range handlers {
			if err := h(ctx); err != nil {
				merr = append(merr, err)
			}
		}
		if len(merr) == 0 {
			return nil
		}
		return merr
	}

	return nil
}

// reindexData will read all data generated during the benchmark and will reindex it to the metrisctore
func (r *runner) reindexData() error {
	if !r.options.ReindexData {
		return nil
	}
	if r.options.ESMetricsAPI == nil {
		return errors.New("the option to reindex data is set, but the metricstore was not initialized")
	}

	logger.Debug("starting reindexing of data...")

	logger.Debug("getting orignal mappings...")
	// Get the mapping from the source data stream
	mappingRes, err := r.options.ESAPI.Indices.GetMapping(
		r.options.ESAPI.Indices.GetMapping.WithIndex(r.runtimeDataStream),
	)
	if err != nil {
		return fmt.Errorf("error getting mapping: %w", err)
	}
	defer mappingRes.Body.Close()
	if mappingRes.IsError() {
		return fmt.Errorf("error getting mapping: %s", mappingRes)
	}

	body, err := io.ReadAll(mappingRes.Body)
	if err != nil {
		return fmt.Errorf("error reading mapping body: %w", err)
	}

	mappings := map[string]struct {
		Mappings json.RawMessage
	}{}

	if err := json.Unmarshal(body, &mappings); err != nil {
		return fmt.Errorf("error unmarshaling mappings: %w", err)
	}

	if len(mappings) != 1 {
		return fmt.Errorf("exactly 1 mapping was expected, got %d", len(mappings))
	}

	var mapping string
	for _, v := range mappings {
		mapping = string(v.Mappings)
	}

	reader := bytes.NewReader(
		[]byte(fmt.Sprintf(`{
			"settings": {"number_of_replicas":0},
			"mappings": %s
		}`, mapping)),
	)

	indexName := fmt.Sprintf("bench-reindex-%s-%s", r.runtimeDataStream, r.svcInfo.Test.RunID)

	logger.Debugf("creating %s index in metricstore...", indexName)

	createRes, err := r.options.ESMetricsAPI.Indices.Create(
		indexName,
		r.options.ESMetricsAPI.Indices.Create.WithBody(reader),
	)
	if err != nil {
		return fmt.Errorf("could not create index: %w", err)
	}
	defer createRes.Body.Close()

	if createRes.IsError() {
		return errors.New("got a response error while creating index")
	}

	bodyReader := strings.NewReader(`{"query":{"match_all":{}}}`)

	logger.Debug("starting scrolling of events...")
	resp, err := r.options.ESAPI.Search(
		r.options.ESAPI.Search.WithIndex(r.runtimeDataStream),
		r.options.ESAPI.Search.WithBody(bodyReader),
		r.options.ESAPI.Search.WithScroll(time.Minute),
		r.options.ESAPI.Search.WithSize(10000),
	)
	if err != nil {
		return fmt.Errorf("error executing search: %w", err)
	}
	defer resp.Body.Close()

	if resp.IsError() {
		return fmt.Errorf("failed to search events in data stream %s: %s", r.runtimeDataStream, resp.String())
	}

	// Iterate through the search results using the Scroll API
	for {
		var sr searchResponse
		if err := json.NewDecoder(resp.Body).Decode(&sr); err != nil {
			return fmt.Errorf("error decoding search response: %w", err)
		}

		if sr.Error != nil {
			return fmt.Errorf("error searching for documents: %s", sr.Error.Reason)
		}

		if len(sr.Hits) == 0 {
			break
		}

		err := r.bulkMetrics(indexName, sr)
		if err != nil {
			return err
		}
	}

	logger.Debug("reindexing operation finished")
	return nil
}

type searchResponse struct {
	Error *struct {
		Reason string `json:"reson"`
	} `json:"error"`
	ScrollID string `json:"_scroll_id"`
	Hits     []struct {
		ID     string                 `json:"_id"`
		Source map[string]interface{} `json:"_source"`
	} `json:"hits"`
}

func (r *runner) bulkMetrics(indexName string, sr searchResponse) error {
	var bulkBodyBuilder strings.Builder
	for _, hit := range sr.Hits {
		bulkBodyBuilder.WriteString(fmt.Sprintf("{\"index\":{\"_index\":\"%s\",\"_id\":\"%s\"}}\n", indexName, hit.ID))
		enriched := r.enrichEventWithBenchmarkMetadata(hit.Source)
		src, err := json.Marshal(enriched)
		if err != nil {
			return fmt.Errorf("error decoding _source: %w", err)
		}
		bulkBodyBuilder.WriteString(fmt.Sprintf("%s\n", string(src)))
	}

	logger.Debugf("bulk request of %d events...", len(sr.Hits))

	resp, err := r.options.ESMetricsAPI.Bulk(strings.NewReader(bulkBodyBuilder.String()))
	if err != nil {
		return fmt.Errorf("error performing the bulk index request: %w", err)
	}
	defer resp.Body.Close()
	if resp.IsError() {
		return fmt.Errorf("error performing the bulk index request: %s", resp.String())
	}

	if sr.ScrollID == "" {
		return errors.New("error getting scroll ID")
	}

	resp, err = r.options.ESAPI.Scroll(
		r.options.ESAPI.Scroll.WithScrollID(sr.ScrollID),
		r.options.ESAPI.Scroll.WithScroll(time.Minute),
	)
	if err != nil {
		return fmt.Errorf("error executing scroll: %s", err)
	}
	defer resp.Body.Close()
	if resp.IsError() {
		return fmt.Errorf("error executing scroll: %s", resp.String())
	}

	return nil
}

type benchMeta struct {
	Info struct {
		Benchmark string `json:"benchmark"`
		RunID     string `json:"run_id"`
	} `json:"info"`
	Parameters scenario `json:"parameter"`
}

func (r *runner) enrichEventWithBenchmarkMetadata(e map[string]interface{}) map[string]interface{} {
	var m benchMeta
	m.Info.Benchmark = r.options.BenchName
	m.Info.RunID = r.svcInfo.Test.RunID
	m.Parameters = *r.scenario
	e["benchmark_metadata"] = m
	return e
}

func filterAgents(allAgents []kibana.Agent) []kibana.Agent {
	var filtered []kibana.Agent
	for _, agent := range allAgents {
		if agent.PolicyRevision == 0 {
			// For some reason Kibana doesn't always return
			// a valid policy revision (eventually it will be present and valid)
			continue
		}

		// best effort to ignore fleet server agents
		switch {
		case agent.LocalMetadata.Host.Name == "docker-fleet-server",
			agent.PolicyID == "fleet-server-policy",
			agent.PolicyID == "policy-elastic-agent-on-cloud":
			continue
		}
		filtered = append(filtered, agent)
	}
	return filtered
}<|MERGE_RESOLUTION|>--- conflicted
+++ resolved
@@ -231,55 +231,11 @@
 func (r *runner) run(ctx context.Context) (report reporters.Reportable, err error) {
 	var service servicedeployer.DeployedService
 	if r.scenario.Corpora.InputService != nil {
-<<<<<<< HEAD
-		stackVersion, err := r.options.KibanaClient.Version()
-		if err != nil {
-			return nil, fmt.Errorf("cannot request Kibana version: %w", err)
-		}
-
-		// Setup service.
-		logger.Debug("setting up service...")
-		devDeployDir := filepath.Clean(filepath.Join(r.options.BenchPath, "deploy"))
-		opts := servicedeployer.FactoryOptions{
-			PackageRootPath:        r.options.PackageRootPath,
-			DevDeployDir:           devDeployDir,
-			Variant:                r.options.Variant,
-			Profile:                r.options.Profile,
-			Type:                   servicedeployer.TypeBench,
-			StackVersion:           stackVersion.Version(),
-			DeployIndependentAgent: false,
-		}
-		serviceDeployer, err := servicedeployer.Factory(opts)
-
-		if err != nil {
-			return nil, fmt.Errorf("could not create service runner: %w", err)
-		}
-
-		if serviceDeployer == nil {
-			return nil, nil
-		}
-
-		r.svcInfo.Name = r.scenario.Corpora.InputService.Name
-		service, err = serviceDeployer.SetUp(ctx, r.svcInfo)
-		if err != nil {
-			return nil, fmt.Errorf("could not setup service: %w", err)
-		}
-
-		r.svcInfo = service.Info()
-		r.shutdownServiceHandler = func(ctx context.Context) error {
-			logger.Debug("tearing down service...")
-			if err := service.TearDown(ctx); err != nil {
-				return fmt.Errorf("error tearing down service: %w", err)
-			}
-
-			return nil
-=======
 		s, err := r.setupService(ctx)
 		if errors.Is(err, os.ErrNotExist) {
 			logger.Debugf("No service deployer defined for this benchmark")
 		} else if err != nil {
 			return nil, err
->>>>>>> 756ecf1d
 		}
 		service = s
 	}

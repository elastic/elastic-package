--- conflicted
+++ resolved
@@ -62,7 +62,6 @@
     exit 1
 fi
 
-<<<<<<< HEAD
 upload_package_test_logs() {
     local retry_count=0
     local package_folder=""
@@ -105,9 +104,8 @@
 }
 
 install_required_tools() {
-    add_bin_path
+    local target="${1}"
 
-    local target="${1}"
     if [[ "${SERVERLESS}" == "true" ]]; then
         # If packages are tested with Serverless, these action are already performed
         # here: .buildkite/scripts/test_packages_with_serverless.sh
@@ -115,22 +113,8 @@
         return
     fi
 
-=======
-if [[ "${SERVERLESS}" == "true" && "${TARGET}" != "${PARALLEL_TARGET}" ]]; then
-    # Just tested parallel target to run with Serverless projects, other Makefile targets
-    # have not been tested yet and could fail unexpectedly. For instance, "test-check-package-false-positives"
-    # target would require a different management to not stop Elastic stack after each package test.
-    echo "Target ${TARGET} is not supported for Serverless testing"
-    usage
-    exit 1
-fi
+    add_bin_path
 
-add_bin_path
-
-if [[ "$SERVERLESS" == "false" ]]; then
-    # If packages are tested with Serverless, these actions are already performed
-    # here: .buildkite/scripts/test_packages_with_serverless.sh
->>>>>>> 3bac9e17
     echo "--- Install go"
     with_go
 
@@ -142,7 +126,7 @@
         echo "--- Install docker-compose plugin"
         with_docker_compose_plugin
     fi
-<<<<<<< HEAD
+
     case "${target}" in
         "${KIND_TARGET}" | "${SYSTEM_TEST_FLAGS_TARGET}")
             echo "--- Install kind"
@@ -153,15 +137,12 @@
             with_yq
             ;;
     esac
-=======
->>>>>>> 3bac9e17
 
     # In Serverless pipeline, elastic-package is installed in advance here:
     # .buildkite/scripts/test_packages_with_serverless.sh
     # No need to install it again for every package.
     echo "--- Install elastic-package"
     make install
-<<<<<<< HEAD
 }
 
 if [[ "${SERVERLESS}" == "true" && "${TARGET}" != "${PARALLEL_TARGET}" ]]; then
@@ -174,19 +155,6 @@
 fi
 
 install_required_tools "${TARGET}"
-=======
-fi
-
-if [[ "${TARGET}" == "${KIND_TARGET}" || "${TARGET}" == "${SYSTEM_TEST_FLAGS_TARGET}" ]]; then
-    echo "--- Install kubectl & kind"
-    with_kubernetes
-fi
-
-if [[ "${TARGET}" == "${TEST_BUILD_INSTALL_ZIP_TARGET}" || "${TARGET}" == "${FALSE_POSITIVES_TARGET}" ]]; then
-    echo "--- Install yq"
-    with_yq
-fi
->>>>>>> 3bac9e17
 
 label="${TARGET}"
 if [ -n "${PACKAGE}" ]; then
@@ -194,8 +162,6 @@
 fi
 
 echo "--- Run integration test ${label}"
-<<<<<<< HEAD
-#
 # allow to fail this command, to be able to upload safe logs
 set +e
 make SERVERLESS="${SERVERLESS}" PACKAGE_UNDER_TEST="${PACKAGE}" "${TARGET}"
@@ -212,60 +178,4 @@
 fi
 
 echo "--- Check git clean"
-make check-git-clean
-=======
-if [[ "${TARGET}" == "${PARALLEL_TARGET}" ]] || [[ "${TARGET}" == "${FALSE_POSITIVES_TARGET}" ]]; then
-    # allow to fail this command, to be able to upload safe logs
-    set +e
-    make SERVERLESS="${SERVERLESS}" PACKAGE_UNDER_TEST="${PACKAGE}" "${TARGET}"
-    testReturnCode=$?
-    set -e
-
-
-    if [[ "${UPLOAD_SAFE_LOGS}" -eq 1 ]] ; then
-        retry_count=${BUILDKITE_RETRY_COUNT:-"0"}
-        package_folder="${PACKAGE}"
-
-        if [[ "${ELASTIC_PACKAGE_TEST_ENABLE_INDEPENDENT_AGENT:-""}" == "false" ]]; then
-            package_folder="${package_folder}-stack_agent"
-        fi
-
-        if [[ "${ELASTIC_PACKAGE_FIELD_VALIDATION_TEST_METHOD:-""}" != "" ]]; then
-            package_folder="${package_folder}-${ELASTIC_PACKAGE_FIELD_VALIDATION_TEST_METHOD}"
-        fi
-
-        if [[ "${retry_count}" -ne 0 ]]; then
-            package_folder="${package_folder}_retry_${retry_count}"
-        fi
-
-        echo "--- Uploading safe logs to GCP bucket ${JOB_GCS_BUCKET_INTERNAL}"
-
-        upload_safe_logs \
-            "${JOB_GCS_BUCKET_INTERNAL}" \
-            "build/elastic-stack-dump/check-${PACKAGE}/logs/elastic-agent-internal/*.*" \
-            "insecure-logs/${package_folder}/elastic-agent-logs/"
-
-        # required for <8.6.0
-        upload_safe_logs \
-            "${JOB_GCS_BUCKET_INTERNAL}" \
-            "build/elastic-stack-dump/check-${PACKAGE}/logs/elastic-agent-internal/default/*" \
-            "insecure-logs/${package_folder}/elastic-agent-logs/default/"
-
-        upload_safe_logs \
-            "${JOB_GCS_BUCKET_INTERNAL}" \
-            "build/container-logs/*.log" \
-            "insecure-logs/${package_folder}/container-logs/"
-    fi
-
-    if [ $testReturnCode != 0 ]; then
-        echo "make SERVERLESS=${SERVERLESS} PACKAGE_UNDER_TEST=${PACKAGE} ${TARGET} failed with ${testReturnCode}"
-        exit ${testReturnCode}
-    fi
-else
-    make "${TARGET}"
-fi
-
-echo "--- Check git clean"
-make check-git-clean
-exit 0
->>>>>>> 3bac9e17
+make check-git-clean
#!/bin/bash

source .buildkite/scripts/install_deps.sh
source .buildkite/scripts/tooling.sh

set -euo pipefail

usage() {
    echo "$0 [-t <target>] [-h]"
    echo "Trigger integration tests related to a target in Makefile"
    echo -e "\t-t <target>: Makefile target. Mandatory"
    echo -e "\t-p <package>: Package (required for test-check-packages-parallel target)."
    echo -e "\t-h: Show this message"
}

PARALLEL_TARGET="test-check-packages-parallel"
FALSE_POSITIVES_TARGET="test-check-packages-false-positives"
KIND_TARGET="test-check-packages-with-kind"
LOGSTASH_TARGET="test-check-packages-with-logstash"
SYSTEM_TEST_FLAGS_TARGET="test-system-test-flags"
TEST_BUILD_ZIP_TARGET="test-build-zip"
TEST_BUILD_INSTALL_ZIP_TARGET="test-build-install-zip"

REPO_NAME=$(repo_name "${BUILDKITE_REPO}")
REPO_BUILD_TAG="${REPO_NAME}/$(buildkite_pr_branch_build_id)"
export REPO_BUILD_TAG
TARGET=""
PACKAGE=""
SERVERLESS="false"
while getopts ":t:p:sh" o; do
    case "${o}" in
        t)
            TARGET=${OPTARG}
            ;;
        p)
            PACKAGE=${OPTARG}
            ;;
        s)
            SERVERLESS="true"
            ;;
        h)
            usage
            exit 0
            ;;
        \?)
            echo "Invalid option ${OPTARG}"
            usage
            exit 1
            ;;
        :)
            echo "Missing argument for -${OPTARG}"
            usage
            exit 1
            ;;
    esac
done

if [[ "${TARGET}" == "" ]]; then
    echo "Missing target"
    usage
    exit 1
fi

if [[ "${SERVERLESS}" == "true" && "${TARGET}" != "${PARALLEL_TARGET}" ]]; then
    # Just tested parallel target to run with Serverless projects, other Makefile targets
    # have not been tested yet and could fail unexpectedly. For instance, "test-check-package-false-positives"
    # target would require a different management to not stop Elastic stack after each package test.
    echo "Target ${TARGET} is not supported for Serverless testing"
    usage
    exit 1
fi

add_bin_path

if [[ "$SERVERLESS" == "false" ]]; then
    # If packages are tested with Serverless, these actions are already performed
    # here: .buildkite/scripts/test_packages_with_serverless.sh
    echo "--- Install go"
    with_go

    if [[ "${TARGET}" != "${TEST_BUILD_ZIP_TARGET}" ]]; then
        # Not supported in Macos ARM
        echo "--- Install docker"
        with_docker

        echo "--- Install docker-compose plugin"
        with_docker_compose_plugin
    fi

    # In Serverless pipeline, elastic-package is installed in advance here:
    # .buildkite/scripts/test_packages_with_serverless.sh
    # No need to install it again for every package.
    echo "--- Install elastic-package"
    make install
fi

if [[ "${TARGET}" == "${KIND_TARGET}" || "${TARGET}" == "${SYSTEM_TEST_FLAGS_TARGET}" ]]; then
    echo "--- Install kubectl & kind"
    with_kubernetes
fi

if [[ "${TARGET}" == "${TEST_BUILD_INSTALL_ZIP_TARGET}" || "${TARGET}" == "${FALSE_POSITIVES_TARGET}" ]]; then
    echo "--- Install yq"
    with_yq
fi

label="${TARGET}"
if [ -n "${PACKAGE}" ]; then
    label="${label} - ${PACKAGE}"
fi

echo "--- Run integration test ${label}"
<<<<<<< HEAD
test_each_package=false
case "${TARGET}" in
    "${PARALLEL_TARGET}" | "${FALSE_POSITIVES_TARGET}" | "${LOGSTASH_TARGET}")
        test_each_package=true
        ;;
esac
if [[ "${test_each_package}" == "true" ]]; then
    make install

=======
if [[ "${TARGET}" == "${PARALLEL_TARGET}" ]] || [[ "${TARGET}" == "${FALSE_POSITIVES_TARGET}" ]]; then
>>>>>>> c67f9ef0
    # allow to fail this command, to be able to upload safe logs
    set +e
    make SERVERLESS="${SERVERLESS}" PACKAGE_UNDER_TEST="${PACKAGE}" "${TARGET}"
    testReturnCode=$?
    set -e


    if [[ "${UPLOAD_SAFE_LOGS}" -eq 1 ]] ; then
        retry_count=${BUILDKITE_RETRY_COUNT:-"0"}
        package_folder="${PACKAGE}"

        if [[ "${ELASTIC_PACKAGE_TEST_ENABLE_INDEPENDENT_AGENT:-""}" == "false" ]]; then
            package_folder="${package_folder}-stack_agent"
        fi

        if [[ "${ELASTIC_PACKAGE_FIELD_VALIDATION_TEST_METHOD:-""}" != "" ]]; then
            package_folder="${package_folder}-${ELASTIC_PACKAGE_FIELD_VALIDATION_TEST_METHOD}"
        fi

        if [[ "${retry_count}" -ne 0 ]]; then
            package_folder="${package_folder}_retry_${retry_count}"
        fi

        echo "--- Uploading safe logs to GCP bucket ${JOB_GCS_BUCKET_INTERNAL}"

        upload_safe_logs \
            "${JOB_GCS_BUCKET_INTERNAL}" \
            "build/elastic-stack-dump/check-${PACKAGE}/logs/elastic-agent-internal/*.*" \
            "insecure-logs/${package_folder}/elastic-agent-logs/"

        # required for <8.6.0
        upload_safe_logs \
            "${JOB_GCS_BUCKET_INTERNAL}" \
            "build/elastic-stack-dump/check-${PACKAGE}/logs/elastic-agent-internal/default/*" \
            "insecure-logs/${package_folder}/elastic-agent-logs/default/"

        upload_safe_logs \
            "${JOB_GCS_BUCKET_INTERNAL}" \
            "build/container-logs/*.log" \
            "insecure-logs/${package_folder}/container-logs/"
    fi

    if [ $testReturnCode != 0 ]; then
        echo "make SERVERLESS=${SERVERLESS} PACKAGE_UNDER_TEST=${PACKAGE} ${TARGET} failed with ${testReturnCode}"
        exit ${testReturnCode}
    fi
else
    make "${TARGET}"
fi

echo "--- Check git clean"
make check-git-clean
exit 0<|MERGE_RESOLUTION|>--- conflicted
+++ resolved
@@ -110,7 +110,6 @@
 fi
 
 echo "--- Run integration test ${label}"
-<<<<<<< HEAD
 test_each_package=false
 case "${TARGET}" in
     "${PARALLEL_TARGET}" | "${FALSE_POSITIVES_TARGET}" | "${LOGSTASH_TARGET}")
@@ -119,10 +118,6 @@
 esac
 if [[ "${test_each_package}" == "true" ]]; then
     make install
-
-=======
-if [[ "${TARGET}" == "${PARALLEL_TARGET}" ]] || [[ "${TARGET}" == "${FALSE_POSITIVES_TARGET}" ]]; then
->>>>>>> c67f9ef0
     # allow to fail this command, to be able to upload safe logs
     set +e
     make SERVERLESS="${SERVERLESS}" PACKAGE_UNDER_TEST="${PACKAGE}" "${TARGET}"

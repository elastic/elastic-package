--- conflicted
+++ resolved
@@ -88,11 +88,7 @@
     export GITHUB_TOKEN
 fi
 
-<<<<<<< HEAD
-if [[ "$BUILDKITE_PIPELINE_SLUG" == "elastic-package-cloud-cleanup" ]]; then
-=======
 if [[ "$BUILDKITE_PIPELINE_SLUG" == "elastic-package-cloud-cleanup" && "$BUILDKITE_STEP_KEY" == "cloud-cleanup" ]]; then
->>>>>>> 346081a1
     ELASTIC_PACKAGE_AWS_SECRET_KEY=$(retry 5 vault kv get -field secret_key ${AWS_SERVICE_ACCOUNT_SECRET_PATH})
     export ELASTIC_PACKAGE_AWS_SECRET_KEY
     ELASTIC_PACKAGE_AWS_ACCESS_KEY=$(retry 5 vault kv get -field access_key ${AWS_SERVICE_ACCOUNT_SECRET_PATH})

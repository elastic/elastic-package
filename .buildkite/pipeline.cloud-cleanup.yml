--- conflicted
+++ resolved
@@ -45,18 +45,6 @@
       - elastic/oblt-aws-auth#v0.1.0:
           duration: 3600 # seconds
 
-<<<<<<< HEAD
-=======
-  - label: "Cloud Cleanup (deprecated)"
-    key: "cloud-cleanup"
-    command: ".buildkite/scripts/cloud-cleanup.sh"
-    env:
-      RESOURCE_RETENTION_PERIOD: "24 hours"
-      DRY_RUN: "${DRY_RUN_DEPRECATED:-true}"
-    agents:
-      provider: "gcp" # this step requires docker
-
->>>>>>> 6f9523b1
 notify:
   - email: "$NOTIFY_TO"
     if: "build.state == 'failed' && build.env('BUILDKITE_PULL_REQUEST') == 'false'"
--- conflicted
+++ resolved
@@ -32,12 +32,8 @@
 	golang.org/x/tools v0.1.12
 	gopkg.in/yaml.v3 v3.0.1
 	gotest.tools/gotestsum v1.8.2
-<<<<<<< HEAD
 	gotest.tools/v3 v3.3.0
-	helm.sh/helm/v3 v3.10.0
-=======
 	helm.sh/helm/v3 v3.10.1
->>>>>>> b58ec78d
 	honnef.co/go/tools v0.3.3
 	k8s.io/apimachinery v0.25.3
 	k8s.io/cli-runtime v0.25.3
@@ -151,16 +147,10 @@
 	gopkg.in/inf.v0 v0.9.1 // indirect
 	gopkg.in/warnings.v0 v0.1.2 // indirect
 	gopkg.in/yaml.v2 v2.4.0 // indirect
-<<<<<<< HEAD
 	howett.net/plist v0.0.0-20181124034731-591f970eefbb // indirect
-	k8s.io/api v0.25.2 // indirect
-	k8s.io/apiextensions-apiserver v0.25.0 // indirect
-	k8s.io/component-base v0.25.0 // indirect
-=======
 	k8s.io/api v0.25.3 // indirect
 	k8s.io/apiextensions-apiserver v0.25.2 // indirect
 	k8s.io/component-base v0.25.2 // indirect
->>>>>>> b58ec78d
 	k8s.io/klog/v2 v2.70.1 // indirect
 	k8s.io/kube-openapi v0.0.0-20220803162953-67bda5d908f1 // indirect
 	k8s.io/kubectl v0.25.2 // indirect

module github.com/elastic/elastic-package

go 1.21.0

require (
	github.com/AlecAivazis/survey/v2 v2.3.7
	github.com/Masterminds/semver/v3 v3.2.1
	github.com/ProtonMail/gopenpgp/v2 v2.7.3
	github.com/aymerick/raymond v2.0.2+incompatible
	github.com/boumenot/gocover-cobertura v1.2.0
	github.com/cbroglie/mustache v1.4.0
	github.com/cespare/xxhash/v2 v2.2.0
	github.com/dustin/go-humanize v1.0.1
	github.com/elastic/elastic-integration-corpus-generator-tool v0.7.0
	github.com/elastic/go-elasticsearch/v7 v7.17.10
	github.com/elastic/go-licenser v0.4.1
	github.com/elastic/go-resource v0.1.1
	github.com/elastic/go-ucfg v0.8.6
	github.com/elastic/package-spec/v3 v3.0.0-rc1
	github.com/fatih/color v1.15.0
	github.com/go-git/go-billy/v5 v5.5.0
	github.com/go-git/go-git/v5 v5.9.0
	github.com/google/go-cmp v0.5.9
	github.com/google/go-github/v32 v32.1.0
	github.com/google/go-querystring v1.1.0
	github.com/google/uuid v1.3.1
	github.com/jedib0t/go-pretty v4.3.0+incompatible
	github.com/magefile/mage v1.15.0
	github.com/mholt/archiver/v3 v3.5.1
	github.com/olekukonko/tablewriter v0.0.5
	github.com/pmezard/go-difflib v1.0.1-0.20181226105442-5d4384ee4fb2
	github.com/shirou/gopsutil/v3 v3.23.9
	github.com/spf13/cobra v1.7.0
	github.com/stretchr/testify v1.8.4
	golang.org/x/tools v0.14.0
	gopkg.in/yaml.v3 v3.0.1
	gotest.tools/gotestsum v1.11.0
	helm.sh/helm/v3 v3.13.0
	honnef.co/go/tools v0.4.6
	k8s.io/apimachinery v0.28.2
	k8s.io/cli-runtime v0.28.2
	k8s.io/client-go v0.28.2
)

require (
	dario.cat/mergo v1.0.0 // indirect
	github.com/Azure/go-ansiterm v0.0.0-20210617225240-d185dfc1b5a1 // indirect
	github.com/BurntSushi/toml v1.3.2 // indirect
	github.com/MakeNowJust/heredoc v1.0.0 // indirect
	github.com/Masterminds/goutils v1.1.1 // indirect
	github.com/Masterminds/sprig/v3 v3.2.3 // indirect
	github.com/Microsoft/go-winio v0.6.1 // indirect
	github.com/OpenPeeDeeP/xdg v1.0.0 // indirect
	github.com/PaesslerAG/gval v1.2.1 // indirect
	github.com/PaesslerAG/jsonpath v0.1.1 // indirect
	github.com/Pallinder/go-randomdata v1.2.0 // indirect
	github.com/ProtonMail/go-crypto v0.0.0-20230828082145-3c4c8a2d2371 // indirect
	github.com/ProtonMail/go-mime v0.0.0-20230322103455-7d82a3887f2f // indirect
	github.com/acomagu/bufpipe v1.0.4 // indirect
	github.com/andybalholm/brotli v1.0.4 // indirect
	github.com/asaskevich/govalidator v0.0.0-20210307081110-f21760c49a8d // indirect
	github.com/bitfield/gotestdox v0.2.1 // indirect
	github.com/chai2010/gettext-go v1.0.2 // indirect
	github.com/cloudflare/circl v1.3.3 // indirect
	github.com/creasty/defaults v1.7.0 // indirect
	github.com/cyphar/filepath-securejoin v0.2.4 // indirect
	github.com/davecgh/go-spew v1.1.2-0.20180830191138-d8f796af33cc // indirect
	github.com/dnephin/pflag v1.0.7 // indirect
	github.com/dsnet/compress v0.0.2-0.20210315054119-f66993602bf5 // indirect
	github.com/elastic/gojsonschema v1.2.1 // indirect
	github.com/elastic/kbncontent v0.1.1 // indirect
	github.com/emicklei/go-restful/v3 v3.10.1 // indirect
	github.com/emirpasic/gods v1.18.1 // indirect
	github.com/evanphx/json-patch v5.6.0+incompatible // indirect
	github.com/evanphx/json-patch/v5 v5.7.0 // indirect
	github.com/exponent-io/jsonpath v0.0.0-20210407135951-1de76d718b3f // indirect
	github.com/fsnotify/fsnotify v1.6.0 // indirect
	github.com/go-errors/errors v1.4.2 // indirect
	github.com/go-git/gcfg v1.5.1-0.20230307220236-3a3c6141e376 // indirect
	github.com/go-logr/logr v1.2.4 // indirect
	github.com/go-ole/go-ole v1.2.6 // indirect
	github.com/go-openapi/errors v0.20.3 // indirect
	github.com/go-openapi/jsonpointer v0.19.6 // indirect
	github.com/go-openapi/jsonreference v0.20.2 // indirect
	github.com/go-openapi/strfmt v0.21.3 // indirect
	github.com/go-openapi/swag v0.22.3 // indirect
	github.com/gogo/protobuf v1.3.2 // indirect
	github.com/golang/groupcache v0.0.0-20210331224755-41bb18bfe9da // indirect
	github.com/golang/protobuf v1.5.3 // indirect
	github.com/golang/snappy v0.0.4 // indirect
	github.com/google/btree v1.1.2 // indirect
	github.com/google/gnostic-models v0.6.8 // indirect
	github.com/google/gofuzz v1.2.0 // indirect
	github.com/google/shlex v0.0.0-20191202100458-e7afc7fbc510 // indirect
	github.com/gregjones/httpcache v0.0.0-20190611155906-901d90724c79 // indirect
	github.com/hashicorp/errwrap v1.1.0 // indirect
	github.com/hashicorp/go-multierror v1.1.1 // indirect
	github.com/hashicorp/hcl v1.0.0 // indirect
	github.com/huandu/xstrings v1.4.0 // indirect
	github.com/imdario/mergo v0.3.15 // indirect
	github.com/inconshreveable/mousetrap v1.1.0 // indirect
	github.com/jbenet/go-context v0.0.0-20150711004518-d14ea06fba99 // indirect
	github.com/joeshaw/multierror v0.0.0-20140124173710-69b34d4ec901 // indirect
	github.com/josharian/intern v1.0.0 // indirect
	github.com/json-iterator/go v1.1.12 // indirect
	github.com/kballard/go-shellquote v0.0.0-20180428030007-95032a82bc51 // indirect
	github.com/kevinburke/ssh_config v1.2.0 // indirect
	github.com/klauspost/compress v1.17.0 // indirect
	github.com/klauspost/pgzip v1.2.5 // indirect
	github.com/liggitt/tabwriter v0.0.0-20181228230101-89fcab3d43de // indirect
	github.com/lithammer/shortuuid/v3 v3.0.7 // indirect
	github.com/lufia/plan9stats v0.0.0-20211012122336-39d0f177ccd0 // indirect
	github.com/magiconair/properties v1.8.7 // indirect
	github.com/mailru/easyjson v0.7.7 // indirect
	github.com/mattn/go-colorable v0.1.13 // indirect
	github.com/mattn/go-isatty v0.0.19 // indirect
	github.com/mattn/go-runewidth v0.0.14 // indirect
	github.com/mgutz/ansi v0.0.0-20200706080929-d51e80ef957d // indirect
	github.com/mitchellh/copystructure v1.2.0 // indirect
	github.com/mitchellh/go-wordwrap v1.0.1 // indirect
	github.com/mitchellh/mapstructure v1.5.0 // indirect
	github.com/mitchellh/reflectwalk v1.0.2 // indirect
	github.com/moby/spdystream v0.2.0 // indirect
	github.com/moby/term v0.5.0 // indirect
	github.com/modern-go/concurrent v0.0.0-20180306012644-bacd9c7ef1dd // indirect
	github.com/modern-go/reflect2 v1.0.2 // indirect
	github.com/monochromegane/go-gitignore v0.0.0-20200626010858-205db1a8cc00 // indirect
	github.com/munnerz/goautoneg v0.0.0-20191010083416-a7dc8b61c822 // indirect
	github.com/nwaples/rardecode v1.1.3 // indirect
	github.com/oklog/ulid v1.3.1 // indirect
	github.com/pelletier/go-toml/v2 v2.1.0 // indirect
	github.com/peterbourgon/diskv v2.0.1+incompatible // indirect
	github.com/pierrec/lz4/v4 v4.1.17 // indirect
	github.com/pjbgf/sha1cd v0.3.0 // indirect
	github.com/pkg/errors v0.9.1 // indirect
	github.com/power-devops/perfstat v0.0.0-20210106213030-5aafc221ea8c // indirect
	github.com/rivo/uniseg v0.4.3 // indirect
	github.com/russross/blackfriday/v2 v2.1.0 // indirect
	github.com/sagikazarmark/locafero v0.3.0 // indirect
	github.com/sagikazarmark/slog-shim v0.1.0 // indirect
	github.com/sergi/go-diff v1.2.0 // indirect
	github.com/shoenig/go-m1cpu v0.1.6 // indirect
	github.com/shopspring/decimal v1.3.1 // indirect
	github.com/skeema/knownhosts v1.2.0 // indirect
	github.com/sourcegraph/conc v0.3.0 // indirect
	github.com/spf13/afero v1.10.0 // indirect
	github.com/spf13/cast v1.5.1 // indirect
	github.com/spf13/jwalterweatherman v1.1.0 // indirect
	github.com/spf13/pflag v1.0.5 // indirect
	github.com/spf13/viper v1.17.0 // indirect
	github.com/stretchr/objx v0.5.1 // indirect
	github.com/subosito/gotenv v1.6.0 // indirect
	github.com/tklauser/go-sysconf v0.3.12 // indirect
	github.com/tklauser/numcpus v0.6.1 // indirect
	github.com/ulikunitz/xz v0.5.11 // indirect
	github.com/xanzy/ssh-agent v0.3.3 // indirect
	github.com/xeipuuv/gojsonpointer v0.0.0-20190905194746-02993c407bfb // indirect
	github.com/xeipuuv/gojsonreference v0.0.0-20180127040603-bd5ef7bd5415 // indirect
	github.com/xi2/xz v0.0.0-20171230120015-48954b6210f8 // indirect
	github.com/xlab/treeprint v1.2.0 // indirect
	github.com/yusufpapurcu/wmi v1.2.3 // indirect
	go.mongodb.org/mongo-driver v1.11.1 // indirect
	go.starlark.net v0.0.0-20230525235612-a134d8f9ddca // indirect
<<<<<<< HEAD
	go.uber.org/multierr v1.11.0 // indirect
	golang.org/x/crypto v0.13.0 // indirect
	golang.org/x/exp v0.0.0-20230905200255-921286631fa9 // indirect
	golang.org/x/exp/typeparams v0.0.0-20221208152030-732eee02a75a // indirect
	golang.org/x/mod v0.13.0 // indirect
	golang.org/x/net v0.15.0 // indirect
	golang.org/x/oauth2 v0.12.0 // indirect
	golang.org/x/sync v0.4.0 // indirect
	golang.org/x/sys v0.12.0 // indirect
	golang.org/x/term v0.12.0 // indirect
=======
	golang.org/x/crypto v0.14.0 // indirect
	golang.org/x/exp/typeparams v0.0.0-20221208152030-732eee02a75a // indirect
	golang.org/x/mod v0.13.0 // indirect
	golang.org/x/net v0.16.0 // indirect
	golang.org/x/oauth2 v0.8.0 // indirect
	golang.org/x/sync v0.4.0 // indirect
	golang.org/x/sys v0.13.0 // indirect
	golang.org/x/term v0.13.0 // indirect
>>>>>>> 91fe607a
	golang.org/x/text v0.13.0 // indirect
	golang.org/x/time v0.3.0 // indirect
	google.golang.org/appengine v1.6.7 // indirect
	google.golang.org/protobuf v1.31.0 // indirect
	gopkg.in/inf.v0 v0.9.1 // indirect
	gopkg.in/ini.v1 v1.67.0 // indirect
	gopkg.in/warnings.v0 v0.1.2 // indirect
	gopkg.in/yaml.v2 v2.4.0 // indirect
	k8s.io/api v0.28.2 // indirect
	k8s.io/apiextensions-apiserver v0.28.2 // indirect
	k8s.io/component-base v0.28.2 // indirect
	k8s.io/klog/v2 v2.100.1 // indirect
	k8s.io/kube-openapi v0.0.0-20230717233707-2695361300d9 // indirect
	k8s.io/kubectl v0.28.2 // indirect
	k8s.io/utils v0.0.0-20230406110748-d93618cff8a2 // indirect
	sigs.k8s.io/json v0.0.0-20221116044647-bc3834ca7abd // indirect
	sigs.k8s.io/kustomize/api v0.13.5-0.20230601165947-6ce0bf390ce3 // indirect
	sigs.k8s.io/kustomize/kyaml v0.14.3-0.20230601165947-6ce0bf390ce3 // indirect
	sigs.k8s.io/structured-merge-diff/v4 v4.2.3 // indirect
	sigs.k8s.io/yaml v1.3.0 // indirect
)<|MERGE_RESOLUTION|>--- conflicted
+++ resolved
@@ -161,27 +161,15 @@
 	github.com/yusufpapurcu/wmi v1.2.3 // indirect
 	go.mongodb.org/mongo-driver v1.11.1 // indirect
 	go.starlark.net v0.0.0-20230525235612-a134d8f9ddca // indirect
-<<<<<<< HEAD
 	go.uber.org/multierr v1.11.0 // indirect
-	golang.org/x/crypto v0.13.0 // indirect
-	golang.org/x/exp v0.0.0-20230905200255-921286631fa9 // indirect
-	golang.org/x/exp/typeparams v0.0.0-20221208152030-732eee02a75a // indirect
-	golang.org/x/mod v0.13.0 // indirect
-	golang.org/x/net v0.15.0 // indirect
-	golang.org/x/oauth2 v0.12.0 // indirect
-	golang.org/x/sync v0.4.0 // indirect
-	golang.org/x/sys v0.12.0 // indirect
-	golang.org/x/term v0.12.0 // indirect
-=======
 	golang.org/x/crypto v0.14.0 // indirect
 	golang.org/x/exp/typeparams v0.0.0-20221208152030-732eee02a75a // indirect
 	golang.org/x/mod v0.13.0 // indirect
 	golang.org/x/net v0.16.0 // indirect
-	golang.org/x/oauth2 v0.8.0 // indirect
+	golang.org/x/oauth2 v0.12.0 // indirect
 	golang.org/x/sync v0.4.0 // indirect
 	golang.org/x/sys v0.13.0 // indirect
 	golang.org/x/term v0.13.0 // indirect
->>>>>>> 91fe607a
 	golang.org/x/text v0.13.0 // indirect
 	golang.org/x/time v0.3.0 // indirect
 	google.golang.org/appengine v1.6.7 // indirect

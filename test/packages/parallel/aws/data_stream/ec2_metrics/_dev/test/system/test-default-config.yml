wait_for_data_timeout: 20m # AWS CloudWatch may delay metrics delivery for more than 10 minutes.
vars:
  access_key_id: '{{AWS_ACCESS_KEY_ID}}'
  secret_access_key: '{{AWS_SECRET_ACCESS_KEY}}'
  session_token: '{{AWS_SESSION_TOKEN}}'
data_stream:
  vars:
<<<<<<< HEAD
    period: 1m
    latency: 1m
=======
    period: 5m
    latency: 10m
    instance_id: '{{TF_OUTPUT_instance_id}}'
>>>>>>> d6d08911
    tags_filter: |-
      - key: Name
        value: "elastic-package-test-{{TEST_RUN_ID}}"<|MERGE_RESOLUTION|>--- conflicted
+++ resolved
@@ -5,14 +5,9 @@
   session_token: '{{AWS_SESSION_TOKEN}}'
 data_stream:
   vars:
-<<<<<<< HEAD
-    period: 1m
-    latency: 1m
-=======
     period: 5m
     latency: 10m
     instance_id: '{{TF_OUTPUT_instance_id}}'
->>>>>>> d6d08911
     tags_filter: |-
       - key: Name
         value: "elastic-package-test-{{TEST_RUN_ID}}"
--- conflicted
+++ resolved
@@ -103,12 +103,8 @@
                     'stack-command-8x': generateTestCommandStage(command: 'test-stack-command-8x', artifacts: ['build/elastic-stack-dump/stack/*/logs/*.log', 'build/elastic-stack-dump/stack/*/logs/fleet-server-internal/*']),
                     'check-packages-with-kind': generateTestCommandStage(command: 'test-check-packages-with-kind', artifacts: ['build/test-results/*.xml', 'build/kubectl-dump.txt', 'build/elastic-stack-dump/check-*/logs/*.log', 'build/elastic-stack-dump/check-*/logs/fleet-server-internal/*'], junitArtifacts: true, publishCoverage: true),
                     'check-packages-other': generateTestCommandStage(command: 'test-check-packages-other', artifacts: ['build/test-results/*.xml', 'build/elastic-stack-dump/check-*/logs/*.log', 'build/elastic-stack-dump/check-*/logs/fleet-server-internal/*'], junitArtifacts: true, publishCoverage: true),
-<<<<<<< HEAD
+                    'check-packages-with-custom-agent': generateTestCommandStage(command: 'test-check-packages-with-custom-agent', artifacts: ['build/test-results/*.xml', 'build/elastic-stack-dump/check-*/logs/*.log', 'build/elastic-stack-dump/check-*/logs/fleet-server-internal/*'], junitArtifacts: true, publishCoverage: true),
                     'build-zip': generateTestCommandStage(command: 'test-build-zip', artifacts: ['build/elastic-stack-dump/build-zip/logs/*.log', 'build/packages/*.sig']),
-=======
-                    'check-packages-with-custom-agent': generateTestCommandStage(command: 'test-check-packages-with-custom-agent', artifacts: ['build/test-results/*.xml', 'build/elastic-stack-dump/check-*/logs/*.log', 'build/elastic-stack-dump/check-*/logs/fleet-server-internal/*'], junitArtifacts: true, publishCoverage: true),
-                    'build-zip': generateTestCommandStage(command: 'test-build-zip', artifacts: ['build/elastic-stack-dump/build-zip/logs/*.log', 'build/integrations/*.sig']),
->>>>>>> 9211c199
                     'profiles-command': generateTestCommandStage(command: 'test-profiles-command')
                   ]
 

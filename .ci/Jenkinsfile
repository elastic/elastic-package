--- conflicted
+++ resolved
@@ -104,18 +104,13 @@
                     'check-packages-with-kind': generateTestCommandStage(command: 'test-check-packages-with-kind', artifacts: ['build/test-results/*.xml', 'build/kubectl-dump.txt', 'build/elastic-stack-dump/check-*/logs/*.log', 'build/elastic-stack-dump/check-*/logs/fleet-server-internal/*'], junitArtifacts: true, publishCoverage: true),
                     'check-packages-other': generateTestCommandStage(command: 'test-check-packages-other', artifacts: ['build/test-results/*.xml', 'build/elastic-stack-dump/check-*/logs/*.log', 'build/elastic-stack-dump/check-*/logs/fleet-server-internal/*'], junitArtifacts: true, publishCoverage: true),
                     'build-zip': generateTestCommandStage(command: 'test-build-zip', artifacts: ['build/elastic-stack-dump/build-zip/logs/*.log', 'build/integrations/*.sig']),
-<<<<<<< HEAD
-                    'profiles-command': generateTestCommandStage(command: 'test-profiles-command'),
+                    'profiles-command': generateTestCommandStage(command: 'test-profiles-command')
                     'sign-with-elastic': generateTestSignWithElasticStage(),
-                  ])
-=======
-                    'profiles-command': generateTestCommandStage(command: 'test-profiles-command')
                   ]
 
                   def checkSinglePackageTasks = generateTestCheckSinglePackageStage(artifacts: ['build/test-results/*.xml', 'build/elastic-stack-dump/check-*/logs/*.log', 'build/elastic-stack-dump/check-*/logs/fleet-server-internal/*'], junitArtifacts: true, publishCoverage: true)
                   def tasks = basicTasks + checkSinglePackageTasks
                   parallel tasks
->>>>>>> 17535adb
                 }
               }
             }
@@ -155,7 +150,6 @@
   unstash 'source'
 }
 
-<<<<<<< HEAD
 def generateTestSignWithElasticStage() {
   return {
       INFRA_SIGNING_BUCKET_NAME = 'internal-ci-artifacts'
@@ -188,7 +182,8 @@
       }
     }
   }
-=======
+}
+
 def generateTestCheckSinglePackageStage(Map args = [:]) {
   def artifacts = args.get('artifacts') ? args.get('artifacts') : []
   def junitArtifacts = args.get('junitArtifacts') ? args.get('junitArtifacts') : false
@@ -233,7 +228,6 @@
       }
   }
   return integrations
->>>>>>> 17535adb
 }
 
 def generateTestCommandStage(Map args = [:]){

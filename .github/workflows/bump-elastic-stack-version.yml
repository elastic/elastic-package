<<<<<<< HEAD
---
name: Update versions of Elastic Stack dependencies

on:
  workflow_dispatch:
  schedule:
    - cron: '0 1 * * 1-5'
  pull_request:
    paths:
      - .github/workflows/updatecli/**
      - .github/workflows/bump-elastic-stack-version.yml

permissions:
  contents: read

jobs:
  bump-elastic-stack:
    runs-on: ubuntu-latest
    permissions:
      contents: write
      pull-requests: write
    strategy:
      fail-fast: false
    steps:
      - uses: actions/checkout@v4

      - name: Select diff action
        if: ${{ github.event_name == 'pull_request' }}
        run: |
          echo "UPDATECLI_ACTION=diff" >> $GITHUB_ENV

      - name: Select apply action
        if: ${{ github.event_name != 'pull_request' }}
        run: |
          echo "UPDATECLI_ACTION=apply" >> $GITHUB_ENV

      - name: Install Updatecli in the runner
        uses: updatecli/updatecli-action@f54a34a9aab90d003a574918a80e6e2a393d2e83 #v2.69.0

      - name: Update default stack version
        # --experimental needed for commitusingapi option.
        run: updatecli --experimental ${{ env.UPDATECLI_ACTION }} --config .github/workflows/updatecli --values .github/workflows/updatecli/values.d/scm.yml
        env:
          GITHUB_TOKEN: ${{ secrets.GITHUB_TOKEN }}
=======
---
name: Update versions of Elastic Stack dependencies

on:
  workflow_dispatch:
  schedule:
    - cron: '0 1 * * 1-5'
  pull_request:
    paths:
      - .github/workflows/updatecli/**
      - .github/workflows/bump-elastic-stack-version.yml

permissions:
  contents: read

jobs:
  bump-elastic-stack:
    runs-on: ubuntu-latest
    permissions:
      contents: write
      pull-requests: write
    strategy:
      fail-fast: false
    steps:
      - uses: actions/checkout@v4

      - name: Select diff action
        if: ${{ github.event_name == 'pull_request' }}
        run: |
          echo "UPDATECLI_ACTION=diff" >> $GITHUB_ENV

      - name: Select apply action
        if: ${{ github.event_name != 'pull_request' }}
        run: |
          echo "UPDATECLI_ACTION=apply" >> $GITHUB_ENV

      - name: Install Updatecli in the runner
        uses: updatecli/updatecli-action@704a64517239e0993c5e3bf6749a063b8f950d9f #v2.70.0

      - name: Update default stack version
        # --experimental needed for commitusingapi option.
        run: updatecli --experimental ${{ env.UPDATECLI_ACTION }} --config .github/workflows/updatecli --values .github/workflows/updatecli/values.d/scm.yml
        env:
          GITHUB_TOKEN: ${{ secrets.GITHUB_TOKEN }}
>>>>>>> 9fd62e45
<|MERGE_RESOLUTION|>--- conflicted
+++ resolved
@@ -1,56 +1,10 @@
-<<<<<<< HEAD
 ---
 name: Update versions of Elastic Stack dependencies
 
 on:
   workflow_dispatch:
   schedule:
-    - cron: '0 1 * * 1-5'
-  pull_request:
-    paths:
-      - .github/workflows/updatecli/**
-      - .github/workflows/bump-elastic-stack-version.yml
-
-permissions:
-  contents: read
-
-jobs:
-  bump-elastic-stack:
-    runs-on: ubuntu-latest
-    permissions:
-      contents: write
-      pull-requests: write
-    strategy:
-      fail-fast: false
-    steps:
-      - uses: actions/checkout@v4
-
-      - name: Select diff action
-        if: ${{ github.event_name == 'pull_request' }}
-        run: |
-          echo "UPDATECLI_ACTION=diff" >> $GITHUB_ENV
-
-      - name: Select apply action
-        if: ${{ github.event_name != 'pull_request' }}
-        run: |
-          echo "UPDATECLI_ACTION=apply" >> $GITHUB_ENV
-
-      - name: Install Updatecli in the runner
-        uses: updatecli/updatecli-action@f54a34a9aab90d003a574918a80e6e2a393d2e83 #v2.69.0
-
-      - name: Update default stack version
-        # --experimental needed for commitusingapi option.
-        run: updatecli --experimental ${{ env.UPDATECLI_ACTION }} --config .github/workflows/updatecli --values .github/workflows/updatecli/values.d/scm.yml
-        env:
-          GITHUB_TOKEN: ${{ secrets.GITHUB_TOKEN }}
-=======
----
-name: Update versions of Elastic Stack dependencies
-
-on:
-  workflow_dispatch:
-  schedule:
-    - cron: '0 1 * * 1-5'
+    - cron: "0 1 * * 1-5"
   pull_request:
     paths:
       - .github/workflows/updatecli/**
@@ -87,5 +41,4 @@
         # --experimental needed for commitusingapi option.
         run: updatecli --experimental ${{ env.UPDATECLI_ACTION }} --config .github/workflows/updatecli --values .github/workflows/updatecli/values.d/scm.yml
         env:
-          GITHUB_TOKEN: ${{ secrets.GITHUB_TOKEN }}
->>>>>>> 9fd62e45
+          GITHUB_TOKEN: ${{ secrets.GITHUB_TOKEN }}
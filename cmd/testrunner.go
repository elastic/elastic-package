--- conflicted
+++ resolved
@@ -172,16 +172,11 @@
 	}
 
 	runner := asset.NewAssetTestRunner(asset.AssetTestRunnerOptions{
-<<<<<<< HEAD
-		PackageRootPath: packageRootPath,
-		KibanaClient:    kibanaClient,
-		WithCoverage:    testCoverage,
-		CoverageType:    testCoverageFormat,
-=======
 		PackageRootPath:  packageRootPath,
 		KibanaClient:     kibanaClient,
+		WithCoverage:     testCoverage,
 		GlobalTestConfig: globalTestConfig.Asset,
->>>>>>> 700dd69a
+		CoverageType:     testCoverageFormat,
 	})
 
 	results, err := testrunner.RunSuite(ctx, runner)
@@ -270,12 +265,9 @@
 		PackageRootPath:    packageRootPath,
 		DataStreams:        dataStreams,
 		FailOnMissingTests: failOnMissing,
-<<<<<<< HEAD
+		GlobalTestConfig:   globalTestConfig.Static,
 		WithCoverage:       testCoverage,
 		CoverageType:       testCoverageFormat,
-=======
-		GlobalTestConfig:   globalTestConfig.Static,
->>>>>>> 700dd69a
 	})
 
 	results, err := testrunner.RunSuite(ctx, runner)
@@ -694,12 +686,9 @@
 		DataStreams:        dataStreams,
 		FailOnMissingTests: failOnMissing,
 		GenerateTestResult: generateTestResult,
-<<<<<<< HEAD
+		GlobalTestConfig:   globalTestConfig.Policy,
 		WithCoverage:       testCoverage,
 		CoverageType:       testCoverageFormat,
-=======
-		GlobalTestConfig:   globalTestConfig.Policy,
->>>>>>> 700dd69a
 	})
 
 	results, err := testrunner.RunSuite(ctx, runner)

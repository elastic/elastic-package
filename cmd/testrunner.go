--- conflicted
+++ resolved
@@ -296,18 +296,9 @@
 
 		variantFlag, _ := cmd.Flags().GetString(cobraext.VariantFlagName)
 
-<<<<<<< HEAD
 		ctx, stop := signal.Enable(cmd.Context(), logger.Info)
 		defer stop()
 
-		esClient, err := stack.NewElasticsearchClientFromProfile(profile)
-		if err != nil {
-			return fmt.Errorf("can't create Elasticsearch client: %w", err)
-		}
-		err = esClient.CheckHealth(ctx)
-		if err != nil {
-			return err
-=======
 		var esAPI *elasticsearch.API
 		if testType != "static" {
 			// static tests do not need a running Elasticsearch
@@ -315,12 +306,11 @@
 			if err != nil {
 				return fmt.Errorf("can't create Elasticsearch client: %w", err)
 			}
-			err = esClient.CheckHealth(cmd.Context())
+			err = esClient.CheckHealth(ctx)
 			if err != nil {
 				return err
 			}
 			esAPI = esClient.API
->>>>>>> c65647f5
 		}
 
 		var kibanaClient *kibana.Client

--- conflicted
+++ resolved
@@ -183,8 +183,6 @@
 			return fmt.Errorf("cannot determine if package has data streams: %w", err)
 		}
 
-<<<<<<< HEAD
-=======
 		configFileFlag := ""
 		runSetup := false
 		runTearDown := false
@@ -221,9 +219,6 @@
 			}
 		}
 
-		signal.Enable()
-
->>>>>>> 81289fae
 		var testFolders []testrunner.TestFolder
 		if hasDataStreams && runner.CanRunPerDataStream() {
 			var dataStreams []string

--- conflicted
+++ resolved
@@ -362,43 +362,32 @@
 		cmd.Printf(" - No service running\n")
 		return
 	}
-<<<<<<< HEAD
-	t := table.NewWriter()
-	t.AppendHeader(table.Row{"Service", "Version", "Status", "Image Build Date", "VCS Ref"})
-
-	for _, service := range servicesStatus {
-		t.AppendRow(table.Row{service.Name, service.Version, service.Status, formatTime(service.Labels.BuildDate), truncate(service.Labels.VCSRef, 10)})
-	}
-	t.SetStyle(table.StyleRounded)
-	cmd.Println(t.Render())
-}
-
-// formatTime returns the given RFC3339 time formated as 2006-01-02T15:04Z.
-// If the value is not in RFC3339 format, then it is returned as-is.
-func formatTime(maybeRFC3339Time string) string {
-	if t, err := time.Parse(time.RFC3339, maybeRFC3339Time); err == nil {
-		return t.UTC().Format("2006-01-02T15:04Z")
-	}
-	return maybeRFC3339Time
-}
-
-// truncate truncates text if it is longer than maxLength.
-func truncate(text string, maxLength int) string {
-	if len(text) > maxLength {
-		return text[:maxLength]
-	}
-	return text
-=======
 	config := defaultColorizedConfig()
 	config.Settings.Separators.BetweenRows = tw.Off
 	table := tablewriter.NewTable(cmd.OutOrStderr(),
 		tablewriter.WithRenderer(renderer.NewColorized(config)),
 		tablewriter.WithConfig(defaultTableConfig),
 	)
-	table.Header("Service", "Version", "Status")
+	table.Header("Service", "Version", "Status", "Image Build Date", "VCS Ref")
 	for _, service := range servicesStatus {
-		table.Append(service.Name, service.Version, service.Status)
+		table.Append(service.Name, service.Version, service.Status, formatTime(service.Labels.BuildDate), truncate(service.Labels.VCSRef, 10))
 	}
 	table.Render()
->>>>>>> d8892878
+}
+
+// formatTime returns the given RFC3339 time formated as 2006-01-02T15:04Z.
+// If the value is not in RFC3339 format, then it is returned as-is.
+func formatTime(maybeRFC3339Time string) string {
+	if t, err := time.Parse(time.RFC3339, maybeRFC3339Time); err == nil {
+		return t.UTC().Format("2006-01-02T15:04Z")
+	}
+	return maybeRFC3339Time
+}
+
+// truncate truncates text if it is longer than maxLength.
+func truncate(text string, maxLength int) string {
+	if len(text) > maxLength {
+		return text[:maxLength]
+	}
+	return text
 }
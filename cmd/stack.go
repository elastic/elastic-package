// Copyright Elasticsearch B.V. and/or licensed to Elasticsearch B.V. under one
// or more contributor license agreements. Licensed under the Elastic License;
// you may not use this file except in compliance with the Elastic License.

package cmd

import (
	"fmt"
	"strings"

	"github.com/jedib0t/go-pretty/table"
	"github.com/pkg/errors"
	"github.com/spf13/cobra"

	"github.com/elastic/elastic-package/internal/cobraext"
	"github.com/elastic/elastic-package/internal/common"
	"github.com/elastic/elastic-package/internal/install"
	"github.com/elastic/elastic-package/internal/profile"
	"github.com/elastic/elastic-package/internal/stack"
)

var availableServices = map[string]struct{}{
	"elastic-agent":    {},
	"elasticsearch":    {},
	"fleet-server":     {},
	"kibana":           {},
	"package-registry": {},
}

const stackLongDescription = `Use this command to spin up a Docker-based Elastic Stack consisting of Elasticsearch, Kibana, and the Package Registry. By default the latest released version of the stack is spun up but it is possible to specify a different version, including SNAPSHOT versions by appending --version <version>.

Be aware that a common issue while trying to boot up the stack is that your Docker environments settings are too low in terms of memory threshold.

For details on how to connect the service with the Elastic stack, see the [service command](https://github.com/elastic/elastic-package/blob/main/README.md#elastic-package-service).`

const stackUpLongDescription = `Use this command to boot up the stack locally.

By default the latest released version of the stack is spun up but it is possible to specify a different version, including SNAPSHOT versions by appending --version <version>.

Be aware that a common issue while trying to boot up the stack is that your Docker environments settings are too low in terms of memory threshold.

To expose local packages in the Package Registry, build them first and boot up the stack from inside of the Git repository containing the package (e.g. elastic/integrations). They will be copied to the development stack (~/.elastic-package/stack/development) and used to build a custom Docker image of the Package Registry.

For details on how to connect the service with the Elastic stack, see the [service command](https://github.com/elastic/elastic-package/blob/main/README.md#elastic-package-service).`

func setupStackCommand() *cobraext.Command {
	upCommand := &cobra.Command{
		Use:   "up",
		Short: "Boot up the stack",
		Long:  stackUpLongDescription,
		RunE: func(cmd *cobra.Command, args []string) error {
			cmd.Println("Boot up the Elastic stack")

			daemonMode, err := cmd.Flags().GetBool(cobraext.DaemonModeFlagName)
			if err != nil {
				return cobraext.FlagParsingError(err, cobraext.DaemonModeFlagName)
			}

			services, err := cmd.Flags().GetStringSlice(cobraext.StackServicesFlagName)
			if err != nil {
				return cobraext.FlagParsingError(err, cobraext.StackServicesFlagName)
			}

			common.TrimStringSlice(services)

			err = validateServicesFlag(services)
			if err != nil {
				return errors.Wrap(err, "validating services failed")
			}

			stackVersion, err := cmd.Flags().GetString(cobraext.StackVersionFlagName)
			if err != nil {
				return cobraext.FlagParsingError(err, cobraext.StackVersionFlagName)
			}

			profile, err := getProfileFlag(cmd)
			if err != nil {
				return err
			}

			provider, err := getProviderFromProfile(cmd, profile, true)
			if err != nil {
				return err
			}

			cmd.Printf("Using profile %s.\n", profile.ProfilePath)
			cmd.Println(`Remember to load stack environment variables using 'eval "$(elastic-package stack shellinit)"'.`)
			err = provider.BootUp(stack.Options{
				DaemonMode:   daemonMode,
				StackVersion: stackVersion,
				Services:     services,
				Profile:      profile,
				Printer:      cmd,
			})
			if err != nil {
				return errors.Wrap(err, "booting up the stack failed")
			}

			cmd.Println("Done")
			return nil
		},
	}
	upCommand.Flags().BoolP(cobraext.DaemonModeFlagName, "d", false, cobraext.DaemonModeFlagDescription)
	upCommand.Flags().StringSliceP(cobraext.StackServicesFlagName, "s", nil,
		fmt.Sprintf(cobraext.StackServicesFlagDescription, strings.Join(availableServicesAsList(), ",")))
	upCommand.Flags().StringP(cobraext.StackVersionFlagName, "", install.DefaultStackVersion, cobraext.StackVersionFlagDescription)
	upCommand.Flags().String(cobraext.StackProviderFlagName, "", fmt.Sprintf(cobraext.StackProviderFlagDescription, strings.Join(stack.SupportedProviders, ", ")))

	downCommand := &cobra.Command{
		Use:   "down",
		Short: "Take down the stack",
		RunE: func(cmd *cobra.Command, args []string) error {
			cmd.Println("Take down the Elastic stack")

			profile, err := getProfileFlag(cmd)
			if err != nil {
				return err
			}

			provider, err := getProviderFromProfile(cmd, profile, false)
			if err != nil {
				return err
			}

			err = provider.TearDown(stack.Options{
				Profile: profile,
				Printer: cmd,
			})
			if err != nil {
				return errors.Wrap(err, "tearing down the stack failed")
			}

			cmd.Println("Done")
			return nil
		},
	}

	updateCommand := &cobra.Command{
		Use:   "update",
		Short: "Update the stack to the most recent versions",
		RunE: func(cmd *cobra.Command, args []string) error {
			cmd.Println("Update the Elastic stack")

			profile, err := getProfileFlag(cmd)
			if err != nil {
				return err
			}

			provider, err := getProviderFromProfile(cmd, profile, false)
			if err != nil {
				return err
			}

			stackVersion, err := cmd.Flags().GetString(cobraext.StackVersionFlagName)
			if err != nil {
				return cobraext.FlagParsingError(err, cobraext.StackVersionFlagName)
			}

			err = provider.Update(stack.Options{
				StackVersion: stackVersion,
				Profile:      profile,
				Printer:      cmd,
			})
			if err != nil {
				return errors.Wrap(err, "failed updating the stack images")
			}

			cmd.Println("Done")
			return nil
		},
	}
	updateCommand.Flags().StringP(cobraext.StackVersionFlagName, "", install.DefaultStackVersion, cobraext.StackVersionFlagDescription)

	shellInitCommand := &cobra.Command{
		Use:   "shellinit",
		Short: "Export environment variables",
		RunE: func(cmd *cobra.Command, args []string) error {
			shellName, err := cmd.Flags().GetString(cobraext.ShellInitShellFlagName)
			if err != nil {
				return cobraext.FlagParsingError(err, cobraext.ShellInitShellFlagName)
			}

			if shellName == cobraext.ShellInitShellDetect {
				shellName, err = stack.AutodetectedShell()
				if err != nil {
					return fmt.Errorf("cannot detect parent shell from current process: %w", err)
				}
				fmt.Fprintf(cmd.OutOrStderr(), "Detected shell: %s\n", shellName)
			} else {
				stack.SelectShell(shellName)
			}

			profile, err := getProfileFlag(cmd)
			if err != nil {
				return err
			}

			shellCode, err := stack.ShellInit(profile)
			if err != nil {
				return errors.Wrap(err, "shellinit failed")
			}
			fmt.Println(shellCode)
			return nil
		},
	}
	// NOTE: cobraext.ShellInitShellDetect value is used to trigger automatic detection of parent shell from current process
	shellInitCommand.Flags().StringP(cobraext.ShellInitShellFlagName, "", cobraext.ShellInitShellDetect, cobraext.ShellInitShellDescription)

	dumpCommand := &cobra.Command{
		Use:   "dump",
		Short: "Dump stack data for debug purposes",
		RunE: func(cmd *cobra.Command, args []string) error {
			output, err := cmd.Flags().GetString(cobraext.StackDumpOutputFlagName)
			if err != nil {
				return cobraext.FlagParsingError(err, cobraext.StackDumpOutputFlagName)
			}

			profile, err := getProfileFlag(cmd)
			if err != nil {
				return err
			}

			provider, err := getProviderFromProfile(cmd, profile, false)
			if err != nil {
				return err
			}

			target, err := provider.Dump(stack.DumpOptions{
				Output:  output,
				Profile: profile,
			})
			if err != nil {
				return errors.Wrap(err, "dump failed")
			}

			cmd.Printf("Path to stack dump: %s\n", target)

			cmd.Println("Done")
			return nil
		},
	}
	dumpCommand.Flags().StringP(cobraext.StackDumpOutputFlagName, "", "elastic-stack-dump", cobraext.StackDumpOutputFlagDescription)

	statusCommand := &cobra.Command{
		Use:   "status",
		Short: "Show status of the stack services",
		RunE: func(cmd *cobra.Command, args []string) error {
			profile, err := getProfileFlag(cmd)
			if err != nil {
				return err
			}

			provider, err := getProviderFromProfile(cmd, profile, false)
			if err != nil {
				return err
			}

			servicesStatus, err := provider.Status(stack.Options{
				Profile: profile,
				Printer: cmd,
			})
			if err != nil {
				return errors.Wrap(err, "failed getting stack status")
			}

			cmd.Println("Status of Elastic stack services:")
			printStatus(cmd, servicesStatus)
			return nil
		},
	}

	cmd := &cobra.Command{
		Use:   "stack",
		Short: "Manage the Elastic stack",
		Long:  stackLongDescription,
	}
	cmd.PersistentFlags().StringP(cobraext.ProfileFlagName, "p", "", fmt.Sprintf(cobraext.ProfileFlagDescription, install.ProfileNameEnvVar))
	cmd.AddCommand(
		upCommand,
		downCommand,
		updateCommand,
		shellInitCommand,
		dumpCommand,
		statusCommand)

	return cobraext.NewCommand(cmd, cobraext.ContextGlobal)
}

func availableServicesAsList() []string {
	available := make([]string, len(availableServices))
	i := 0
	for aService := range availableServices {
		available[i] = aService
		i++
	}
	return available
}

func validateServicesFlag(services []string) error {
	selected := map[string]struct{}{}

	for _, aService := range services {
		if _, found := availableServices[aService]; !found {
			return fmt.Errorf("service \"%s\" is not available", aService)
		}

		if _, found := selected[aService]; found {
			return fmt.Errorf("service \"%s\" must be selected at most once", aService)
		}

		selected[aService] = struct{}{}
	}
	return nil
}

func printStatus(cmd *cobra.Command, servicesStatus []stack.ServiceStatus) {
	if len(servicesStatus) == 0 {
		cmd.Printf(" - No service running\n")
		return
	}
	t := table.NewWriter()
	t.AppendHeader(table.Row{"Service", "Version", "Status"})

	for _, service := range servicesStatus {
		t.AppendRow(table.Row{service.Name, service.Version, service.Status})
	}
	t.SetStyle(table.StyleRounded)
	cmd.Println(t.Render())
<<<<<<< HEAD
}

func getParentInfo(ppid int) (types.ProcessInfo, error) {
	parent, err := sysinfo.Process(ppid)
	if err != nil {
		return types.ProcessInfo{}, fmt.Errorf("cannot retrieve information for process %d: %w", ppid, err)
	}

	parentInfo, err := parent.Info()
	if err != nil {
		return types.ProcessInfo{}, fmt.Errorf("cannot retrieve information for parent of process %d: %w", ppid, err)
	}

	return parentInfo, nil
}

func getProfileFlag(cmd *cobra.Command) (*profile.Profile, error) {
	profileName, err := cmd.Flags().GetString(cobraext.ProfileFlagName)
	if err != nil {
		return nil, cobraext.FlagParsingError(err, cobraext.ProfileFlagName)
	}
	if profileName == "" {
		config, err := install.Configuration()
		if err != nil {
			return nil, fmt.Errorf("cannot read configuration: %w", err)
		}
		profileName = config.CurrentProfile()
	}

	p, err := profile.LoadProfile(profileName)
	if errors.Is(err, profile.ErrNotAProfile) {
		list, err := availableProfilesAsAList()
		if err != nil {
			return nil, errors.Wrap(err, "error listing known profiles")
		}
		if len(list) == 0 {
			return nil, fmt.Errorf("%s is not a valid profile", profileName)
		}
		return nil, fmt.Errorf("%s is not a valid profile, known profiles are: %s", profileName, strings.Join(list, ", "))
	}
	if err != nil {
		return nil, errors.Wrap(err, "error loading profile")
	}

	return p, nil
}

func getProviderFromProfile(cmd *cobra.Command, profile *profile.Profile, checkFlag bool) (stack.Provider, error) {
	var providerName = stack.DefaultProvider
	stackConfig, err := stack.LoadConfig(profile)
	if err != nil {
		return nil, err
	}
	if stackConfig.Provider != "" {
		providerName = stackConfig.Provider
	}

	if checkFlag {
		providerFlag, err := cmd.Flags().GetString(cobraext.StackProviderFlagName)
		if err != nil {
			return nil, cobraext.FlagParsingError(err, cobraext.StackProviderFlagName)
		}
		if providerFlag != "" {
			providerName = providerFlag
		}
	}

	return stack.BuildProvider(providerName, profile)
}

func getShellName(exe string) string {
	shell := filepath.Base(exe)
	// NOTE: remove .exe extension from executable names present in Windows
	shell = strings.TrimSuffix(shell, ".exe")
	return shell
}

func detectShell() (string, error) {
	ppid := os.Getppid()
	parentInfo, err := getParentInfo(ppid)
	if err != nil {
		return "", err
	}

	shell := getShellName(parentInfo.Exe)
	if shell == "go" {
		parentParentInfo, err := getParentInfo(parentInfo.PPID)
		if err != nil {
			return "", fmt.Errorf("cannot retrieve parent parent info: %w", err)
		}
		return getShellName(parentParentInfo.Exe), nil
	}

	return shell, nil
=======
>>>>>>> a407f04b
}<|MERGE_RESOLUTION|>--- conflicted
+++ resolved
@@ -326,21 +326,6 @@
 	}
 	t.SetStyle(table.StyleRounded)
 	cmd.Println(t.Render())
-<<<<<<< HEAD
-}
-
-func getParentInfo(ppid int) (types.ProcessInfo, error) {
-	parent, err := sysinfo.Process(ppid)
-	if err != nil {
-		return types.ProcessInfo{}, fmt.Errorf("cannot retrieve information for process %d: %w", ppid, err)
-	}
-
-	parentInfo, err := parent.Info()
-	if err != nil {
-		return types.ProcessInfo{}, fmt.Errorf("cannot retrieve information for parent of process %d: %w", ppid, err)
-	}
-
-	return parentInfo, nil
 }
 
 func getProfileFlag(cmd *cobra.Command) (*profile.Profile, error) {
@@ -395,32 +380,4 @@
 	}
 
 	return stack.BuildProvider(providerName, profile)
-}
-
-func getShellName(exe string) string {
-	shell := filepath.Base(exe)
-	// NOTE: remove .exe extension from executable names present in Windows
-	shell = strings.TrimSuffix(shell, ".exe")
-	return shell
-}
-
-func detectShell() (string, error) {
-	ppid := os.Getppid()
-	parentInfo, err := getParentInfo(ppid)
-	if err != nil {
-		return "", err
-	}
-
-	shell := getShellName(parentInfo.Exe)
-	if shell == "go" {
-		parentParentInfo, err := getParentInfo(parentInfo.PPID)
-		if err != nil {
-			return "", fmt.Errorf("cannot retrieve parent parent info: %w", err)
-		}
-		return getShellName(parentParentInfo.Exe), nil
-	}
-
-	return shell, nil
-=======
->>>>>>> a407f04b
 }
// Copyright Elasticsearch B.V. and/or licensed to Elasticsearch B.V. under one
// or more contributor license agreements. Licensed under the Elastic License;
// you may not use this file except in compliance with the Elastic License.

package cmd

import (
	"sort"

	"github.com/spf13/cobra"

	"github.com/elastic/elastic-package/internal/cobraext"
	"github.com/elastic/elastic-package/internal/logger"
)

var commands = []*cobraext.Command{
	setupBuildCommand(),
	setupCheckCommand(),
	setupCleanCommand(),
	setupExportCommand(),
	setupFormatCommand(),
	setupInstallCommand(),
	setupLintCommand(),
	setupPromoteCommand(),
	setupPublishCommand(),
	setupStackCommand(),
	setupStatusCommand(),
	setupTestCommand(),
	setupUninstallCommand(),
	setupVersionCommand(),
}

// RootCmd creates and returns root cmd for elastic-package
func RootCmd() *cobra.Command {
	rootCmd := &cobra.Command{
		Use:               "elastic-package",
		Short:             "elastic-package - Command line tool for developing Elastic Integrations",
		SilenceUsage:      true,
		PersistentPreRunE: processPersistentFlags,
	}
	rootCmd.PersistentFlags().BoolP(cobraext.VerboseFlagName, "v", false, cobraext.VerboseFlagDescription)

<<<<<<< HEAD
	rootCmd.AddCommand(
		setupBuildCommand(),
		setupCheckCommand(),
		setupCleanCommand(),
		setupCreateCommand(),
		setupExportCommand(),
		setupInstallCommand(),
		setupStackCommand(),
		setupFormatCommand(),
		setupLintCommand(),
		setupPromoteCommand(),
		setupTestCommand(),
		setupUninstallCommand(),
		setupVersionCommand())
=======
	for _, cmd := range commands {
		rootCmd.AddCommand(cmd.Command)
	}

>>>>>>> cbb8d59c
	return rootCmd
}

// Commands returns the list of commands that have been setup for elastic-package.
func Commands() []*cobraext.Command {
	sort.SliceStable(commands, func(i, j int) bool {
		return commands[i].Name() < commands[j].Name()
	})

	return commands
}

func processPersistentFlags(cmd *cobra.Command, args []string) error {
	verbose, err := cmd.Flags().GetBool(cobraext.VerboseFlagName)
	if err != nil {
		return cobraext.FlagParsingError(err, cobraext.VerboseFlagName)
	}

	if verbose {
		logger.EnableDebugMode()
	}
	return nil
}<|MERGE_RESOLUTION|>--- conflicted
+++ resolved
@@ -40,27 +40,9 @@
 	}
 	rootCmd.PersistentFlags().BoolP(cobraext.VerboseFlagName, "v", false, cobraext.VerboseFlagDescription)
 
-<<<<<<< HEAD
-	rootCmd.AddCommand(
-		setupBuildCommand(),
-		setupCheckCommand(),
-		setupCleanCommand(),
-		setupCreateCommand(),
-		setupExportCommand(),
-		setupInstallCommand(),
-		setupStackCommand(),
-		setupFormatCommand(),
-		setupLintCommand(),
-		setupPromoteCommand(),
-		setupTestCommand(),
-		setupUninstallCommand(),
-		setupVersionCommand())
-=======
 	for _, cmd := range commands {
 		rootCmd.AddCommand(cmd.Command)
 	}
-
->>>>>>> cbb8d59c
 	return rootCmd
 }
 

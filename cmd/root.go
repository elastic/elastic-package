--- conflicted
+++ resolved
@@ -12,18 +12,13 @@
 		SilenceUsage: true,
 	}
 	rootCmd.AddCommand(
+		setupBuildCommand(),
 		setupCheckCommand(),
 		setupClusterCommand(),
-		setupBuildCommand(),
 		setupFormatCommand(),
 		setupLintCommand(),
+		setupPromoteCommand(),
 		setupTestCommand(),
-<<<<<<< HEAD
-		setupLintCommand(),
 		setupVersionCommand())
-
-=======
-		setupPromoteCommand())
->>>>>>> c9d6b7ac
 	return rootCmd
 }
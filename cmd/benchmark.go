// Copyright Elasticsearch B.V. and/or licensed to Elasticsearch B.V. under one
// or more contributor license agreements. Licensed under the Elastic License;
// you may not use this file except in compliance with the Elastic License.

package cmd

import (
	"context"
	"errors"
	"fmt"
	"os"
	"strings"
	"time"

	"github.com/dustin/go-humanize"

	"github.com/elastic/elastic-package/internal/corpusgenerator"
	"github.com/elastic/elastic-package/internal/install"
	"github.com/elastic/elastic-package/internal/kibana"
	"github.com/elastic/elastic-package/internal/logger"

	"github.com/spf13/cobra"

	"github.com/elastic/elastic-package/internal/benchrunner"
	"github.com/elastic/elastic-package/internal/benchrunner/reporters"
	"github.com/elastic/elastic-package/internal/benchrunner/reporters/outputs"
	"github.com/elastic/elastic-package/internal/benchrunner/runners/pipeline"
	"github.com/elastic/elastic-package/internal/benchrunner/runners/system"
	"github.com/elastic/elastic-package/internal/cobraext"
	"github.com/elastic/elastic-package/internal/common"
	"github.com/elastic/elastic-package/internal/elasticsearch"
	"github.com/elastic/elastic-package/internal/packages"
	"github.com/elastic/elastic-package/internal/signal"
	"github.com/elastic/elastic-package/internal/testrunner"
)

const generateLongDescription = `
*BEWARE*: this command is in beta and it's behaviour may change in the future.
Use this command to generate benchmarks corpus data for a package.
Currently, only data for what we have related assets on https://github.com/elastic/elastic-integration-corpus-generator-tool are supported.
For details on how to run this command, review the [HOWTO guide](./docs/howto/generate_corpus.md).`

const benchLongDescription = `Use this command to run benchmarks on a package. Currently, the following types of benchmarks are available:

#### Pipeline Benchmarks

These benchmarks allow you to benchmark any Ingest Node Pipelines defined by your packages.

For details on how to configure pipeline benchmarks for a package, review the [HOWTO guide](./docs/howto/pipeline_benchmarking.md).

#### System Benchmarks

These benchmarks allow you to benchmark an integration end to end.

For details on how to configure system benchmarks for a package, review the [HOWTO guide](./docs/howto/system_benchmarking.md).`

func setupBenchmarkCommand() *cobraext.Command {
	cmd := &cobra.Command{
		Use:   "benchmark",
		Short: "Run benchmarks for the package",
		Long:  benchLongDescription,
	}

	cmd.PersistentFlags().StringP(cobraext.ProfileFlagName, "p", "", fmt.Sprintf(cobraext.ProfileFlagDescription, install.ProfileNameEnvVar))

	pipelineCmd := getPipelineCommand()
	cmd.AddCommand(pipelineCmd)

	systemCmd := getSystemCommand()
	cmd.AddCommand(systemCmd)

	generateCorpusCmd := getGenerateCorpusCommand()
	cmd.AddCommand(generateCorpusCmd)

	return cobraext.NewCommand(cmd, cobraext.ContextPackage)
}

func getPipelineCommand() *cobra.Command {
	cmd := &cobra.Command{
		Use:   "pipeline",
		Short: "Run pipeline benchmarks",
		Long:  "Run pipeline benchmarks for the package",
		RunE:  pipelineCommandAction,
	}

	cmd.Flags().BoolP(cobraext.FailOnMissingFlagName, "m", false, cobraext.FailOnMissingFlagDescription)
	cmd.Flags().StringP(cobraext.ReportFormatFlagName, "", string(pipeline.ReportFormatHuman), cobraext.ReportFormatFlagDescription)
	cmd.Flags().StringP(cobraext.ReportOutputFlagName, "", string(outputs.ReportOutputSTDOUT), cobraext.ReportOutputFlagDescription)
	cmd.Flags().StringSliceP(cobraext.DataStreamsFlagName, "d", nil, cobraext.DataStreamsFlagDescription)
	cmd.Flags().BoolP(cobraext.BenchWithTestSamplesFlagName, "", true, cobraext.BenchWithTestSamplesFlagDescription)
	cmd.Flags().IntP(cobraext.BenchNumTopProcsFlagName, "", 10, cobraext.BenchNumTopProcsFlagDescription)

	return cmd
}

func pipelineCommandAction(cmd *cobra.Command, args []string) error {
	cmd.Println("Run pipeline benchmarks for the package")

	failOnMissing, err := cmd.Flags().GetBool(cobraext.FailOnMissingFlagName)
	if err != nil {
		return cobraext.FlagParsingError(err, cobraext.FailOnMissingFlagName)
	}

	reportFormat, err := cmd.Flags().GetString(cobraext.ReportFormatFlagName)
	if err != nil {
		return cobraext.FlagParsingError(err, cobraext.ReportFormatFlagName)
	}

	reportOutput, err := cmd.Flags().GetString(cobraext.ReportOutputFlagName)
	if err != nil {
		return cobraext.FlagParsingError(err, cobraext.ReportOutputFlagName)
	}

	useTestSamples, err := cmd.Flags().GetBool(cobraext.BenchWithTestSamplesFlagName)
	if err != nil {
		return cobraext.FlagParsingError(err, cobraext.BenchWithTestSamplesFlagName)
	}

	numTopProcs, err := cmd.Flags().GetInt(cobraext.BenchNumTopProcsFlagName)
	if err != nil {
		return cobraext.FlagParsingError(err, cobraext.BenchNumTopProcsFlagName)
	}

	packageRootPath, found, err := packages.FindPackageRoot()
	if !found {
		return errors.New("package root not found")
	}
	if err != nil {
		return fmt.Errorf("locating package root failed: %w", err)
	}

	dataStreams, err := cmd.Flags().GetStringSlice(cobraext.DataStreamsFlagName)
	if err != nil {
		return cobraext.FlagParsingError(err, cobraext.DataStreamsFlagName)
	}

	if len(dataStreams) > 0 {
		common.TrimStringSlice(dataStreams)

		if err := validateDataStreamsFlag(packageRootPath, dataStreams); err != nil {
			return cobraext.FlagParsingError(err, cobraext.DataStreamsFlagName)
		}
	}

	signal.Enable()

	benchFolders, err := pipeline.FindBenchmarkFolders(packageRootPath, dataStreams)
	if err != nil {
		return fmt.Errorf("unable to determine benchmark folder paths: %w", err)
	}

	if useTestSamples {
		testFolders, err := testrunner.FindTestFolders(packageRootPath, dataStreams, testrunner.TestType(pipeline.BenchType))
		if err != nil {
			return fmt.Errorf("unable to determine test folder paths: %w", err)
		}
		benchFolders = append(benchFolders, testFolders...)
	}

	if failOnMissing && len(benchFolders) == 0 {
		if len(dataStreams) > 0 {
			return fmt.Errorf("no pipeline benchmarks found for %s data stream(s)", strings.Join(dataStreams, ","))
		}
		return errors.New("no pipeline benchmarks found")
	}

	esClient, err := elasticsearch.NewClient()
	if err != nil {
		return fmt.Errorf("can't create Elasticsearch client: %w", err)
	}
	err = esClient.CheckHealth(cmd.Context())
	if err != nil {
		return err
	}

	var results []reporters.Reportable
	for idx, folder := range benchFolders {
		opts := pipeline.NewOptions(
			pipeline.WithBenchmarkName(fmt.Sprintf("%s-%d", folder.Package, idx+1)),
			pipeline.WithFolder(folder),
			pipeline.WithPackageRootPath(packageRootPath),
			pipeline.WithESAPI(esClient.API),
			pipeline.WithNumTopProcs(numTopProcs),
			pipeline.WithFormat(reportFormat),
		)
		runner := pipeline.NewPipelineBenchmark(opts)

		r, err := benchrunner.Run(runner)

		if err != nil {
			return fmt.Errorf("error running package pipeline benchmarks: %w", err)
		}

		results = append(results, r)
	}

	if err != nil {
		return fmt.Errorf("error running package pipeline benchmarks: %w", err)
	}

	for _, report := range results {
		if err := reporters.WriteReportable(reporters.Output(reportOutput), report); err != nil {
			return fmt.Errorf("error writing benchmark report: %w", err)
		}
	}

	return nil
}

func getSystemCommand() *cobra.Command {
	cmd := &cobra.Command{
		Use:   "system",
		Short: "Run system benchmarks",
		Long:  "Run system benchmarks for the package",
		RunE:  systemCommandAction,
	}

	cmd.Flags().StringP(cobraext.BenchNameFlagName, "", "", cobraext.BenchNameFlagDescription)
	cmd.Flags().BoolP(cobraext.BenchReindexToMetricstoreFlagName, "", false, cobraext.BenchReindexToMetricstoreFlagDescription)
	cmd.Flags().DurationP(cobraext.BenchMetricsIntervalFlagName, "", time.Second, cobraext.BenchMetricsIntervalFlagDescription)
	cmd.Flags().DurationP(cobraext.DeferCleanupFlagName, "", 0, cobraext.DeferCleanupFlagDescription)
	cmd.Flags().String(cobraext.VariantFlagName, "", cobraext.VariantFlagDescription)

	return cmd
}

func systemCommandAction(cmd *cobra.Command, args []string) error {
	cmd.Println("Run system benchmarks for the package")

	variant, err := cmd.Flags().GetString(cobraext.VariantFlagName)
	if err != nil {
		return cobraext.FlagParsingError(err, cobraext.VariantFlagName)
	}

	benchName, err := cmd.Flags().GetString(cobraext.BenchNameFlagName)
	if err != nil {
		return cobraext.FlagParsingError(err, cobraext.BenchNameFlagName)
	}

	deferCleanup, err := cmd.Flags().GetDuration(cobraext.DeferCleanupFlagName)
	if err != nil {
		return cobraext.FlagParsingError(err, cobraext.DeferCleanupFlagName)
	}

	metricsInterval, err := cmd.Flags().GetDuration(cobraext.BenchMetricsIntervalFlagName)
	if err != nil {
		return cobraext.FlagParsingError(err, cobraext.BenchMetricsIntervalFlagName)
	}

	dataReindex, err := cmd.Flags().GetBool(cobraext.BenchReindexToMetricstoreFlagName)
	if err != nil {
		return cobraext.FlagParsingError(err, cobraext.BenchReindexToMetricstoreFlagName)
	}

	packageRootPath, found, err := packages.FindPackageRoot()
	if !found {
		return errors.New("package root not found")
	}
	if err != nil {
		return fmt.Errorf("locating package root failed: %w", err)
	}

	profile, err := cobraext.GetProfileFlag(cmd)
	if err != nil {
		return err
	}

	signal.Enable()

	esClient, err := elasticsearch.NewClient()
	if err != nil {
		return fmt.Errorf("can't create Elasticsearch client: %w", err)
	}
	err = esClient.CheckHealth(cmd.Context())
	if err != nil {
		return err
	}

	kc, err := kibana.NewClient()
	if err != nil {
		return fmt.Errorf("can't create Kibana client: %w", err)
	}

	withOpts := []system.OptionFunc{
		system.WithVariant(variant),
		system.WithBenchmarkName(benchName),
		system.WithDeferCleanup(deferCleanup),
		system.WithMetricsInterval(metricsInterval),
		system.WithDataReindexing(dataReindex),
		system.WithPackageRootPath(packageRootPath),
		system.WithESAPI(esClient.API),
		system.WithKibanaClient(kc),
<<<<<<< HEAD
	}

	esMetricsClient, err := initializeESMetricsClient(cmd.Context())
	if err != nil {
		return fmt.Errorf("can't create Elasticsearch metrics client: %w", err)
	}
	if esMetricsClient != nil {
		withOpts = append(withOpts, system.WithESMetricsAPI(esMetricsClient.API))
	}

	runner := system.NewSystemBenchmark(system.NewOptions(withOpts...))
=======
		system.WithProfile(profile),
	)
	runner := system.NewSystemBenchmark(opts)
>>>>>>> 7f2a92ba

	r, err := benchrunner.Run(runner)
	if err != nil {
		return fmt.Errorf("error running package system benchmarks: %w", err)
	}

	multiReport, ok := r.(reporters.MultiReportable)
	if !ok {
		return fmt.Errorf("system benchmark is expected to return multiple reports")
	}

	reports := multiReport.Split()
	if len(reports) != 2 {
		return fmt.Errorf("system benchmark is expected to return a human an a file report")
	}

	// human report will always be the first
	human := reports[0]
	if err := reporters.WriteReportable(reporters.Output(outputs.ReportOutputSTDOUT), human); err != nil {
		return fmt.Errorf("error writing benchmark report: %w", err)
	}

	// file report will always be the second
	file := reports[1]
	if err := reporters.WriteReportable(reporters.Output(outputs.ReportOutputFile), file); err != nil {
		return fmt.Errorf("error writing benchmark report: %w", err)
	}

	return nil
}

func getGenerateCorpusCommand() *cobra.Command {
	generateCorpusCmd := &cobra.Command{
		Use:   "generate-corpus",
		Short: "Generate benchmarks corpus data for the package",
		Long:  generateLongDescription,
		RunE:  generateDataStreamCorpusCommandAction,
	}

	generateCorpusCmd.Flags().StringP(cobraext.PackageFlagName, cobraext.PackageFlagShorthand, "", cobraext.PackageFlagDescription)
	generateCorpusCmd.Flags().StringP(cobraext.GenerateCorpusDataSetFlagName, cobraext.GenerateCorpusDataSetFlagShorthand, "", cobraext.GenerateCorpusDataSetFlagDescription)
	generateCorpusCmd.Flags().StringP(cobraext.GenerateCorpusSizeFlagName, cobraext.GenerateCorpusSizeFlagShorthand, "", cobraext.GenerateCorpusSizeFlagDescription)
	generateCorpusCmd.Flags().StringP(cobraext.GenerateCorpusCommitFlagName, cobraext.GenerateCorpusCommitFlagShorthand, "main", cobraext.GenerateCorpusCommitFlagDescription)
	generateCorpusCmd.Flags().StringP(cobraext.GenerateCorpusRallyTrackOutputDirFlagName, cobraext.GenerateCorpusRallyTrackOutputDirFlagShorthand, "", cobraext.GenerateCorpusRallyTrackOutputDirFlagDescription)

	return generateCorpusCmd
}

func generateDataStreamCorpusCommandAction(cmd *cobra.Command, _ []string) error {
	packageName, err := cmd.Flags().GetString(cobraext.PackageFlagName)
	if err != nil {
		return cobraext.FlagParsingError(err, cobraext.PackageFlagName)
	}

	dataSetName, err := cmd.Flags().GetString(cobraext.GenerateCorpusDataSetFlagName)
	if err != nil {
		return cobraext.FlagParsingError(err, cobraext.GenerateCorpusDataSetFlagName)
	}

	totSize, err := cmd.Flags().GetString(cobraext.GenerateCorpusSizeFlagName)
	if err != nil {
		return cobraext.FlagParsingError(err, cobraext.GenerateCorpusSizeFlagName)
	}

	totSizeInBytes, err := humanize.ParseBytes(totSize)
	if err != nil {
		return cobraext.FlagParsingError(err, cobraext.GenerateCorpusSizeFlagName)
	}

	commit, err := cmd.Flags().GetString(cobraext.GenerateCorpusCommitFlagName)
	if err != nil {
		return cobraext.FlagParsingError(err, cobraext.GenerateCorpusCommitFlagName)
	}

	if len(commit) == 0 {
		commit = "main"
	}

	rallyTrackOutputDir, err := cmd.Flags().GetString(cobraext.GenerateCorpusRallyTrackOutputDirFlagName)
	if err != nil {
		return cobraext.FlagParsingError(err, cobraext.GenerateCorpusRallyTrackOutputDirFlagName)
	}

	genLibClient := corpusgenerator.NewClient(commit)
	generator, err := corpusgenerator.NewGenerator(genLibClient, packageName, dataSetName, totSizeInBytes)
	if err != nil {
		return fmt.Errorf("can't generate benchmarks data corpus for data stream: %w", err)
	}

	// TODO: we need a way to extract the type from the package and dataset, currently hardcode to `metrics`
	dataStream := fmt.Sprintf("metrics-%s.%s-default", packageName, dataSetName)
	err = corpusgenerator.RunGenerator(generator, dataStream, rallyTrackOutputDir)
	if err != nil {
		return fmt.Errorf("can't generate benchmarks data corpus for data stream: %w", err)
	}

	return nil
}

func initializeESMetricsClient(ctx context.Context) (*elasticsearch.Client, error) {
	address := os.Getenv(system.ESMetricstoreHostEnv)
	user := os.Getenv(system.ESMetricstoreUsernameEnv)
	pass := os.Getenv(system.ESMetricstorePasswordEnv)
	cacert := os.Getenv(system.ESMetricstoreCACertificateEnv)
	if address == "" || user == "" || pass == "" {
		logger.Debugf("can't initialize metricstore, missing environment configuration")
		return nil, nil
	}

	esClient, err := elasticsearch.NewClient(
		elasticsearch.OptionWithAddress(address),
		elasticsearch.OptionWithUsername(user),
		elasticsearch.OptionWithPassword(pass),
		elasticsearch.OptionWithCertificateAuthority(cacert),
	)
	if err != nil {
		return nil, err
	}

	if err := esClient.CheckHealth(ctx); err != nil {
		return nil, err
	}

	return esClient, nil
}<|MERGE_RESOLUTION|>--- conflicted
+++ resolved
@@ -290,7 +290,7 @@
 		system.WithPackageRootPath(packageRootPath),
 		system.WithESAPI(esClient.API),
 		system.WithKibanaClient(kc),
-<<<<<<< HEAD
+		system.WithProfile(profile),
 	}
 
 	esMetricsClient, err := initializeESMetricsClient(cmd.Context())
@@ -302,11 +302,6 @@
 	}
 
 	runner := system.NewSystemBenchmark(system.NewOptions(withOpts...))
-=======
-		system.WithProfile(profile),
-	)
-	runner := system.NewSystemBenchmark(opts)
->>>>>>> 7f2a92ba
 
 	r, err := benchrunner.Run(runner)
 	if err != nil {

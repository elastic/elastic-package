--- conflicted
+++ resolved
@@ -5,10 +5,7 @@
 package cmd
 
 import (
-<<<<<<< HEAD
-=======
 	"errors"
->>>>>>> 103eb96a
 	"fmt"
 	"path/filepath"
 
@@ -63,7 +60,7 @@
 
 	variantFlag, _ := cmd.Flags().GetString(cobraext.VariantFlagName)
 
-	profile, err := getProfileFlag(cmd)
+	profile, err := cobraext.GetProfileFlag(cmd)
 	if err != nil {
 		return err
 	}
